﻿<!DOCTYPE html>
<!--[if IE]><![endif]-->
<html>
  
  <head>
    <meta charset="utf-8">
    <meta http-equiv="X-UA-Compatible" content="IE=edge,chrome=1">
    <title>Struct ChunkSequence&lt;T&gt;
   | .NEXT </title>
    <meta name="viewport" content="width=device-width">
    <meta name="title" content="Struct ChunkSequence&lt;T&gt;
<<<<<<< HEAD
   | .NEXT ">
    <meta name="generator" content="docfx 2.50.0.0">
    
    <link rel="shortcut icon" href="../fav.ico">
    <link rel="stylesheet" href="../styles/docfx.vendor.css">
    <link rel="stylesheet" href="../styles/docfx.css">
    <link rel="stylesheet" href="../styles/main.css">
    <link href="https://fonts.googleapis.com/css?family=Open+Sans" rel="stylesheet">
    <meta property="docfx:navrel" content="../toc.html">
    <meta property="docfx:tocrel" content="toc.html">
    
    
    
=======
   | .NEXT ">
    <meta name="generator" content="docfx 2.49.0.0">
    
    <link rel="shortcut icon" href="../fav.ico">
    <link rel="stylesheet" href="../styles/docfx.vendor.css">
    <link rel="stylesheet" href="../styles/docfx.css">
    <link rel="stylesheet" href="../styles/main.css">
    <link href="https://fonts.googleapis.com/css?family=Open+Sans" rel="stylesheet">
    <meta property="docfx:navrel" content="../toc.html">
    <meta property="docfx:tocrel" content="toc.html">
    
    
    
>>>>>>> ceac8404
  </head>  <body data-spy="scroll" data-target="#affix" data-offset="120">
    <div id="wrapper">
      <header>
        
        <nav id="autocollapse" class="navbar navbar-inverse ng-scope" role="navigation">
          <div class="container">
            <div class="navbar-header">
              <button type="button" class="navbar-toggle" data-toggle="collapse" data-target="#navbar">
                <span class="sr-only">Toggle navigation</span>
                <span class="icon-bar"></span>
                <span class="icon-bar"></span>
                <span class="icon-bar"></span>
              </button>
              
              <a class="navbar-brand" href="../index.html">
                <img id="logo" class="svg" src="../doc_logo.png" alt="">
              </a>
            </div>
            <div class="collapse navbar-collapse" id="navbar">
              <form class="navbar-form navbar-right" role="search" id="search">
                <div class="form-group">
                  <input type="text" class="form-control" id="search-query" placeholder="Search" autocomplete="off">
                </div>
              </form>
            </div>
          </div>
        </nav>
        
        <div class="subnav navbar navbar-default">
          <div class="container hide-when-search" id="breadcrumb">
            <ul class="breadcrumb">
              <li></li>
            </ul>
          </div>
        </div>
      </header>
      <div role="main" class="container body-content hide-when-search">
        
        <div class="sidenav hide-when-search">
          <a class="btn toc-toggle collapse" data-toggle="collapse" href="#sidetoggle" aria-expanded="false" aria-controls="sidetoggle">Show / Hide Table of Contents</a>
          <div class="sidetoggle collapse" id="sidetoggle">
            <div id="sidetoc"></div>
          </div>
        </div>
        <div class="article row grid-right">
          <div class="col-md-10">
            <article class="content wrap" id="_content" data-uid="DotNext.Buffers.ChunkSequence`1">
  
  
  <h1 id="DotNext_Buffers_ChunkSequence_1" data-uid="DotNext.Buffers.ChunkSequence`1" class="text-break">Struct ChunkSequence&lt;T&gt;
  </h1>
  <div class="markdown level0 summary"><p>Represents sequence of memory chunks.</p>
</div>
  <div class="markdown level0 conceptual"></div>
  <div classs="implements">
    <h5>Implements</h5>
    <div><a class="xref" href="https://docs.microsoft.com/dotnet/api/system.collections.generic.ienumerable-1">IEnumerable</a>&lt;<a class="xref" href="https://docs.microsoft.com/dotnet/api/system.readonlymemory-1">ReadOnlyMemory</a>&lt;T&gt;&gt;</div>
    <div><a class="xref" href="https://docs.microsoft.com/dotnet/api/system.collections.ienumerable">IEnumerable</a></div>
  </div>
  <div class="inheritedMembers">
    <h5>Inherited Members</h5>
    <div>
      <a class="xref" href="https://docs.microsoft.com/dotnet/api/system.valuetype.equals#System_ValueType_Equals_System_Object_">ValueType.Equals(Object)</a>
    </div>
    <div>
      <a class="xref" href="https://docs.microsoft.com/dotnet/api/system.valuetype.gethashcode#System_ValueType_GetHashCode">ValueType.GetHashCode()</a>
    </div>
    <div>
      <a class="xref" href="https://docs.microsoft.com/dotnet/api/system.valuetype.tostring#System_ValueType_ToString">ValueType.ToString()</a>
    </div>
    <div>
      <a class="xref" href="https://docs.microsoft.com/dotnet/api/system.object.equals#System_Object_Equals_System_Object_System_Object_">Object.Equals(Object, Object)</a>
    </div>
    <div>
      <a class="xref" href="https://docs.microsoft.com/dotnet/api/system.object.gettype#System_Object_GetType">Object.GetType()</a>
    </div>
    <div>
      <a class="xref" href="https://docs.microsoft.com/dotnet/api/system.object.referenceequals#System_Object_ReferenceEquals_System_Object_System_Object_">Object.ReferenceEquals(Object, Object)</a>
    </div>
  </div>
  <h6><strong>Namespace</strong>: <a class="xref" href="DotNext.Buffers.html">DotNext.Buffers</a></h6>
  <h6><strong>Assembly</strong>: DotNext.dll</h6>
  <h5 id="DotNext_Buffers_ChunkSequence_1_syntax">Syntax</h5>
  <div class="codewrapper">
    <pre><code class="lang-csharp hljs">public struct ChunkSequence&lt;T&gt; : IEnumerable&lt;ReadOnlyMemory&lt;T&gt;&gt;, IEnumerable</code></pre>
  </div>
  <h5 class="typeParameters">Type Parameters</h5>
  <table class="table table-bordered table-striped table-condensed">
    <thead>
      <tr>
        <th>Name</th>
        <th>Description</th>
      </tr>
    </thead>
    <tbody>
      <tr>
        <td><span class="parametername">T</span></td>
        <td><p>The type of elements stored in contiguous memory.</p>
</td>
      </tr>
    </tbody>
  </table>
  <h3 id="constructors">Constructors
  </h3>
  <span class="small pull-right mobile-hide">
    <span class="divider">|</span>
    <a href="https://github.com/sakno/dotNext/new/gh-pages/apiSpec/new?filename=DotNext_Buffers_ChunkSequence_1__ctor_System_ReadOnlyMemory__0__System_Int32_.md&amp;value=---%0Auid%3A%20DotNext.Buffers.ChunkSequence%601.%23ctor(System.ReadOnlyMemory%7B%600%7D%2CSystem.Int32)%0Asummary%3A%20'*You%20can%20override%20summary%20for%20the%20API%20here%20using%20*MARKDOWN*%20syntax'%0A---%0A%0A*Please%20type%20below%20more%20information%20about%20this%20API%3A*%0A%0A">Improve this Doc</a>
  </span>
  <span class="small pull-right mobile-hide">
    <a href="https://github.com/sakno/dotNext/blob/gh-pages/src/DotNext/Buffers/ChunkSequence.cs/#L80">View Source</a>
  </span>
  <a id="DotNext_Buffers_ChunkSequence_1__ctor_" data-uid="DotNext.Buffers.ChunkSequence`1.#ctor*"></a>
  <h4 id="DotNext_Buffers_ChunkSequence_1__ctor_System_ReadOnlyMemory__0__System_Int32_" data-uid="DotNext.Buffers.ChunkSequence`1.#ctor(System.ReadOnlyMemory{`0},System.Int32)">ChunkSequence(ReadOnlyMemory&lt;T&gt;, Int32)</h4>
  <div class="markdown level1 summary"><p>Initializes a split view over contiguous memory.</p>
</div>
  <div class="markdown level1 conceptual"></div>
  <h5 class="decalaration">Declaration</h5>
  <div class="codewrapper">
    <pre><code class="lang-csharp hljs">public ChunkSequence(ReadOnlyMemory&lt;T&gt; memory, int chunkSize)</code></pre>
  </div>
  <h5 class="parameters">Parameters</h5>
  <table class="table table-bordered table-striped table-condensed">
    <thead>
      <tr>
        <th>Type</th>
        <th>Name</th>
        <th>Description</th>
      </tr>
    </thead>
    <tbody>
      <tr>
        <td><a class="xref" href="https://docs.microsoft.com/dotnet/api/system.readonlymemory-1">ReadOnlyMemory</a>&lt;T&gt;</td>
        <td><span class="parametername">memory</span></td>
        <td><p>Contiguous memory.</p>
</td>
      </tr>
      <tr>
        <td><a class="xref" href="https://docs.microsoft.com/dotnet/api/system.int32">Int32</a></td>
        <td><span class="parametername">chunkSize</span></td>
        <td><p>The number of elements in single chunk.</p>
</td>
      </tr>
    </tbody>
  </table>
  <h5 class="exceptions">Exceptions</h5>
  <table class="table table-bordered table-striped table-condensed">
    <thead>
      <tr>
        <th>Type</th>
        <th>Condition</th>
      </tr>
    </thead>
    <tbody>
      <tr>
        <td><a class="xref" href="https://docs.microsoft.com/dotnet/api/system.argumentoutofrangeexception">ArgumentOutOfRangeException</a></td>
        <td><p><code data-dev-comment-type="paramref" class="paramref">chunkSize</code> is less than 1.</p>
</td>
      </tr>
    </tbody>
  </table>
  <h3 id="methods">Methods
  </h3>
  <span class="small pull-right mobile-hide">
    <span class="divider">|</span>
    <a href="https://github.com/sakno/dotNext/new/gh-pages/apiSpec/new?filename=DotNext_Buffers_ChunkSequence_1_GetEnumerator.md&amp;value=---%0Auid%3A%20DotNext.Buffers.ChunkSequence%601.GetEnumerator%0Asummary%3A%20'*You%20can%20override%20summary%20for%20the%20API%20here%20using%20*MARKDOWN*%20syntax'%0A---%0A%0A*Please%20type%20below%20more%20information%20about%20this%20API%3A*%0A%0A">Improve this Doc</a>
  </span>
  <span class="small pull-right mobile-hide">
    <a href="https://github.com/sakno/dotNext/blob/gh-pages/src/DotNext/Buffers/ChunkSequence.cs/#L92">View Source</a>
  </span>
  <a id="DotNext_Buffers_ChunkSequence_1_GetEnumerator_" data-uid="DotNext.Buffers.ChunkSequence`1.GetEnumerator*"></a>
  <h4 id="DotNext_Buffers_ChunkSequence_1_GetEnumerator" data-uid="DotNext.Buffers.ChunkSequence`1.GetEnumerator">GetEnumerator()</h4>
  <div class="markdown level1 summary"><p>Gets enumerator over memory chunks.</p>
</div>
  <div class="markdown level1 conceptual"></div>
  <h5 class="decalaration">Declaration</h5>
  <div class="codewrapper">
    <pre><code class="lang-csharp hljs">public ChunkSequence&lt;T&gt;.Enumerator GetEnumerator()</code></pre>
  </div>
  <h5 class="returns">Returns</h5>
  <table class="table table-bordered table-striped table-condensed">
    <thead>
      <tr>
        <th>Type</th>
        <th>Description</th>
      </tr>
    </thead>
    <tbody>
      <tr>
        <td><a class="xref" href="DotNext.Buffers.ChunkSequence-1.Enumerator.html">ChunkSequence.Enumerator</a>&lt;&gt;</td>
        <td><p>The enumerator over memory chunks.</p>
</td>
      </tr>
    </tbody>
  </table>
  <span class="small pull-right mobile-hide">
    <span class="divider">|</span>
    <a href="https://github.com/sakno/dotNext/new/gh-pages/apiSpec/new?filename=DotNext_Buffers_ChunkSequence_1_ToReadOnlySequence.md&amp;value=---%0Auid%3A%20DotNext.Buffers.ChunkSequence%601.ToReadOnlySequence%0Asummary%3A%20'*You%20can%20override%20summary%20for%20the%20API%20here%20using%20*MARKDOWN*%20syntax'%0A---%0A%0A*Please%20type%20below%20more%20information%20about%20this%20API%3A*%0A%0A">Improve this Doc</a>
  </span>
  <span class="small pull-right mobile-hide">
    <a href="https://github.com/sakno/dotNext/blob/gh-pages/src/DotNext/Buffers/ChunkSequence.cs/#L104">View Source</a>
  </span>
  <a id="DotNext_Buffers_ChunkSequence_1_ToReadOnlySequence_" data-uid="DotNext.Buffers.ChunkSequence`1.ToReadOnlySequence*"></a>
  <h4 id="DotNext_Buffers_ChunkSequence_1_ToReadOnlySequence" data-uid="DotNext.Buffers.ChunkSequence`1.ToReadOnlySequence">ToReadOnlySequence()</h4>
  <div class="markdown level1 summary"><p>Converts this instance into <a class="xref" href="https://docs.microsoft.com/dotnet/api/system.buffers.readonlysequence-1">ReadOnlySequence&lt;T&gt;</a>.</p>
</div>
  <div class="markdown level1 conceptual"></div>
  <h5 class="decalaration">Declaration</h5>
  <div class="codewrapper">
    <pre><code class="lang-csharp hljs">public ReadOnlySequence&lt;T&gt; ToReadOnlySequence()</code></pre>
  </div>
  <h5 class="returns">Returns</h5>
  <table class="table table-bordered table-striped table-condensed">
    <thead>
      <tr>
        <th>Type</th>
        <th>Description</th>
      </tr>
    </thead>
    <tbody>
      <tr>
        <td><a class="xref" href="https://docs.microsoft.com/dotnet/api/system.buffers.readonlysequence-1">ReadOnlySequence</a>&lt;T&gt;</td>
        <td><p>The sequence of memory chunks.</p>
</td>
      </tr>
    </tbody>
  </table>
  <h3 id="operators">Operators
  </h3>
  <span class="small pull-right mobile-hide">
    <span class="divider">|</span>
    <a href="https://github.com/sakno/dotNext/new/gh-pages/apiSpec/new?filename=DotNext_Buffers_ChunkSequence_1_op_Explicit_DotNext_Buffers_ChunkSequence__0___System_Buffers_ReadOnlySequence__0_.md&amp;value=---%0Auid%3A%20DotNext.Buffers.ChunkSequence%601.op_Explicit(DotNext.Buffers.ChunkSequence%7B%600%7D)~System.Buffers.ReadOnlySequence%7B%600%7D%0Asummary%3A%20'*You%20can%20override%20summary%20for%20the%20API%20here%20using%20*MARKDOWN*%20syntax'%0A---%0A%0A*Please%20type%20below%20more%20information%20about%20this%20API%3A*%0A%0A">Improve this Doc</a>
  </span>
  <span class="small pull-right mobile-hide">
    <a href="https://github.com/sakno/dotNext/blob/gh-pages/src/DotNext/Buffers/ChunkSequence.cs/#L123">View Source</a>
  </span>
  <a id="DotNext_Buffers_ChunkSequence_1_op_Explicit_" data-uid="DotNext.Buffers.ChunkSequence`1.op_Explicit*"></a>
  <h4 id="DotNext_Buffers_ChunkSequence_1_op_Explicit_DotNext_Buffers_ChunkSequence__0___System_Buffers_ReadOnlySequence__0_" data-uid="DotNext.Buffers.ChunkSequence`1.op_Explicit(DotNext.Buffers.ChunkSequence{`0})~System.Buffers.ReadOnlySequence{`0}">Explicit(ChunkSequence&lt;T&gt; to ReadOnlySequence&lt;T&gt;)</h4>
  <div class="markdown level1 summary"><p>Converts this instance into <a class="xref" href="https://docs.microsoft.com/dotnet/api/system.buffers.readonlysequence-1">ReadOnlySequence&lt;T&gt;</a>.</p>
</div>
  <div class="markdown level1 conceptual"></div>
  <h5 class="decalaration">Declaration</h5>
  <div class="codewrapper">
    <pre><code class="lang-csharp hljs">public static explicit operator ReadOnlySequence&lt;T&gt;(ChunkSequence&lt;T&gt; sequence)</code></pre>
  </div>
  <h5 class="parameters">Parameters</h5>
  <table class="table table-bordered table-striped table-condensed">
    <thead>
      <tr>
        <th>Type</th>
        <th>Name</th>
        <th>Description</th>
      </tr>
    </thead>
    <tbody>
      <tr>
        <td><a class="xref" href="DotNext.Buffers.ChunkSequence-1.html">ChunkSequence</a>&lt;T&gt;</td>
        <td><span class="parametername">sequence</span></td>
        <td><p>The sequence to be converted.</p>
</td>
      </tr>
    </tbody>
  </table>
  <h5 class="returns">Returns</h5>
  <table class="table table-bordered table-striped table-condensed">
    <thead>
      <tr>
        <th>Type</th>
        <th>Description</th>
      </tr>
    </thead>
    <tbody>
      <tr>
        <td><a class="xref" href="https://docs.microsoft.com/dotnet/api/system.buffers.readonlysequence-1">ReadOnlySequence</a>&lt;T&gt;</td>
        <td><p>The sequence of memory chunks.</p>
</td>
      </tr>
    </tbody>
  </table>
  <h3 id="eii">Explicit Interface Implementations
  </h3>
  <span class="small pull-right mobile-hide">
    <span class="divider">|</span>
    <a href="https://github.com/sakno/dotNext/new/gh-pages/apiSpec/new?filename=DotNext_Buffers_ChunkSequence_1_System_Collections_Generic_IEnumerable_System_ReadOnlyMemory_T___GetEnumerator.md&amp;value=---%0Auid%3A%20DotNext.Buffers.ChunkSequence%601.System%23Collections%23Generic%23IEnumerable%7BSystem%23ReadOnlyMemory%7BT%7D%7D%23GetEnumerator%0Asummary%3A%20'*You%20can%20override%20summary%20for%20the%20API%20here%20using%20*MARKDOWN*%20syntax'%0A---%0A%0A*Please%20type%20below%20more%20information%20about%20this%20API%3A*%0A%0A">Improve this Doc</a>
  </span>
  <span class="small pull-right mobile-hide">
    <a href="https://github.com/sakno/dotNext/blob/gh-pages/src/DotNext/Buffers/ChunkSequence.cs/#L94">View Source</a>
  </span>
  <a id="DotNext_Buffers_ChunkSequence_1_System_Collections_Generic_IEnumerable_System_ReadOnlyMemory_T___GetEnumerator_" data-uid="DotNext.Buffers.ChunkSequence`1.System#Collections#Generic#IEnumerable{System#ReadOnlyMemory{T}}#GetEnumerator*"></a>
  <h4 id="DotNext_Buffers_ChunkSequence_1_System_Collections_Generic_IEnumerable_System_ReadOnlyMemory_T___GetEnumerator" data-uid="DotNext.Buffers.ChunkSequence`1.System#Collections#Generic#IEnumerable{System#ReadOnlyMemory{T}}#GetEnumerator">IEnumerable&lt;ReadOnlyMemory&lt;T&gt;&gt;.GetEnumerator()</h4>
  <div class="markdown level1 summary"></div>
  <div class="markdown level1 conceptual"></div>
  <h5 class="decalaration">Declaration</h5>
  <div class="codewrapper">
    <pre><code class="lang-csharp hljs">IEnumerator&lt;ReadOnlyMemory&lt;T&gt;&gt; IEnumerable&lt;ReadOnlyMemory&lt;T&gt;&gt;.GetEnumerator()</code></pre>
  </div>
  <h5 class="returns">Returns</h5>
  <table class="table table-bordered table-striped table-condensed">
    <thead>
      <tr>
        <th>Type</th>
        <th>Description</th>
      </tr>
    </thead>
    <tbody>
      <tr>
        <td><a class="xref" href="https://docs.microsoft.com/dotnet/api/system.collections.generic.ienumerator-1">IEnumerator</a>&lt;<a class="xref" href="https://docs.microsoft.com/dotnet/api/system.readonlymemory-1">ReadOnlyMemory</a>&lt;T&gt;&gt;</td>
        <td></td>
      </tr>
    </tbody>
  </table>
  <span class="small pull-right mobile-hide">
    <span class="divider">|</span>
    <a href="https://github.com/sakno/dotNext/new/gh-pages/apiSpec/new?filename=DotNext_Buffers_ChunkSequence_1_System_Collections_IEnumerable_GetEnumerator.md&amp;value=---%0Auid%3A%20DotNext.Buffers.ChunkSequence%601.System%23Collections%23IEnumerable%23GetEnumerator%0Asummary%3A%20'*You%20can%20override%20summary%20for%20the%20API%20here%20using%20*MARKDOWN*%20syntax'%0A---%0A%0A*Please%20type%20below%20more%20information%20about%20this%20API%3A*%0A%0A">Improve this Doc</a>
  </span>
  <span class="small pull-right mobile-hide">
    <a href="https://github.com/sakno/dotNext/blob/gh-pages/src/DotNext/Buffers/ChunkSequence.cs/#L97">View Source</a>
  </span>
  <a id="DotNext_Buffers_ChunkSequence_1_System_Collections_IEnumerable_GetEnumerator_" data-uid="DotNext.Buffers.ChunkSequence`1.System#Collections#IEnumerable#GetEnumerator*"></a>
  <h4 id="DotNext_Buffers_ChunkSequence_1_System_Collections_IEnumerable_GetEnumerator" data-uid="DotNext.Buffers.ChunkSequence`1.System#Collections#IEnumerable#GetEnumerator">IEnumerable.GetEnumerator()</h4>
  <div class="markdown level1 summary"></div>
  <div class="markdown level1 conceptual"></div>
  <h5 class="decalaration">Declaration</h5>
  <div class="codewrapper">
    <pre><code class="lang-csharp hljs">IEnumerator IEnumerable.GetEnumerator()</code></pre>
  </div>
  <h5 class="returns">Returns</h5>
  <table class="table table-bordered table-striped table-condensed">
    <thead>
      <tr>
        <th>Type</th>
        <th>Description</th>
      </tr>
    </thead>
    <tbody>
      <tr>
        <td><a class="xref" href="https://docs.microsoft.com/dotnet/api/system.collections.ienumerator">IEnumerator</a></td>
        <td></td>
      </tr>
    </tbody>
  </table>
  <h3 id="implements">Implements</h3>
  <div>
      <a class="xref" href="https://docs.microsoft.com/dotnet/api/system.collections.generic.ienumerable-1">System.Collections.Generic.IEnumerable&lt;T&gt;</a>
  </div>
  <div>
      <a class="xref" href="https://docs.microsoft.com/dotnet/api/system.collections.ienumerable">System.Collections.IEnumerable</a>
  </div>
  <h3 id="extensionmethods">Extension Methods</h3>
  <div>
      <a class="xref" href="DotNext.Sequence.html#DotNext_Sequence_ForEach__1_System_Collections_Generic_IEnumerable___0__System_Action___0__">Sequence.ForEach&lt;T&gt;(IEnumerable&lt;T&gt;, Action&lt;T&gt;)</a>
  </div>
  <div>
      <a class="xref" href="DotNext.Sequence.html#DotNext_Sequence_ForEach__1_System_Collections_Generic_IEnumerable___0__DotNext_ValueAction___0___">Sequence.ForEach&lt;T&gt;(IEnumerable&lt;T&gt;, ValueAction&lt;T&gt;)</a>
  </div>
  <div>
      <a class="xref" href="DotNext.Sequence.html#DotNext_Sequence_FirstOrNull__1_System_Collections_Generic_IEnumerable___0__">Sequence.FirstOrNull&lt;T&gt;(IEnumerable&lt;T&gt;)</a>
  </div>
  <div>
      <a class="xref" href="DotNext.Sequence.html#DotNext_Sequence_FirstOrEmpty__1_System_Collections_Generic_IEnumerable___0__">Sequence.FirstOrEmpty&lt;T&gt;(IEnumerable&lt;T&gt;)</a>
  </div>
  <div>
      <a class="xref" href="DotNext.Sequence.html#DotNext_Sequence_FirstOrEmpty__1_System_Collections_Generic_IEnumerable___0__DotNext_ValueFunc___0_System_Boolean___">Sequence.FirstOrEmpty&lt;T&gt;(IEnumerable&lt;T&gt;, ValueFunc&lt;T, Boolean&gt;)</a>
  </div>
  <div>
      <a class="xref" href="DotNext.Sequence.html#DotNext_Sequence_FirstOrEmpty__1_System_Collections_Generic_IEnumerable___0__System_Predicate___0__">Sequence.FirstOrEmpty&lt;T&gt;(IEnumerable&lt;T&gt;, Predicate&lt;T&gt;)</a>
  </div>
  <div>
      <a class="xref" href="DotNext.Sequence.html#DotNext_Sequence_ElementAt__1_System_Collections_Generic_IEnumerable___0__System_Int32___0__">Sequence.ElementAt&lt;T&gt;(IEnumerable&lt;T&gt;, Int32, out T)</a>
  </div>
  <div>
      <a class="xref" href="DotNext.Sequence.html#DotNext_Sequence_ToString__1_System_Collections_Generic_IEnumerable___0__System_String_System_String_">Sequence.ToString&lt;T&gt;(IEnumerable&lt;T&gt;, String, String)</a>
  </div>
  <div>
      <a class="xref" href="DotNext.Sequence.html#DotNext_Sequence_Prepend__1_System_Collections_Generic_IEnumerable___0____0___">Sequence.Prepend&lt;T&gt;(IEnumerable&lt;T&gt;, T[])</a>
  </div>
  <div>
      <a class="xref" href="DotNext.Sequence.html#DotNext_Sequence_Append__1_System_Collections_Generic_IEnumerable___0____0___">Sequence.Append&lt;T&gt;(IEnumerable&lt;T&gt;, T[])</a>
  </div>
  <div>
      <a class="xref" href="DotNext.Linq.Expressions.ExpressionBuilder.html#DotNext_Linq_Expressions_ExpressionBuilder_Const__1___0_">ExpressionBuilder.Const&lt;T&gt;(T)</a>
  </div>
</article>
          </div>
          
          <div class="hidden-sm col-md-2" role="complementary">
            <div class="sideaffix">
              <div class="contribution">
                <ul class="nav">
                  <li>
                    <a href="https://github.com/sakno/dotNext/new/gh-pages/apiSpec/new?filename=DotNext_Buffers_ChunkSequence_1.md&amp;value=---%0Auid%3A%20DotNext.Buffers.ChunkSequence%601%0Asummary%3A%20'*You%20can%20override%20summary%20for%20the%20API%20here%20using%20*MARKDOWN*%20syntax'%0A---%0A%0A*Please%20type%20below%20more%20information%20about%20this%20API%3A*%0A%0A" class="contribution-link">Improve this Doc</a>
                  </li>
                  <li>
                    <a href="https://github.com/sakno/dotNext/blob/gh-pages/src/DotNext/Buffers/ChunkSequence.cs/#L17" class="contribution-link">View Source</a>
                  </li>
                </ul>
              </div>
              <nav class="bs-docs-sidebar hidden-print hidden-xs hidden-sm affix" id="affix">
              <!-- <p><a class="back-to-top" href="#top">Back to top</a><p> -->
              </nav>
            </div>
          </div>
        </div>
      </div>
      
      <footer>
        <div class="grad-bottom"></div>
        <div class="footer">
          <div class="container">
            <span class="pull-right">
              <a href="#top">Back to top</a>
            </span>
            
            <span>Generated by <strong>DocFX</strong></span>
          </div>
        </div>
      </footer>
    </div>
    
    <script type="text/javascript" src="../styles/docfx.vendor.js"></script>
    <script type="text/javascript" src="../styles/docfx.js"></script>
    <script type="text/javascript" src="../styles/main.js"></script>
  </body>
</html>
<|MERGE_RESOLUTION|>--- conflicted
+++ resolved
@@ -1,15 +1,14 @@
-﻿<!DOCTYPE html>
-<!--[if IE]><![endif]-->
-<html>
+﻿<!DOCTYPE html>
+<!--[if IE]><![endif]-->
+<html>
   
   <head>
     <meta charset="utf-8">
     <meta http-equiv="X-UA-Compatible" content="IE=edge,chrome=1">
-    <title>Struct ChunkSequence&lt;T&gt;
+    <title>Struct ChunkSequence&lt;T&gt;
    | .NEXT </title>
     <meta name="viewport" content="width=device-width">
-    <meta name="title" content="Struct ChunkSequence&lt;T&gt;
-<<<<<<< HEAD
+    <meta name="title" content="Struct ChunkSequence&lt;T&gt;
    | .NEXT ">
     <meta name="generator" content="docfx 2.50.0.0">
     
@@ -23,441 +22,429 @@
     
     
     
-=======
-   | .NEXT ">
-    <meta name="generator" content="docfx 2.49.0.0">
-    
-    <link rel="shortcut icon" href="../fav.ico">
-    <link rel="stylesheet" href="../styles/docfx.vendor.css">
-    <link rel="stylesheet" href="../styles/docfx.css">
-    <link rel="stylesheet" href="../styles/main.css">
-    <link href="https://fonts.googleapis.com/css?family=Open+Sans" rel="stylesheet">
-    <meta property="docfx:navrel" content="../toc.html">
-    <meta property="docfx:tocrel" content="toc.html">
-    
-    
-    
->>>>>>> ceac8404
-  </head>  <body data-spy="scroll" data-target="#affix" data-offset="120">
-    <div id="wrapper">
-      <header>
-        
-        <nav id="autocollapse" class="navbar navbar-inverse ng-scope" role="navigation">
-          <div class="container">
-            <div class="navbar-header">
-              <button type="button" class="navbar-toggle" data-toggle="collapse" data-target="#navbar">
-                <span class="sr-only">Toggle navigation</span>
-                <span class="icon-bar"></span>
-                <span class="icon-bar"></span>
-                <span class="icon-bar"></span>
-              </button>
-              
-              <a class="navbar-brand" href="../index.html">
-                <img id="logo" class="svg" src="../doc_logo.png" alt="">
-              </a>
-            </div>
-            <div class="collapse navbar-collapse" id="navbar">
-              <form class="navbar-form navbar-right" role="search" id="search">
-                <div class="form-group">
-                  <input type="text" class="form-control" id="search-query" placeholder="Search" autocomplete="off">
-                </div>
-              </form>
-            </div>
-          </div>
-        </nav>
-        
-        <div class="subnav navbar navbar-default">
-          <div class="container hide-when-search" id="breadcrumb">
-            <ul class="breadcrumb">
-              <li></li>
-            </ul>
-          </div>
-        </div>
-      </header>
-      <div role="main" class="container body-content hide-when-search">
-        
-        <div class="sidenav hide-when-search">
-          <a class="btn toc-toggle collapse" data-toggle="collapse" href="#sidetoggle" aria-expanded="false" aria-controls="sidetoggle">Show / Hide Table of Contents</a>
-          <div class="sidetoggle collapse" id="sidetoggle">
-            <div id="sidetoc"></div>
-          </div>
-        </div>
-        <div class="article row grid-right">
-          <div class="col-md-10">
-            <article class="content wrap" id="_content" data-uid="DotNext.Buffers.ChunkSequence`1">
-  
-  
-  <h1 id="DotNext_Buffers_ChunkSequence_1" data-uid="DotNext.Buffers.ChunkSequence`1" class="text-break">Struct ChunkSequence&lt;T&gt;
-  </h1>
+  </head>  <body data-spy="scroll" data-target="#affix" data-offset="120">
+    <div id="wrapper">
+      <header>
+        
+        <nav id="autocollapse" class="navbar navbar-inverse ng-scope" role="navigation">
+          <div class="container">
+            <div class="navbar-header">
+              <button type="button" class="navbar-toggle" data-toggle="collapse" data-target="#navbar">
+                <span class="sr-only">Toggle navigation</span>
+                <span class="icon-bar"></span>
+                <span class="icon-bar"></span>
+                <span class="icon-bar"></span>
+              </button>
+              
+              <a class="navbar-brand" href="../index.html">
+                <img id="logo" class="svg" src="../doc_logo.png" alt="">
+              </a>
+            </div>
+            <div class="collapse navbar-collapse" id="navbar">
+              <form class="navbar-form navbar-right" role="search" id="search">
+                <div class="form-group">
+                  <input type="text" class="form-control" id="search-query" placeholder="Search" autocomplete="off">
+                </div>
+              </form>
+            </div>
+          </div>
+        </nav>
+        
+        <div class="subnav navbar navbar-default">
+          <div class="container hide-when-search" id="breadcrumb">
+            <ul class="breadcrumb">
+              <li></li>
+            </ul>
+          </div>
+        </div>
+      </header>
+      <div role="main" class="container body-content hide-when-search">
+        
+        <div class="sidenav hide-when-search">
+          <a class="btn toc-toggle collapse" data-toggle="collapse" href="#sidetoggle" aria-expanded="false" aria-controls="sidetoggle">Show / Hide Table of Contents</a>
+          <div class="sidetoggle collapse" id="sidetoggle">
+            <div id="sidetoc"></div>
+          </div>
+        </div>
+        <div class="article row grid-right">
+          <div class="col-md-10">
+            <article class="content wrap" id="_content" data-uid="DotNext.Buffers.ChunkSequence`1">
+  
+  
+  <h1 id="DotNext_Buffers_ChunkSequence_1" data-uid="DotNext.Buffers.ChunkSequence`1" class="text-break">Struct ChunkSequence&lt;T&gt;
+  </h1>
   <div class="markdown level0 summary"><p>Represents sequence of memory chunks.</p>
-</div>
-  <div class="markdown level0 conceptual"></div>
-  <div classs="implements">
-    <h5>Implements</h5>
-    <div><a class="xref" href="https://docs.microsoft.com/dotnet/api/system.collections.generic.ienumerable-1">IEnumerable</a>&lt;<a class="xref" href="https://docs.microsoft.com/dotnet/api/system.readonlymemory-1">ReadOnlyMemory</a>&lt;T&gt;&gt;</div>
-    <div><a class="xref" href="https://docs.microsoft.com/dotnet/api/system.collections.ienumerable">IEnumerable</a></div>
-  </div>
-  <div class="inheritedMembers">
-    <h5>Inherited Members</h5>
-    <div>
-      <a class="xref" href="https://docs.microsoft.com/dotnet/api/system.valuetype.equals#System_ValueType_Equals_System_Object_">ValueType.Equals(Object)</a>
-    </div>
-    <div>
-      <a class="xref" href="https://docs.microsoft.com/dotnet/api/system.valuetype.gethashcode#System_ValueType_GetHashCode">ValueType.GetHashCode()</a>
-    </div>
-    <div>
-      <a class="xref" href="https://docs.microsoft.com/dotnet/api/system.valuetype.tostring#System_ValueType_ToString">ValueType.ToString()</a>
-    </div>
-    <div>
-      <a class="xref" href="https://docs.microsoft.com/dotnet/api/system.object.equals#System_Object_Equals_System_Object_System_Object_">Object.Equals(Object, Object)</a>
-    </div>
-    <div>
-      <a class="xref" href="https://docs.microsoft.com/dotnet/api/system.object.gettype#System_Object_GetType">Object.GetType()</a>
-    </div>
-    <div>
-      <a class="xref" href="https://docs.microsoft.com/dotnet/api/system.object.referenceequals#System_Object_ReferenceEquals_System_Object_System_Object_">Object.ReferenceEquals(Object, Object)</a>
-    </div>
-  </div>
-  <h6><strong>Namespace</strong>: <a class="xref" href="DotNext.Buffers.html">DotNext.Buffers</a></h6>
-  <h6><strong>Assembly</strong>: DotNext.dll</h6>
-  <h5 id="DotNext_Buffers_ChunkSequence_1_syntax">Syntax</h5>
-  <div class="codewrapper">
-    <pre><code class="lang-csharp hljs">public struct ChunkSequence&lt;T&gt; : IEnumerable&lt;ReadOnlyMemory&lt;T&gt;&gt;, IEnumerable</code></pre>
-  </div>
-  <h5 class="typeParameters">Type Parameters</h5>
-  <table class="table table-bordered table-striped table-condensed">
-    <thead>
-      <tr>
-        <th>Name</th>
-        <th>Description</th>
-      </tr>
-    </thead>
-    <tbody>
-      <tr>
-        <td><span class="parametername">T</span></td>
+</div>
+  <div class="markdown level0 conceptual"></div>
+  <div classs="implements">
+    <h5>Implements</h5>
+    <div><a class="xref" href="https://docs.microsoft.com/dotnet/api/system.collections.generic.ienumerable-1">IEnumerable</a>&lt;<a class="xref" href="https://docs.microsoft.com/dotnet/api/system.readonlymemory-1">ReadOnlyMemory</a>&lt;T&gt;&gt;</div>
+    <div><a class="xref" href="https://docs.microsoft.com/dotnet/api/system.collections.ienumerable">IEnumerable</a></div>
+  </div>
+  <div class="inheritedMembers">
+    <h5>Inherited Members</h5>
+    <div>
+      <a class="xref" href="https://docs.microsoft.com/dotnet/api/system.valuetype.equals#System_ValueType_Equals_System_Object_">ValueType.Equals(Object)</a>
+    </div>
+    <div>
+      <a class="xref" href="https://docs.microsoft.com/dotnet/api/system.valuetype.gethashcode#System_ValueType_GetHashCode">ValueType.GetHashCode()</a>
+    </div>
+    <div>
+      <a class="xref" href="https://docs.microsoft.com/dotnet/api/system.valuetype.tostring#System_ValueType_ToString">ValueType.ToString()</a>
+    </div>
+    <div>
+      <a class="xref" href="https://docs.microsoft.com/dotnet/api/system.object.equals#System_Object_Equals_System_Object_System_Object_">Object.Equals(Object, Object)</a>
+    </div>
+    <div>
+      <a class="xref" href="https://docs.microsoft.com/dotnet/api/system.object.gettype#System_Object_GetType">Object.GetType()</a>
+    </div>
+    <div>
+      <a class="xref" href="https://docs.microsoft.com/dotnet/api/system.object.referenceequals#System_Object_ReferenceEquals_System_Object_System_Object_">Object.ReferenceEquals(Object, Object)</a>
+    </div>
+  </div>
+  <h6><strong>Namespace</strong>: <a class="xref" href="DotNext.Buffers.html">DotNext.Buffers</a></h6>
+  <h6><strong>Assembly</strong>: DotNext.dll</h6>
+  <h5 id="DotNext_Buffers_ChunkSequence_1_syntax">Syntax</h5>
+  <div class="codewrapper">
+    <pre><code class="lang-csharp hljs">public struct ChunkSequence&lt;T&gt; : IEnumerable&lt;ReadOnlyMemory&lt;T&gt;&gt;, IEnumerable</code></pre>
+  </div>
+  <h5 class="typeParameters">Type Parameters</h5>
+  <table class="table table-bordered table-striped table-condensed">
+    <thead>
+      <tr>
+        <th>Name</th>
+        <th>Description</th>
+      </tr>
+    </thead>
+    <tbody>
+      <tr>
+        <td><span class="parametername">T</span></td>
         <td><p>The type of elements stored in contiguous memory.</p>
-</td>
-      </tr>
-    </tbody>
-  </table>
-  <h3 id="constructors">Constructors
-  </h3>
-  <span class="small pull-right mobile-hide">
-    <span class="divider">|</span>
-    <a href="https://github.com/sakno/dotNext/new/gh-pages/apiSpec/new?filename=DotNext_Buffers_ChunkSequence_1__ctor_System_ReadOnlyMemory__0__System_Int32_.md&amp;value=---%0Auid%3A%20DotNext.Buffers.ChunkSequence%601.%23ctor(System.ReadOnlyMemory%7B%600%7D%2CSystem.Int32)%0Asummary%3A%20'*You%20can%20override%20summary%20for%20the%20API%20here%20using%20*MARKDOWN*%20syntax'%0A---%0A%0A*Please%20type%20below%20more%20information%20about%20this%20API%3A*%0A%0A">Improve this Doc</a>
-  </span>
-  <span class="small pull-right mobile-hide">
-    <a href="https://github.com/sakno/dotNext/blob/gh-pages/src/DotNext/Buffers/ChunkSequence.cs/#L80">View Source</a>
-  </span>
-  <a id="DotNext_Buffers_ChunkSequence_1__ctor_" data-uid="DotNext.Buffers.ChunkSequence`1.#ctor*"></a>
-  <h4 id="DotNext_Buffers_ChunkSequence_1__ctor_System_ReadOnlyMemory__0__System_Int32_" data-uid="DotNext.Buffers.ChunkSequence`1.#ctor(System.ReadOnlyMemory{`0},System.Int32)">ChunkSequence(ReadOnlyMemory&lt;T&gt;, Int32)</h4>
+</td>
+      </tr>
+    </tbody>
+  </table>
+  <h3 id="constructors">Constructors
+  </h3>
+  <span class="small pull-right mobile-hide">
+    <span class="divider">|</span>
+    <a href="https://github.com/sakno/DotNext/new/gh-pages/apiSpec/new?filename=DotNext_Buffers_ChunkSequence_1__ctor_System_ReadOnlyMemory__0__System_Int32_.md&amp;value=---%0Auid%3A%20DotNext.Buffers.ChunkSequence%601.%23ctor(System.ReadOnlyMemory%7B%600%7D%2CSystem.Int32)%0Asummary%3A%20'*You%20can%20override%20summary%20for%20the%20API%20here%20using%20*MARKDOWN*%20syntax'%0A---%0A%0A*Please%20type%20below%20more%20information%20about%20this%20API%3A*%0A%0A">Improve this Doc</a>
+  </span>
+  <span class="small pull-right mobile-hide">
+    <a href="https://github.com/sakno/DotNext/blob/gh-pages/src/DotNext/Buffers/ChunkSequence.cs/#L80">View Source</a>
+  </span>
+  <a id="DotNext_Buffers_ChunkSequence_1__ctor_" data-uid="DotNext.Buffers.ChunkSequence`1.#ctor*"></a>
+  <h4 id="DotNext_Buffers_ChunkSequence_1__ctor_System_ReadOnlyMemory__0__System_Int32_" data-uid="DotNext.Buffers.ChunkSequence`1.#ctor(System.ReadOnlyMemory{`0},System.Int32)">ChunkSequence(ReadOnlyMemory&lt;T&gt;, Int32)</h4>
   <div class="markdown level1 summary"><p>Initializes a split view over contiguous memory.</p>
-</div>
-  <div class="markdown level1 conceptual"></div>
-  <h5 class="decalaration">Declaration</h5>
-  <div class="codewrapper">
-    <pre><code class="lang-csharp hljs">public ChunkSequence(ReadOnlyMemory&lt;T&gt; memory, int chunkSize)</code></pre>
-  </div>
-  <h5 class="parameters">Parameters</h5>
-  <table class="table table-bordered table-striped table-condensed">
-    <thead>
-      <tr>
-        <th>Type</th>
-        <th>Name</th>
-        <th>Description</th>
-      </tr>
-    </thead>
-    <tbody>
-      <tr>
-        <td><a class="xref" href="https://docs.microsoft.com/dotnet/api/system.readonlymemory-1">ReadOnlyMemory</a>&lt;T&gt;</td>
-        <td><span class="parametername">memory</span></td>
+</div>
+  <div class="markdown level1 conceptual"></div>
+  <h5 class="decalaration">Declaration</h5>
+  <div class="codewrapper">
+    <pre><code class="lang-csharp hljs">public ChunkSequence(ReadOnlyMemory&lt;T&gt; memory, int chunkSize)</code></pre>
+  </div>
+  <h5 class="parameters">Parameters</h5>
+  <table class="table table-bordered table-striped table-condensed">
+    <thead>
+      <tr>
+        <th>Type</th>
+        <th>Name</th>
+        <th>Description</th>
+      </tr>
+    </thead>
+    <tbody>
+      <tr>
+        <td><a class="xref" href="https://docs.microsoft.com/dotnet/api/system.readonlymemory-1">ReadOnlyMemory</a>&lt;T&gt;</td>
+        <td><span class="parametername">memory</span></td>
         <td><p>Contiguous memory.</p>
-</td>
-      </tr>
-      <tr>
-        <td><a class="xref" href="https://docs.microsoft.com/dotnet/api/system.int32">Int32</a></td>
-        <td><span class="parametername">chunkSize</span></td>
+</td>
+      </tr>
+      <tr>
+        <td><a class="xref" href="https://docs.microsoft.com/dotnet/api/system.int32">Int32</a></td>
+        <td><span class="parametername">chunkSize</span></td>
         <td><p>The number of elements in single chunk.</p>
-</td>
-      </tr>
-    </tbody>
-  </table>
-  <h5 class="exceptions">Exceptions</h5>
-  <table class="table table-bordered table-striped table-condensed">
-    <thead>
-      <tr>
-        <th>Type</th>
-        <th>Condition</th>
-      </tr>
-    </thead>
-    <tbody>
-      <tr>
-        <td><a class="xref" href="https://docs.microsoft.com/dotnet/api/system.argumentoutofrangeexception">ArgumentOutOfRangeException</a></td>
+</td>
+      </tr>
+    </tbody>
+  </table>
+  <h5 class="exceptions">Exceptions</h5>
+  <table class="table table-bordered table-striped table-condensed">
+    <thead>
+      <tr>
+        <th>Type</th>
+        <th>Condition</th>
+      </tr>
+    </thead>
+    <tbody>
+      <tr>
+        <td><a class="xref" href="https://docs.microsoft.com/dotnet/api/system.argumentoutofrangeexception">ArgumentOutOfRangeException</a></td>
         <td><p><code data-dev-comment-type="paramref" class="paramref">chunkSize</code> is less than 1.</p>
-</td>
-      </tr>
-    </tbody>
-  </table>
-  <h3 id="methods">Methods
-  </h3>
-  <span class="small pull-right mobile-hide">
-    <span class="divider">|</span>
-    <a href="https://github.com/sakno/dotNext/new/gh-pages/apiSpec/new?filename=DotNext_Buffers_ChunkSequence_1_GetEnumerator.md&amp;value=---%0Auid%3A%20DotNext.Buffers.ChunkSequence%601.GetEnumerator%0Asummary%3A%20'*You%20can%20override%20summary%20for%20the%20API%20here%20using%20*MARKDOWN*%20syntax'%0A---%0A%0A*Please%20type%20below%20more%20information%20about%20this%20API%3A*%0A%0A">Improve this Doc</a>
-  </span>
-  <span class="small pull-right mobile-hide">
-    <a href="https://github.com/sakno/dotNext/blob/gh-pages/src/DotNext/Buffers/ChunkSequence.cs/#L92">View Source</a>
-  </span>
-  <a id="DotNext_Buffers_ChunkSequence_1_GetEnumerator_" data-uid="DotNext.Buffers.ChunkSequence`1.GetEnumerator*"></a>
-  <h4 id="DotNext_Buffers_ChunkSequence_1_GetEnumerator" data-uid="DotNext.Buffers.ChunkSequence`1.GetEnumerator">GetEnumerator()</h4>
+</td>
+      </tr>
+    </tbody>
+  </table>
+  <h3 id="methods">Methods
+  </h3>
+  <span class="small pull-right mobile-hide">
+    <span class="divider">|</span>
+    <a href="https://github.com/sakno/DotNext/new/gh-pages/apiSpec/new?filename=DotNext_Buffers_ChunkSequence_1_GetEnumerator.md&amp;value=---%0Auid%3A%20DotNext.Buffers.ChunkSequence%601.GetEnumerator%0Asummary%3A%20'*You%20can%20override%20summary%20for%20the%20API%20here%20using%20*MARKDOWN*%20syntax'%0A---%0A%0A*Please%20type%20below%20more%20information%20about%20this%20API%3A*%0A%0A">Improve this Doc</a>
+  </span>
+  <span class="small pull-right mobile-hide">
+    <a href="https://github.com/sakno/DotNext/blob/gh-pages/src/DotNext/Buffers/ChunkSequence.cs/#L92">View Source</a>
+  </span>
+  <a id="DotNext_Buffers_ChunkSequence_1_GetEnumerator_" data-uid="DotNext.Buffers.ChunkSequence`1.GetEnumerator*"></a>
+  <h4 id="DotNext_Buffers_ChunkSequence_1_GetEnumerator" data-uid="DotNext.Buffers.ChunkSequence`1.GetEnumerator">GetEnumerator()</h4>
   <div class="markdown level1 summary"><p>Gets enumerator over memory chunks.</p>
-</div>
-  <div class="markdown level1 conceptual"></div>
-  <h5 class="decalaration">Declaration</h5>
-  <div class="codewrapper">
-    <pre><code class="lang-csharp hljs">public ChunkSequence&lt;T&gt;.Enumerator GetEnumerator()</code></pre>
-  </div>
-  <h5 class="returns">Returns</h5>
-  <table class="table table-bordered table-striped table-condensed">
-    <thead>
-      <tr>
-        <th>Type</th>
-        <th>Description</th>
-      </tr>
-    </thead>
-    <tbody>
-      <tr>
-        <td><a class="xref" href="DotNext.Buffers.ChunkSequence-1.Enumerator.html">ChunkSequence.Enumerator</a>&lt;&gt;</td>
+</div>
+  <div class="markdown level1 conceptual"></div>
+  <h5 class="decalaration">Declaration</h5>
+  <div class="codewrapper">
+    <pre><code class="lang-csharp hljs">public ChunkSequence&lt;T&gt;.Enumerator GetEnumerator()</code></pre>
+  </div>
+  <h5 class="returns">Returns</h5>
+  <table class="table table-bordered table-striped table-condensed">
+    <thead>
+      <tr>
+        <th>Type</th>
+        <th>Description</th>
+      </tr>
+    </thead>
+    <tbody>
+      <tr>
+        <td><a class="xref" href="DotNext.Buffers.ChunkSequence-1.Enumerator.html">ChunkSequence.Enumerator</a>&lt;&gt;</td>
         <td><p>The enumerator over memory chunks.</p>
-</td>
-      </tr>
-    </tbody>
-  </table>
-  <span class="small pull-right mobile-hide">
-    <span class="divider">|</span>
-    <a href="https://github.com/sakno/dotNext/new/gh-pages/apiSpec/new?filename=DotNext_Buffers_ChunkSequence_1_ToReadOnlySequence.md&amp;value=---%0Auid%3A%20DotNext.Buffers.ChunkSequence%601.ToReadOnlySequence%0Asummary%3A%20'*You%20can%20override%20summary%20for%20the%20API%20here%20using%20*MARKDOWN*%20syntax'%0A---%0A%0A*Please%20type%20below%20more%20information%20about%20this%20API%3A*%0A%0A">Improve this Doc</a>
-  </span>
-  <span class="small pull-right mobile-hide">
-    <a href="https://github.com/sakno/dotNext/blob/gh-pages/src/DotNext/Buffers/ChunkSequence.cs/#L104">View Source</a>
-  </span>
-  <a id="DotNext_Buffers_ChunkSequence_1_ToReadOnlySequence_" data-uid="DotNext.Buffers.ChunkSequence`1.ToReadOnlySequence*"></a>
-  <h4 id="DotNext_Buffers_ChunkSequence_1_ToReadOnlySequence" data-uid="DotNext.Buffers.ChunkSequence`1.ToReadOnlySequence">ToReadOnlySequence()</h4>
+</td>
+      </tr>
+    </tbody>
+  </table>
+  <span class="small pull-right mobile-hide">
+    <span class="divider">|</span>
+    <a href="https://github.com/sakno/DotNext/new/gh-pages/apiSpec/new?filename=DotNext_Buffers_ChunkSequence_1_ToReadOnlySequence.md&amp;value=---%0Auid%3A%20DotNext.Buffers.ChunkSequence%601.ToReadOnlySequence%0Asummary%3A%20'*You%20can%20override%20summary%20for%20the%20API%20here%20using%20*MARKDOWN*%20syntax'%0A---%0A%0A*Please%20type%20below%20more%20information%20about%20this%20API%3A*%0A%0A">Improve this Doc</a>
+  </span>
+  <span class="small pull-right mobile-hide">
+    <a href="https://github.com/sakno/DotNext/blob/gh-pages/src/DotNext/Buffers/ChunkSequence.cs/#L104">View Source</a>
+  </span>
+  <a id="DotNext_Buffers_ChunkSequence_1_ToReadOnlySequence_" data-uid="DotNext.Buffers.ChunkSequence`1.ToReadOnlySequence*"></a>
+  <h4 id="DotNext_Buffers_ChunkSequence_1_ToReadOnlySequence" data-uid="DotNext.Buffers.ChunkSequence`1.ToReadOnlySequence">ToReadOnlySequence()</h4>
   <div class="markdown level1 summary"><p>Converts this instance into <a class="xref" href="https://docs.microsoft.com/dotnet/api/system.buffers.readonlysequence-1">ReadOnlySequence&lt;T&gt;</a>.</p>
-</div>
-  <div class="markdown level1 conceptual"></div>
-  <h5 class="decalaration">Declaration</h5>
-  <div class="codewrapper">
-    <pre><code class="lang-csharp hljs">public ReadOnlySequence&lt;T&gt; ToReadOnlySequence()</code></pre>
-  </div>
-  <h5 class="returns">Returns</h5>
-  <table class="table table-bordered table-striped table-condensed">
-    <thead>
-      <tr>
-        <th>Type</th>
-        <th>Description</th>
-      </tr>
-    </thead>
-    <tbody>
-      <tr>
-        <td><a class="xref" href="https://docs.microsoft.com/dotnet/api/system.buffers.readonlysequence-1">ReadOnlySequence</a>&lt;T&gt;</td>
+</div>
+  <div class="markdown level1 conceptual"></div>
+  <h5 class="decalaration">Declaration</h5>
+  <div class="codewrapper">
+    <pre><code class="lang-csharp hljs">public ReadOnlySequence&lt;T&gt; ToReadOnlySequence()</code></pre>
+  </div>
+  <h5 class="returns">Returns</h5>
+  <table class="table table-bordered table-striped table-condensed">
+    <thead>
+      <tr>
+        <th>Type</th>
+        <th>Description</th>
+      </tr>
+    </thead>
+    <tbody>
+      <tr>
+        <td><a class="xref" href="https://docs.microsoft.com/dotnet/api/system.buffers.readonlysequence-1">ReadOnlySequence</a>&lt;T&gt;</td>
         <td><p>The sequence of memory chunks.</p>
-</td>
-      </tr>
-    </tbody>
-  </table>
-  <h3 id="operators">Operators
-  </h3>
-  <span class="small pull-right mobile-hide">
-    <span class="divider">|</span>
-    <a href="https://github.com/sakno/dotNext/new/gh-pages/apiSpec/new?filename=DotNext_Buffers_ChunkSequence_1_op_Explicit_DotNext_Buffers_ChunkSequence__0___System_Buffers_ReadOnlySequence__0_.md&amp;value=---%0Auid%3A%20DotNext.Buffers.ChunkSequence%601.op_Explicit(DotNext.Buffers.ChunkSequence%7B%600%7D)~System.Buffers.ReadOnlySequence%7B%600%7D%0Asummary%3A%20'*You%20can%20override%20summary%20for%20the%20API%20here%20using%20*MARKDOWN*%20syntax'%0A---%0A%0A*Please%20type%20below%20more%20information%20about%20this%20API%3A*%0A%0A">Improve this Doc</a>
-  </span>
-  <span class="small pull-right mobile-hide">
-    <a href="https://github.com/sakno/dotNext/blob/gh-pages/src/DotNext/Buffers/ChunkSequence.cs/#L123">View Source</a>
-  </span>
-  <a id="DotNext_Buffers_ChunkSequence_1_op_Explicit_" data-uid="DotNext.Buffers.ChunkSequence`1.op_Explicit*"></a>
-  <h4 id="DotNext_Buffers_ChunkSequence_1_op_Explicit_DotNext_Buffers_ChunkSequence__0___System_Buffers_ReadOnlySequence__0_" data-uid="DotNext.Buffers.ChunkSequence`1.op_Explicit(DotNext.Buffers.ChunkSequence{`0})~System.Buffers.ReadOnlySequence{`0}">Explicit(ChunkSequence&lt;T&gt; to ReadOnlySequence&lt;T&gt;)</h4>
+</td>
+      </tr>
+    </tbody>
+  </table>
+  <h3 id="operators">Operators
+  </h3>
+  <span class="small pull-right mobile-hide">
+    <span class="divider">|</span>
+    <a href="https://github.com/sakno/DotNext/new/gh-pages/apiSpec/new?filename=DotNext_Buffers_ChunkSequence_1_op_Explicit_DotNext_Buffers_ChunkSequence__0___System_Buffers_ReadOnlySequence__0_.md&amp;value=---%0Auid%3A%20DotNext.Buffers.ChunkSequence%601.op_Explicit(DotNext.Buffers.ChunkSequence%7B%600%7D)~System.Buffers.ReadOnlySequence%7B%600%7D%0Asummary%3A%20'*You%20can%20override%20summary%20for%20the%20API%20here%20using%20*MARKDOWN*%20syntax'%0A---%0A%0A*Please%20type%20below%20more%20information%20about%20this%20API%3A*%0A%0A">Improve this Doc</a>
+  </span>
+  <span class="small pull-right mobile-hide">
+    <a href="https://github.com/sakno/DotNext/blob/gh-pages/src/DotNext/Buffers/ChunkSequence.cs/#L123">View Source</a>
+  </span>
+  <a id="DotNext_Buffers_ChunkSequence_1_op_Explicit_" data-uid="DotNext.Buffers.ChunkSequence`1.op_Explicit*"></a>
+  <h4 id="DotNext_Buffers_ChunkSequence_1_op_Explicit_DotNext_Buffers_ChunkSequence__0___System_Buffers_ReadOnlySequence__0_" data-uid="DotNext.Buffers.ChunkSequence`1.op_Explicit(DotNext.Buffers.ChunkSequence{`0})~System.Buffers.ReadOnlySequence{`0}">Explicit(ChunkSequence&lt;T&gt; to ReadOnlySequence&lt;T&gt;)</h4>
   <div class="markdown level1 summary"><p>Converts this instance into <a class="xref" href="https://docs.microsoft.com/dotnet/api/system.buffers.readonlysequence-1">ReadOnlySequence&lt;T&gt;</a>.</p>
-</div>
-  <div class="markdown level1 conceptual"></div>
-  <h5 class="decalaration">Declaration</h5>
-  <div class="codewrapper">
-    <pre><code class="lang-csharp hljs">public static explicit operator ReadOnlySequence&lt;T&gt;(ChunkSequence&lt;T&gt; sequence)</code></pre>
-  </div>
-  <h5 class="parameters">Parameters</h5>
-  <table class="table table-bordered table-striped table-condensed">
-    <thead>
-      <tr>
-        <th>Type</th>
-        <th>Name</th>
-        <th>Description</th>
-      </tr>
-    </thead>
-    <tbody>
-      <tr>
-        <td><a class="xref" href="DotNext.Buffers.ChunkSequence-1.html">ChunkSequence</a>&lt;T&gt;</td>
-        <td><span class="parametername">sequence</span></td>
+</div>
+  <div class="markdown level1 conceptual"></div>
+  <h5 class="decalaration">Declaration</h5>
+  <div class="codewrapper">
+    <pre><code class="lang-csharp hljs">public static explicit operator ReadOnlySequence&lt;T&gt;(ChunkSequence&lt;T&gt; sequence)</code></pre>
+  </div>
+  <h5 class="parameters">Parameters</h5>
+  <table class="table table-bordered table-striped table-condensed">
+    <thead>
+      <tr>
+        <th>Type</th>
+        <th>Name</th>
+        <th>Description</th>
+      </tr>
+    </thead>
+    <tbody>
+      <tr>
+        <td><a class="xref" href="DotNext.Buffers.ChunkSequence-1.html">ChunkSequence</a>&lt;T&gt;</td>
+        <td><span class="parametername">sequence</span></td>
         <td><p>The sequence to be converted.</p>
-</td>
-      </tr>
-    </tbody>
-  </table>
-  <h5 class="returns">Returns</h5>
-  <table class="table table-bordered table-striped table-condensed">
-    <thead>
-      <tr>
-        <th>Type</th>
-        <th>Description</th>
-      </tr>
-    </thead>
-    <tbody>
-      <tr>
-        <td><a class="xref" href="https://docs.microsoft.com/dotnet/api/system.buffers.readonlysequence-1">ReadOnlySequence</a>&lt;T&gt;</td>
+</td>
+      </tr>
+    </tbody>
+  </table>
+  <h5 class="returns">Returns</h5>
+  <table class="table table-bordered table-striped table-condensed">
+    <thead>
+      <tr>
+        <th>Type</th>
+        <th>Description</th>
+      </tr>
+    </thead>
+    <tbody>
+      <tr>
+        <td><a class="xref" href="https://docs.microsoft.com/dotnet/api/system.buffers.readonlysequence-1">ReadOnlySequence</a>&lt;T&gt;</td>
         <td><p>The sequence of memory chunks.</p>
-</td>
-      </tr>
-    </tbody>
-  </table>
-  <h3 id="eii">Explicit Interface Implementations
-  </h3>
-  <span class="small pull-right mobile-hide">
-    <span class="divider">|</span>
-    <a href="https://github.com/sakno/dotNext/new/gh-pages/apiSpec/new?filename=DotNext_Buffers_ChunkSequence_1_System_Collections_Generic_IEnumerable_System_ReadOnlyMemory_T___GetEnumerator.md&amp;value=---%0Auid%3A%20DotNext.Buffers.ChunkSequence%601.System%23Collections%23Generic%23IEnumerable%7BSystem%23ReadOnlyMemory%7BT%7D%7D%23GetEnumerator%0Asummary%3A%20'*You%20can%20override%20summary%20for%20the%20API%20here%20using%20*MARKDOWN*%20syntax'%0A---%0A%0A*Please%20type%20below%20more%20information%20about%20this%20API%3A*%0A%0A">Improve this Doc</a>
-  </span>
-  <span class="small pull-right mobile-hide">
-    <a href="https://github.com/sakno/dotNext/blob/gh-pages/src/DotNext/Buffers/ChunkSequence.cs/#L94">View Source</a>
-  </span>
-  <a id="DotNext_Buffers_ChunkSequence_1_System_Collections_Generic_IEnumerable_System_ReadOnlyMemory_T___GetEnumerator_" data-uid="DotNext.Buffers.ChunkSequence`1.System#Collections#Generic#IEnumerable{System#ReadOnlyMemory{T}}#GetEnumerator*"></a>
-  <h4 id="DotNext_Buffers_ChunkSequence_1_System_Collections_Generic_IEnumerable_System_ReadOnlyMemory_T___GetEnumerator" data-uid="DotNext.Buffers.ChunkSequence`1.System#Collections#Generic#IEnumerable{System#ReadOnlyMemory{T}}#GetEnumerator">IEnumerable&lt;ReadOnlyMemory&lt;T&gt;&gt;.GetEnumerator()</h4>
-  <div class="markdown level1 summary"></div>
-  <div class="markdown level1 conceptual"></div>
-  <h5 class="decalaration">Declaration</h5>
-  <div class="codewrapper">
-    <pre><code class="lang-csharp hljs">IEnumerator&lt;ReadOnlyMemory&lt;T&gt;&gt; IEnumerable&lt;ReadOnlyMemory&lt;T&gt;&gt;.GetEnumerator()</code></pre>
-  </div>
-  <h5 class="returns">Returns</h5>
-  <table class="table table-bordered table-striped table-condensed">
-    <thead>
-      <tr>
-        <th>Type</th>
-        <th>Description</th>
-      </tr>
-    </thead>
-    <tbody>
-      <tr>
-        <td><a class="xref" href="https://docs.microsoft.com/dotnet/api/system.collections.generic.ienumerator-1">IEnumerator</a>&lt;<a class="xref" href="https://docs.microsoft.com/dotnet/api/system.readonlymemory-1">ReadOnlyMemory</a>&lt;T&gt;&gt;</td>
-        <td></td>
-      </tr>
-    </tbody>
-  </table>
-  <span class="small pull-right mobile-hide">
-    <span class="divider">|</span>
-    <a href="https://github.com/sakno/dotNext/new/gh-pages/apiSpec/new?filename=DotNext_Buffers_ChunkSequence_1_System_Collections_IEnumerable_GetEnumerator.md&amp;value=---%0Auid%3A%20DotNext.Buffers.ChunkSequence%601.System%23Collections%23IEnumerable%23GetEnumerator%0Asummary%3A%20'*You%20can%20override%20summary%20for%20the%20API%20here%20using%20*MARKDOWN*%20syntax'%0A---%0A%0A*Please%20type%20below%20more%20information%20about%20this%20API%3A*%0A%0A">Improve this Doc</a>
-  </span>
-  <span class="small pull-right mobile-hide">
-    <a href="https://github.com/sakno/dotNext/blob/gh-pages/src/DotNext/Buffers/ChunkSequence.cs/#L97">View Source</a>
-  </span>
-  <a id="DotNext_Buffers_ChunkSequence_1_System_Collections_IEnumerable_GetEnumerator_" data-uid="DotNext.Buffers.ChunkSequence`1.System#Collections#IEnumerable#GetEnumerator*"></a>
-  <h4 id="DotNext_Buffers_ChunkSequence_1_System_Collections_IEnumerable_GetEnumerator" data-uid="DotNext.Buffers.ChunkSequence`1.System#Collections#IEnumerable#GetEnumerator">IEnumerable.GetEnumerator()</h4>
-  <div class="markdown level1 summary"></div>
-  <div class="markdown level1 conceptual"></div>
-  <h5 class="decalaration">Declaration</h5>
-  <div class="codewrapper">
-    <pre><code class="lang-csharp hljs">IEnumerator IEnumerable.GetEnumerator()</code></pre>
-  </div>
-  <h5 class="returns">Returns</h5>
-  <table class="table table-bordered table-striped table-condensed">
-    <thead>
-      <tr>
-        <th>Type</th>
-        <th>Description</th>
-      </tr>
-    </thead>
-    <tbody>
-      <tr>
-        <td><a class="xref" href="https://docs.microsoft.com/dotnet/api/system.collections.ienumerator">IEnumerator</a></td>
-        <td></td>
-      </tr>
-    </tbody>
-  </table>
-  <h3 id="implements">Implements</h3>
-  <div>
-      <a class="xref" href="https://docs.microsoft.com/dotnet/api/system.collections.generic.ienumerable-1">System.Collections.Generic.IEnumerable&lt;T&gt;</a>
-  </div>
-  <div>
-      <a class="xref" href="https://docs.microsoft.com/dotnet/api/system.collections.ienumerable">System.Collections.IEnumerable</a>
-  </div>
-  <h3 id="extensionmethods">Extension Methods</h3>
-  <div>
-      <a class="xref" href="DotNext.Sequence.html#DotNext_Sequence_ForEach__1_System_Collections_Generic_IEnumerable___0__System_Action___0__">Sequence.ForEach&lt;T&gt;(IEnumerable&lt;T&gt;, Action&lt;T&gt;)</a>
-  </div>
-  <div>
-      <a class="xref" href="DotNext.Sequence.html#DotNext_Sequence_ForEach__1_System_Collections_Generic_IEnumerable___0__DotNext_ValueAction___0___">Sequence.ForEach&lt;T&gt;(IEnumerable&lt;T&gt;, ValueAction&lt;T&gt;)</a>
-  </div>
-  <div>
-      <a class="xref" href="DotNext.Sequence.html#DotNext_Sequence_FirstOrNull__1_System_Collections_Generic_IEnumerable___0__">Sequence.FirstOrNull&lt;T&gt;(IEnumerable&lt;T&gt;)</a>
-  </div>
-  <div>
-      <a class="xref" href="DotNext.Sequence.html#DotNext_Sequence_FirstOrEmpty__1_System_Collections_Generic_IEnumerable___0__">Sequence.FirstOrEmpty&lt;T&gt;(IEnumerable&lt;T&gt;)</a>
-  </div>
-  <div>
-      <a class="xref" href="DotNext.Sequence.html#DotNext_Sequence_FirstOrEmpty__1_System_Collections_Generic_IEnumerable___0__DotNext_ValueFunc___0_System_Boolean___">Sequence.FirstOrEmpty&lt;T&gt;(IEnumerable&lt;T&gt;, ValueFunc&lt;T, Boolean&gt;)</a>
-  </div>
-  <div>
-      <a class="xref" href="DotNext.Sequence.html#DotNext_Sequence_FirstOrEmpty__1_System_Collections_Generic_IEnumerable___0__System_Predicate___0__">Sequence.FirstOrEmpty&lt;T&gt;(IEnumerable&lt;T&gt;, Predicate&lt;T&gt;)</a>
-  </div>
-  <div>
-      <a class="xref" href="DotNext.Sequence.html#DotNext_Sequence_ElementAt__1_System_Collections_Generic_IEnumerable___0__System_Int32___0__">Sequence.ElementAt&lt;T&gt;(IEnumerable&lt;T&gt;, Int32, out T)</a>
-  </div>
-  <div>
-      <a class="xref" href="DotNext.Sequence.html#DotNext_Sequence_ToString__1_System_Collections_Generic_IEnumerable___0__System_String_System_String_">Sequence.ToString&lt;T&gt;(IEnumerable&lt;T&gt;, String, String)</a>
-  </div>
-  <div>
-      <a class="xref" href="DotNext.Sequence.html#DotNext_Sequence_Prepend__1_System_Collections_Generic_IEnumerable___0____0___">Sequence.Prepend&lt;T&gt;(IEnumerable&lt;T&gt;, T[])</a>
-  </div>
-  <div>
-      <a class="xref" href="DotNext.Sequence.html#DotNext_Sequence_Append__1_System_Collections_Generic_IEnumerable___0____0___">Sequence.Append&lt;T&gt;(IEnumerable&lt;T&gt;, T[])</a>
-  </div>
-  <div>
-      <a class="xref" href="DotNext.Linq.Expressions.ExpressionBuilder.html#DotNext_Linq_Expressions_ExpressionBuilder_Const__1___0_">ExpressionBuilder.Const&lt;T&gt;(T)</a>
-  </div>
-</article>
-          </div>
-          
-          <div class="hidden-sm col-md-2" role="complementary">
-            <div class="sideaffix">
-              <div class="contribution">
-                <ul class="nav">
-                  <li>
-                    <a href="https://github.com/sakno/dotNext/new/gh-pages/apiSpec/new?filename=DotNext_Buffers_ChunkSequence_1.md&amp;value=---%0Auid%3A%20DotNext.Buffers.ChunkSequence%601%0Asummary%3A%20'*You%20can%20override%20summary%20for%20the%20API%20here%20using%20*MARKDOWN*%20syntax'%0A---%0A%0A*Please%20type%20below%20more%20information%20about%20this%20API%3A*%0A%0A" class="contribution-link">Improve this Doc</a>
-                  </li>
-                  <li>
-                    <a href="https://github.com/sakno/dotNext/blob/gh-pages/src/DotNext/Buffers/ChunkSequence.cs/#L17" class="contribution-link">View Source</a>
-                  </li>
-                </ul>
-              </div>
-              <nav class="bs-docs-sidebar hidden-print hidden-xs hidden-sm affix" id="affix">
-              <!-- <p><a class="back-to-top" href="#top">Back to top</a><p> -->
-              </nav>
-            </div>
-          </div>
-        </div>
-      </div>
-      
-      <footer>
-        <div class="grad-bottom"></div>
-        <div class="footer">
-          <div class="container">
-            <span class="pull-right">
-              <a href="#top">Back to top</a>
-            </span>
-            
-            <span>Generated by <strong>DocFX</strong></span>
-          </div>
-        </div>
-      </footer>
-    </div>
-    
-    <script type="text/javascript" src="../styles/docfx.vendor.js"></script>
-    <script type="text/javascript" src="../styles/docfx.js"></script>
-    <script type="text/javascript" src="../styles/main.js"></script>
-  </body>
-</html>
+</td>
+      </tr>
+    </tbody>
+  </table>
+  <h3 id="eii">Explicit Interface Implementations
+  </h3>
+  <span class="small pull-right mobile-hide">
+    <span class="divider">|</span>
+    <a href="https://github.com/sakno/DotNext/new/gh-pages/apiSpec/new?filename=DotNext_Buffers_ChunkSequence_1_System_Collections_Generic_IEnumerable_System_ReadOnlyMemory_T___GetEnumerator.md&amp;value=---%0Auid%3A%20DotNext.Buffers.ChunkSequence%601.System%23Collections%23Generic%23IEnumerable%7BSystem%23ReadOnlyMemory%7BT%7D%7D%23GetEnumerator%0Asummary%3A%20'*You%20can%20override%20summary%20for%20the%20API%20here%20using%20*MARKDOWN*%20syntax'%0A---%0A%0A*Please%20type%20below%20more%20information%20about%20this%20API%3A*%0A%0A">Improve this Doc</a>
+  </span>
+  <span class="small pull-right mobile-hide">
+    <a href="https://github.com/sakno/DotNext/blob/gh-pages/src/DotNext/Buffers/ChunkSequence.cs/#L94">View Source</a>
+  </span>
+  <a id="DotNext_Buffers_ChunkSequence_1_System_Collections_Generic_IEnumerable_System_ReadOnlyMemory_T___GetEnumerator_" data-uid="DotNext.Buffers.ChunkSequence`1.System#Collections#Generic#IEnumerable{System#ReadOnlyMemory{T}}#GetEnumerator*"></a>
+  <h4 id="DotNext_Buffers_ChunkSequence_1_System_Collections_Generic_IEnumerable_System_ReadOnlyMemory_T___GetEnumerator" data-uid="DotNext.Buffers.ChunkSequence`1.System#Collections#Generic#IEnumerable{System#ReadOnlyMemory{T}}#GetEnumerator">IEnumerable&lt;ReadOnlyMemory&lt;T&gt;&gt;.GetEnumerator()</h4>
+  <div class="markdown level1 summary"></div>
+  <div class="markdown level1 conceptual"></div>
+  <h5 class="decalaration">Declaration</h5>
+  <div class="codewrapper">
+    <pre><code class="lang-csharp hljs">IEnumerator&lt;ReadOnlyMemory&lt;T&gt;&gt; IEnumerable&lt;ReadOnlyMemory&lt;T&gt;&gt;.GetEnumerator()</code></pre>
+  </div>
+  <h5 class="returns">Returns</h5>
+  <table class="table table-bordered table-striped table-condensed">
+    <thead>
+      <tr>
+        <th>Type</th>
+        <th>Description</th>
+      </tr>
+    </thead>
+    <tbody>
+      <tr>
+        <td><a class="xref" href="https://docs.microsoft.com/dotnet/api/system.collections.generic.ienumerator-1">IEnumerator</a>&lt;<a class="xref" href="https://docs.microsoft.com/dotnet/api/system.readonlymemory-1">ReadOnlyMemory</a>&lt;T&gt;&gt;</td>
+        <td></td>
+      </tr>
+    </tbody>
+  </table>
+  <span class="small pull-right mobile-hide">
+    <span class="divider">|</span>
+    <a href="https://github.com/sakno/DotNext/new/gh-pages/apiSpec/new?filename=DotNext_Buffers_ChunkSequence_1_System_Collections_IEnumerable_GetEnumerator.md&amp;value=---%0Auid%3A%20DotNext.Buffers.ChunkSequence%601.System%23Collections%23IEnumerable%23GetEnumerator%0Asummary%3A%20'*You%20can%20override%20summary%20for%20the%20API%20here%20using%20*MARKDOWN*%20syntax'%0A---%0A%0A*Please%20type%20below%20more%20information%20about%20this%20API%3A*%0A%0A">Improve this Doc</a>
+  </span>
+  <span class="small pull-right mobile-hide">
+    <a href="https://github.com/sakno/DotNext/blob/gh-pages/src/DotNext/Buffers/ChunkSequence.cs/#L97">View Source</a>
+  </span>
+  <a id="DotNext_Buffers_ChunkSequence_1_System_Collections_IEnumerable_GetEnumerator_" data-uid="DotNext.Buffers.ChunkSequence`1.System#Collections#IEnumerable#GetEnumerator*"></a>
+  <h4 id="DotNext_Buffers_ChunkSequence_1_System_Collections_IEnumerable_GetEnumerator" data-uid="DotNext.Buffers.ChunkSequence`1.System#Collections#IEnumerable#GetEnumerator">IEnumerable.GetEnumerator()</h4>
+  <div class="markdown level1 summary"></div>
+  <div class="markdown level1 conceptual"></div>
+  <h5 class="decalaration">Declaration</h5>
+  <div class="codewrapper">
+    <pre><code class="lang-csharp hljs">IEnumerator IEnumerable.GetEnumerator()</code></pre>
+  </div>
+  <h5 class="returns">Returns</h5>
+  <table class="table table-bordered table-striped table-condensed">
+    <thead>
+      <tr>
+        <th>Type</th>
+        <th>Description</th>
+      </tr>
+    </thead>
+    <tbody>
+      <tr>
+        <td><a class="xref" href="https://docs.microsoft.com/dotnet/api/system.collections.ienumerator">IEnumerator</a></td>
+        <td></td>
+      </tr>
+    </tbody>
+  </table>
+  <h3 id="implements">Implements</h3>
+  <div>
+      <a class="xref" href="https://docs.microsoft.com/dotnet/api/system.collections.generic.ienumerable-1">System.Collections.Generic.IEnumerable&lt;T&gt;</a>
+  </div>
+  <div>
+      <a class="xref" href="https://docs.microsoft.com/dotnet/api/system.collections.ienumerable">System.Collections.IEnumerable</a>
+  </div>
+  <h3 id="extensionmethods">Extension Methods</h3>
+  <div>
+      <a class="xref" href="DotNext.Linq.Expressions.ExpressionBuilder.html#DotNext_Linq_Expressions_ExpressionBuilder_Const__1___0_">ExpressionBuilder.Const&lt;T&gt;(T)</a>
+  </div>
+  <div>
+      <a class="xref" href="DotNext.Sequence.html#DotNext_Sequence_ForEach__1_System_Collections_Generic_IEnumerable___0__System_Action___0__">Sequence.ForEach&lt;T&gt;(IEnumerable&lt;T&gt;, Action&lt;T&gt;)</a>
+  </div>
+  <div>
+      <a class="xref" href="DotNext.Sequence.html#DotNext_Sequence_ForEach__1_System_Collections_Generic_IEnumerable___0__DotNext_ValueAction___0___">Sequence.ForEach&lt;T&gt;(IEnumerable&lt;T&gt;, ValueAction&lt;T&gt;)</a>
+  </div>
+  <div>
+      <a class="xref" href="DotNext.Sequence.html#DotNext_Sequence_FirstOrNull__1_System_Collections_Generic_IEnumerable___0__">Sequence.FirstOrNull&lt;T&gt;(IEnumerable&lt;T&gt;)</a>
+  </div>
+  <div>
+      <a class="xref" href="DotNext.Sequence.html#DotNext_Sequence_FirstOrEmpty__1_System_Collections_Generic_IEnumerable___0__">Sequence.FirstOrEmpty&lt;T&gt;(IEnumerable&lt;T&gt;)</a>
+  </div>
+  <div>
+      <a class="xref" href="DotNext.Sequence.html#DotNext_Sequence_FirstOrEmpty__1_System_Collections_Generic_IEnumerable___0__DotNext_ValueFunc___0_System_Boolean___">Sequence.FirstOrEmpty&lt;T&gt;(IEnumerable&lt;T&gt;, ValueFunc&lt;T, Boolean&gt;)</a>
+  </div>
+  <div>
+      <a class="xref" href="DotNext.Sequence.html#DotNext_Sequence_FirstOrEmpty__1_System_Collections_Generic_IEnumerable___0__System_Predicate___0__">Sequence.FirstOrEmpty&lt;T&gt;(IEnumerable&lt;T&gt;, Predicate&lt;T&gt;)</a>
+  </div>
+  <div>
+      <a class="xref" href="DotNext.Sequence.html#DotNext_Sequence_Skip__2___0__System_Int32_">Sequence.Skip&lt;TEnumerator, T&gt;(ref TEnumerator, Int32)</a>
+  </div>
+  <div>
+      <a class="xref" href="DotNext.Sequence.html#DotNext_Sequence_ElementAt__1_System_Collections_Generic_IEnumerable___0__System_Int32___0__">Sequence.ElementAt&lt;T&gt;(IEnumerable&lt;T&gt;, Int32, out T)</a>
+  </div>
+  <div>
+      <a class="xref" href="DotNext.Sequence.html#DotNext_Sequence_ToString__1_System_Collections_Generic_IEnumerable___0__System_String_System_String_">Sequence.ToString&lt;T&gt;(IEnumerable&lt;T&gt;, String, String)</a>
+  </div>
+  <div>
+      <a class="xref" href="DotNext.Sequence.html#DotNext_Sequence_Prepend__1_System_Collections_Generic_IEnumerable___0____0___">Sequence.Prepend&lt;T&gt;(IEnumerable&lt;T&gt;, T[])</a>
+  </div>
+  <div>
+      <a class="xref" href="DotNext.Sequence.html#DotNext_Sequence_Append__1_System_Collections_Generic_IEnumerable___0____0___">Sequence.Append&lt;T&gt;(IEnumerable&lt;T&gt;, T[])</a>
+  </div>
+</article>
+          </div>
+          
+          <div class="hidden-sm col-md-2" role="complementary">
+            <div class="sideaffix">
+              <div class="contribution">
+                <ul class="nav">
+                  <li>
+                    <a href="https://github.com/sakno/DotNext/new/gh-pages/apiSpec/new?filename=DotNext_Buffers_ChunkSequence_1.md&amp;value=---%0Auid%3A%20DotNext.Buffers.ChunkSequence%601%0Asummary%3A%20'*You%20can%20override%20summary%20for%20the%20API%20here%20using%20*MARKDOWN*%20syntax'%0A---%0A%0A*Please%20type%20below%20more%20information%20about%20this%20API%3A*%0A%0A" class="contribution-link">Improve this Doc</a>
+                  </li>
+                  <li>
+                    <a href="https://github.com/sakno/DotNext/blob/gh-pages/src/DotNext/Buffers/ChunkSequence.cs/#L17" class="contribution-link">View Source</a>
+                  </li>
+                </ul>
+              </div>
+              <nav class="bs-docs-sidebar hidden-print hidden-xs hidden-sm affix" id="affix">
+              <!-- <p><a class="back-to-top" href="#top">Back to top</a><p> -->
+              </nav>
+            </div>
+          </div>
+        </div>
+      </div>
+      
+      <footer>
+        <div class="grad-bottom"></div>
+        <div class="footer">
+          <div class="container">
+            <span class="pull-right">
+              <a href="#top">Back to top</a>
+            </span>
+            
+            <span>Generated by <strong>DocFX</strong></span>
+          </div>
+        </div>
+      </footer>
+    </div>
+    
+    <script type="text/javascript" src="../styles/docfx.vendor.js"></script>
+    <script type="text/javascript" src="../styles/docfx.js"></script>
+    <script type="text/javascript" src="../styles/main.js"></script>
+  </body>
+</html>
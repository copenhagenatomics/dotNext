--- conflicted
+++ resolved
@@ -1,15 +1,14 @@
-﻿<!DOCTYPE html>
-<!--[if IE]><![endif]-->
-<html>
+﻿<!DOCTYPE html>
+<!--[if IE]><![endif]-->
+<html>
   
   <head>
     <meta charset="utf-8">
     <meta http-equiv="X-UA-Compatible" content="IE=edge,chrome=1">
-    <title>Class Procedure
+    <title>Class Procedure
    | .NEXT </title>
     <meta name="viewport" content="width=device-width">
-    <meta name="title" content="Class Procedure
-<<<<<<< HEAD
+    <meta name="title" content="Class Procedure
    | .NEXT ">
     <meta name="generator" content="docfx 2.50.0.0">
     
@@ -23,2679 +22,2667 @@
     
     
     
-=======
-   | .NEXT ">
-    <meta name="generator" content="docfx 2.49.0.0">
-    
-    <link rel="shortcut icon" href="../fav.ico">
-    <link rel="stylesheet" href="../styles/docfx.vendor.css">
-    <link rel="stylesheet" href="../styles/docfx.css">
-    <link rel="stylesheet" href="../styles/main.css">
-    <link href="https://fonts.googleapis.com/css?family=Open+Sans" rel="stylesheet">
-    <meta property="docfx:navrel" content="../toc.html">
-    <meta property="docfx:tocrel" content="toc.html">
-    
-    
-    
->>>>>>> ceac8404
-  </head>  <body data-spy="scroll" data-target="#affix" data-offset="120">
-    <div id="wrapper">
-      <header>
-        
-        <nav id="autocollapse" class="navbar navbar-inverse ng-scope" role="navigation">
-          <div class="container">
-            <div class="navbar-header">
-              <button type="button" class="navbar-toggle" data-toggle="collapse" data-target="#navbar">
-                <span class="sr-only">Toggle navigation</span>
-                <span class="icon-bar"></span>
-                <span class="icon-bar"></span>
-                <span class="icon-bar"></span>
-              </button>
-              
-              <a class="navbar-brand" href="../index.html">
-                <img id="logo" class="svg" src="../doc_logo.png" alt="">
-              </a>
-            </div>
-            <div class="collapse navbar-collapse" id="navbar">
-              <form class="navbar-form navbar-right" role="search" id="search">
-                <div class="form-group">
-                  <input type="text" class="form-control" id="search-query" placeholder="Search" autocomplete="off">
-                </div>
-              </form>
-            </div>
-          </div>
-        </nav>
-        
-        <div class="subnav navbar navbar-default">
-          <div class="container hide-when-search" id="breadcrumb">
-            <ul class="breadcrumb">
-              <li></li>
-            </ul>
-          </div>
-        </div>
-      </header>
-      <div role="main" class="container body-content hide-when-search">
-        
-        <div class="sidenav hide-when-search">
-          <a class="btn toc-toggle collapse" data-toggle="collapse" href="#sidetoggle" aria-expanded="false" aria-controls="sidetoggle">Show / Hide Table of Contents</a>
-          <div class="sidetoggle collapse" id="sidetoggle">
-            <div id="sidetoc"></div>
-          </div>
-        </div>
-        <div class="article row grid-right">
-          <div class="col-md-10">
-            <article class="content wrap" id="_content" data-uid="DotNext.Procedure">
-  
-  
-  <h1 id="DotNext_Procedure" data-uid="DotNext.Procedure" class="text-break">Class Procedure
-  </h1>
+  </head>  <body data-spy="scroll" data-target="#affix" data-offset="120">
+    <div id="wrapper">
+      <header>
+        
+        <nav id="autocollapse" class="navbar navbar-inverse ng-scope" role="navigation">
+          <div class="container">
+            <div class="navbar-header">
+              <button type="button" class="navbar-toggle" data-toggle="collapse" data-target="#navbar">
+                <span class="sr-only">Toggle navigation</span>
+                <span class="icon-bar"></span>
+                <span class="icon-bar"></span>
+                <span class="icon-bar"></span>
+              </button>
+              
+              <a class="navbar-brand" href="../index.html">
+                <img id="logo" class="svg" src="../doc_logo.png" alt="">
+              </a>
+            </div>
+            <div class="collapse navbar-collapse" id="navbar">
+              <form class="navbar-form navbar-right" role="search" id="search">
+                <div class="form-group">
+                  <input type="text" class="form-control" id="search-query" placeholder="Search" autocomplete="off">
+                </div>
+              </form>
+            </div>
+          </div>
+        </nav>
+        
+        <div class="subnav navbar navbar-default">
+          <div class="container hide-when-search" id="breadcrumb">
+            <ul class="breadcrumb">
+              <li></li>
+            </ul>
+          </div>
+        </div>
+      </header>
+      <div role="main" class="container body-content hide-when-search">
+        
+        <div class="sidenav hide-when-search">
+          <a class="btn toc-toggle collapse" data-toggle="collapse" href="#sidetoggle" aria-expanded="false" aria-controls="sidetoggle">Show / Hide Table of Contents</a>
+          <div class="sidetoggle collapse" id="sidetoggle">
+            <div id="sidetoc"></div>
+          </div>
+        </div>
+        <div class="article row grid-right">
+          <div class="col-md-10">
+            <article class="content wrap" id="_content" data-uid="DotNext.Procedure">
+  
+  
+  <h1 id="DotNext_Procedure" data-uid="DotNext.Procedure" class="text-break">Class Procedure
+  </h1>
   <div class="markdown level0 summary"><p>Provides extension methods for delegates <a class="xref" href="DotNext.Procedure-1.html">Procedure&lt;A&gt;</a> and <a class="xref" href="DotNext.Procedure-2.html">Procedure&lt;T, A&gt;</a>.</p>
-</div>
-  <div class="markdown level0 conceptual"></div>
-  <div class="inheritance">
-    <h5>Inheritance</h5>
-    <div class="level0"><a class="xref" href="https://docs.microsoft.com/dotnet/api/system.object">Object</a></div>
-    <div class="level1"><span class="xref">Procedure</span></div>
-  </div>
-  <div class="inheritedMembers">
-    <h5>Inherited Members</h5>
-    <div>
-      <a class="xref" href="https://docs.microsoft.com/dotnet/api/system.object.equals#System_Object_Equals_System_Object_">Object.Equals(Object)</a>
-    </div>
-    <div>
-      <a class="xref" href="https://docs.microsoft.com/dotnet/api/system.object.equals#System_Object_Equals_System_Object_System_Object_">Object.Equals(Object, Object)</a>
-    </div>
-    <div>
-      <a class="xref" href="https://docs.microsoft.com/dotnet/api/system.object.gethashcode#System_Object_GetHashCode">Object.GetHashCode()</a>
-    </div>
-    <div>
-      <a class="xref" href="https://docs.microsoft.com/dotnet/api/system.object.gettype#System_Object_GetType">Object.GetType()</a>
-    </div>
-    <div>
-      <a class="xref" href="https://docs.microsoft.com/dotnet/api/system.object.memberwiseclone#System_Object_MemberwiseClone">Object.MemberwiseClone()</a>
-    </div>
-    <div>
-      <a class="xref" href="https://docs.microsoft.com/dotnet/api/system.object.referenceequals#System_Object_ReferenceEquals_System_Object_System_Object_">Object.ReferenceEquals(Object, Object)</a>
-    </div>
-    <div>
-      <a class="xref" href="https://docs.microsoft.com/dotnet/api/system.object.tostring#System_Object_ToString">Object.ToString()</a>
-    </div>
-  </div>
-  <h6><strong>Namespace</strong>: <a class="xref" href="DotNext.html">DotNext</a></h6>
-  <h6><strong>Assembly</strong>: DotNext.Reflection.dll</h6>
-  <h5 id="DotNext_Procedure_syntax">Syntax</h5>
-  <div class="codewrapper">
-    <pre><code class="lang-csharp hljs">public static class Procedure</code></pre>
-  </div>
-  <h3 id="methods">Methods
-  </h3>
-  <span class="small pull-right mobile-hide">
-    <span class="divider">|</span>
-    <a href="https://github.com/sakno/dotNext/new/gh-pages/apiSpec/new?filename=DotNext_Procedure_ArgList__1_DotNext_Procedure___0__.md&amp;value=---%0Auid%3A%20DotNext.Procedure.ArgList%60%601(DotNext.Procedure%7B%60%600%7D)%0Asummary%3A%20'*You%20can%20override%20summary%20for%20the%20API%20here%20using%20*MARKDOWN*%20syntax'%0A---%0A%0A*Please%20type%20below%20more%20information%20about%20this%20API%3A*%0A%0A">Improve this Doc</a>
-  </span>
-  <span class="small pull-right mobile-hide">
-    <a href="https://github.com/sakno/dotNext/blob/gh-pages/src/DotNext.Reflection/Procedure.cs/#L64">View Source</a>
-  </span>
-  <a id="DotNext_Procedure_ArgList_" data-uid="DotNext.Procedure.ArgList*"></a>
-  <h4 id="DotNext_Procedure_ArgList__1_DotNext_Procedure___0__" data-uid="DotNext.Procedure.ArgList``1(DotNext.Procedure{``0})">ArgList&lt;A&gt;(Procedure&lt;A&gt;)</h4>
+</div>
+  <div class="markdown level0 conceptual"></div>
+  <div class="inheritance">
+    <h5>Inheritance</h5>
+    <div class="level0"><a class="xref" href="https://docs.microsoft.com/dotnet/api/system.object">Object</a></div>
+    <div class="level1"><span class="xref">Procedure</span></div>
+  </div>
+  <div class="inheritedMembers">
+    <h5>Inherited Members</h5>
+    <div>
+      <a class="xref" href="https://docs.microsoft.com/dotnet/api/system.object.equals#System_Object_Equals_System_Object_">Object.Equals(Object)</a>
+    </div>
+    <div>
+      <a class="xref" href="https://docs.microsoft.com/dotnet/api/system.object.equals#System_Object_Equals_System_Object_System_Object_">Object.Equals(Object, Object)</a>
+    </div>
+    <div>
+      <a class="xref" href="https://docs.microsoft.com/dotnet/api/system.object.gethashcode#System_Object_GetHashCode">Object.GetHashCode()</a>
+    </div>
+    <div>
+      <a class="xref" href="https://docs.microsoft.com/dotnet/api/system.object.gettype#System_Object_GetType">Object.GetType()</a>
+    </div>
+    <div>
+      <a class="xref" href="https://docs.microsoft.com/dotnet/api/system.object.memberwiseclone#System_Object_MemberwiseClone">Object.MemberwiseClone()</a>
+    </div>
+    <div>
+      <a class="xref" href="https://docs.microsoft.com/dotnet/api/system.object.referenceequals#System_Object_ReferenceEquals_System_Object_System_Object_">Object.ReferenceEquals(Object, Object)</a>
+    </div>
+    <div>
+      <a class="xref" href="https://docs.microsoft.com/dotnet/api/system.object.tostring#System_Object_ToString">Object.ToString()</a>
+    </div>
+  </div>
+  <h6><strong>Namespace</strong>: <a class="xref" href="DotNext.html">DotNext</a></h6>
+  <h6><strong>Assembly</strong>: DotNext.Reflection.dll</h6>
+  <h5 id="DotNext_Procedure_syntax">Syntax</h5>
+  <div class="codewrapper">
+    <pre><code class="lang-csharp hljs">public static class Procedure</code></pre>
+  </div>
+  <h3 id="methods">Methods
+  </h3>
+  <span class="small pull-right mobile-hide">
+    <span class="divider">|</span>
+    <a href="https://github.com/sakno/DotNext/new/gh-pages/apiSpec/new?filename=DotNext_Procedure_ArgList__1_DotNext_Procedure___0__.md&amp;value=---%0Auid%3A%20DotNext.Procedure.ArgList%60%601(DotNext.Procedure%7B%60%600%7D)%0Asummary%3A%20'*You%20can%20override%20summary%20for%20the%20API%20here%20using%20*MARKDOWN*%20syntax'%0A---%0A%0A*Please%20type%20below%20more%20information%20about%20this%20API%3A*%0A%0A">Improve this Doc</a>
+  </span>
+  <span class="small pull-right mobile-hide">
+    <a href="https://github.com/sakno/DotNext/blob/gh-pages/src/DotNext.Reflection/Procedure.cs/#L64">View Source</a>
+  </span>
+  <a id="DotNext_Procedure_ArgList_" data-uid="DotNext.Procedure.ArgList*"></a>
+  <h4 id="DotNext_Procedure_ArgList__1_DotNext_Procedure___0__" data-uid="DotNext.Procedure.ArgList``1(DotNext.Procedure{``0})">ArgList&lt;A&gt;(Procedure&lt;A&gt;)</h4>
   <div class="markdown level1 summary"><p>Allocates list of arguments on the stack.</p>
-</div>
-  <div class="markdown level1 conceptual"></div>
-  <h5 class="decalaration">Declaration</h5>
-  <div class="codewrapper">
+</div>
+  <div class="markdown level1 conceptual"></div>
+  <h5 class="decalaration">Declaration</h5>
+  <div class="codewrapper">
     <pre><code class="lang-csharp hljs">public static A ArgList&lt;A&gt;(this Procedure&lt;A&gt; procedure)
-    where A : struct</code></pre>
-  </div>
-  <h5 class="parameters">Parameters</h5>
-  <table class="table table-bordered table-striped table-condensed">
-    <thead>
-      <tr>
-        <th>Type</th>
-        <th>Name</th>
-        <th>Description</th>
-      </tr>
-    </thead>
-    <tbody>
-      <tr>
-        <td><a class="xref" href="DotNext.Procedure-1.html">Procedure</a>&lt;A&gt;</td>
-        <td><span class="parametername">procedure</span></td>
+
+    where A : struct</code></pre>
+  </div>
+  <h5 class="parameters">Parameters</h5>
+  <table class="table table-bordered table-striped table-condensed">
+    <thead>
+      <tr>
+        <th>Type</th>
+        <th>Name</th>
+        <th>Description</th>
+      </tr>
+    </thead>
+    <tbody>
+      <tr>
+        <td><a class="xref" href="DotNext.Procedure-1.html">Procedure</a>&lt;A&gt;</td>
+        <td><span class="parametername">procedure</span></td>
         <td><p>The procedure instance.</p>
-</td>
-      </tr>
-    </tbody>
-  </table>
-  <h5 class="returns">Returns</h5>
-  <table class="table table-bordered table-striped table-condensed">
-    <thead>
-      <tr>
-        <th>Type</th>
-        <th>Description</th>
-      </tr>
-    </thead>
-    <tbody>
-      <tr>
-        <td><span class="xref">A</span></td>
+</td>
+      </tr>
+    </tbody>
+  </table>
+  <h5 class="returns">Returns</h5>
+  <table class="table table-bordered table-striped table-condensed">
+    <thead>
+      <tr>
+        <th>Type</th>
+        <th>Description</th>
+      </tr>
+    </thead>
+    <tbody>
+      <tr>
+        <td><span class="xref">A</span></td>
         <td><p>Allocated list of arguments.</p>
-</td>
-      </tr>
-    </tbody>
-  </table>
-  <h5 class="typeParameters">Type Parameters</h5>
-  <table class="table table-bordered table-striped table-condensed">
-    <thead>
-      <tr>
-        <th>Name</th>
-        <th>Description</th>
-      </tr>
-    </thead>
-    <tbody>
-      <tr>
-        <td><span class="parametername">A</span></td>
+</td>
+      </tr>
+    </tbody>
+  </table>
+  <h5 class="typeParameters">Type Parameters</h5>
+  <table class="table table-bordered table-striped table-condensed">
+    <thead>
+      <tr>
+        <th>Name</th>
+        <th>Description</th>
+      </tr>
+    </thead>
+    <tbody>
+      <tr>
+        <td><span class="parametername">A</span></td>
         <td><p>The type representing list of arguments.</p>
-</td>
-      </tr>
-    </tbody>
-  </table>
-  <span class="small pull-right mobile-hide">
-    <span class="divider">|</span>
-    <a href="https://github.com/sakno/dotNext/new/gh-pages/apiSpec/new?filename=DotNext_Procedure_ArgList__2_DotNext_Procedure___0___1__.md&amp;value=---%0Auid%3A%20DotNext.Procedure.ArgList%60%602(DotNext.Procedure%7B%60%600%2C%60%601%7D)%0Asummary%3A%20'*You%20can%20override%20summary%20for%20the%20API%20here%20using%20*MARKDOWN*%20syntax'%0A---%0A%0A*Please%20type%20below%20more%20information%20about%20this%20API%3A*%0A%0A">Improve this Doc</a>
-  </span>
-  <span class="small pull-right mobile-hide">
-    <a href="https://github.com/sakno/dotNext/blob/gh-pages/src/DotNext.Reflection/Procedure.cs/#L75">View Source</a>
-  </span>
-  <a id="DotNext_Procedure_ArgList_" data-uid="DotNext.Procedure.ArgList*"></a>
-  <h4 id="DotNext_Procedure_ArgList__2_DotNext_Procedure___0___1__" data-uid="DotNext.Procedure.ArgList``2(DotNext.Procedure{``0,``1})">ArgList&lt;T, A&gt;(Procedure&lt;T, A&gt;)</h4>
+</td>
+      </tr>
+    </tbody>
+  </table>
+  <span class="small pull-right mobile-hide">
+    <span class="divider">|</span>
+    <a href="https://github.com/sakno/DotNext/new/gh-pages/apiSpec/new?filename=DotNext_Procedure_ArgList__2_DotNext_Procedure___0___1__.md&amp;value=---%0Auid%3A%20DotNext.Procedure.ArgList%60%602(DotNext.Procedure%7B%60%600%2C%60%601%7D)%0Asummary%3A%20'*You%20can%20override%20summary%20for%20the%20API%20here%20using%20*MARKDOWN*%20syntax'%0A---%0A%0A*Please%20type%20below%20more%20information%20about%20this%20API%3A*%0A%0A">Improve this Doc</a>
+  </span>
+  <span class="small pull-right mobile-hide">
+    <a href="https://github.com/sakno/DotNext/blob/gh-pages/src/DotNext.Reflection/Procedure.cs/#L75">View Source</a>
+  </span>
+  <a id="DotNext_Procedure_ArgList_" data-uid="DotNext.Procedure.ArgList*"></a>
+  <h4 id="DotNext_Procedure_ArgList__2_DotNext_Procedure___0___1__" data-uid="DotNext.Procedure.ArgList``2(DotNext.Procedure{``0,``1})">ArgList&lt;T, A&gt;(Procedure&lt;T, A&gt;)</h4>
   <div class="markdown level1 summary"><p>Allocates list of arguments on the stack.</p>
-</div>
-  <div class="markdown level1 conceptual"></div>
-  <h5 class="decalaration">Declaration</h5>
-  <div class="codewrapper">
+</div>
+  <div class="markdown level1 conceptual"></div>
+  <h5 class="decalaration">Declaration</h5>
+  <div class="codewrapper">
     <pre><code class="lang-csharp hljs">public static A ArgList&lt;T, A&gt;(this Procedure&lt;T, A&gt; procedure)
-    where A : struct</code></pre>
-  </div>
-  <h5 class="parameters">Parameters</h5>
-  <table class="table table-bordered table-striped table-condensed">
-    <thead>
-      <tr>
-        <th>Type</th>
-        <th>Name</th>
-        <th>Description</th>
-      </tr>
-    </thead>
-    <tbody>
-      <tr>
-        <td><a class="xref" href="DotNext.Procedure-2.html">Procedure</a>&lt;T, A&gt;</td>
-        <td><span class="parametername">procedure</span></td>
+
+    where A : struct</code></pre>
+  </div>
+  <h5 class="parameters">Parameters</h5>
+  <table class="table table-bordered table-striped table-condensed">
+    <thead>
+      <tr>
+        <th>Type</th>
+        <th>Name</th>
+        <th>Description</th>
+      </tr>
+    </thead>
+    <tbody>
+      <tr>
+        <td><a class="xref" href="DotNext.Procedure-2.html">Procedure</a>&lt;T, A&gt;</td>
+        <td><span class="parametername">procedure</span></td>
         <td><p>The procedure instance.</p>
-</td>
-      </tr>
-    </tbody>
-  </table>
-  <h5 class="returns">Returns</h5>
-  <table class="table table-bordered table-striped table-condensed">
-    <thead>
-      <tr>
-        <th>Type</th>
-        <th>Description</th>
-      </tr>
-    </thead>
-    <tbody>
-      <tr>
-        <td><span class="xref">A</span></td>
+</td>
+      </tr>
+    </tbody>
+  </table>
+  <h5 class="returns">Returns</h5>
+  <table class="table table-bordered table-striped table-condensed">
+    <thead>
+      <tr>
+        <th>Type</th>
+        <th>Description</th>
+      </tr>
+    </thead>
+    <tbody>
+      <tr>
+        <td><span class="xref">A</span></td>
         <td><p>Allocated list of arguments.</p>
-</td>
-      </tr>
-    </tbody>
-  </table>
-  <h5 class="typeParameters">Type Parameters</h5>
-  <table class="table table-bordered table-striped table-condensed">
-    <thead>
-      <tr>
-        <th>Name</th>
-        <th>Description</th>
-      </tr>
-    </thead>
-    <tbody>
-      <tr>
-        <td><span class="parametername">T</span></td>
+</td>
+      </tr>
+    </tbody>
+  </table>
+  <h5 class="typeParameters">Type Parameters</h5>
+  <table class="table table-bordered table-striped table-condensed">
+    <thead>
+      <tr>
+        <th>Name</th>
+        <th>Description</th>
+      </tr>
+    </thead>
+    <tbody>
+      <tr>
+        <td><span class="parametername">T</span></td>
         <td><p>Type of explicit <code>this</code> argument.</p>
-</td>
-      </tr>
-      <tr>
-        <td><span class="parametername">A</span></td>
+</td>
+      </tr>
+      <tr>
+        <td><span class="parametername">A</span></td>
         <td><p>The type representing list of arguments.</p>
-</td>
-      </tr>
-    </tbody>
-  </table>
-  <span class="small pull-right mobile-hide">
-    <span class="divider">|</span>
-    <a href="https://github.com/sakno/dotNext/new/gh-pages/apiSpec/new?filename=DotNext_Procedure_Capture__2_DotNext_Procedure___0___1____0_.md&amp;value=---%0Auid%3A%20DotNext.Procedure.Capture%60%602(DotNext.Procedure%7B%60%600%2C%60%601%7D%2C%60%600)%0Asummary%3A%20'*You%20can%20override%20summary%20for%20the%20API%20here%20using%20*MARKDOWN*%20syntax'%0A---%0A%0A*Please%20type%20below%20more%20information%20about%20this%20API%3A*%0A%0A">Improve this Doc</a>
-  </span>
-  <span class="small pull-right mobile-hide">
-    <a href="https://github.com/sakno/dotNext/blob/gh-pages/src/DotNext.Reflection/Procedure.cs/#L54">View Source</a>
-  </span>
-  <a id="DotNext_Procedure_Capture_" data-uid="DotNext.Procedure.Capture*"></a>
-  <h4 id="DotNext_Procedure_Capture__2_DotNext_Procedure___0___1____0_" data-uid="DotNext.Procedure.Capture``2(DotNext.Procedure{``0,``1},``0)">Capture&lt;T, A&gt;(Procedure&lt;T, A&gt;, T)</h4>
+</td>
+      </tr>
+    </tbody>
+  </table>
+  <span class="small pull-right mobile-hide">
+    <span class="divider">|</span>
+    <a href="https://github.com/sakno/DotNext/new/gh-pages/apiSpec/new?filename=DotNext_Procedure_Capture__2_DotNext_Procedure___0___1____0_.md&amp;value=---%0Auid%3A%20DotNext.Procedure.Capture%60%602(DotNext.Procedure%7B%60%600%2C%60%601%7D%2C%60%600)%0Asummary%3A%20'*You%20can%20override%20summary%20for%20the%20API%20here%20using%20*MARKDOWN*%20syntax'%0A---%0A%0A*Please%20type%20below%20more%20information%20about%20this%20API%3A*%0A%0A">Improve this Doc</a>
+  </span>
+  <span class="small pull-right mobile-hide">
+    <a href="https://github.com/sakno/DotNext/blob/gh-pages/src/DotNext.Reflection/Procedure.cs/#L54">View Source</a>
+  </span>
+  <a id="DotNext_Procedure_Capture_" data-uid="DotNext.Procedure.Capture*"></a>
+  <h4 id="DotNext_Procedure_Capture__2_DotNext_Procedure___0___1____0_" data-uid="DotNext.Procedure.Capture``2(DotNext.Procedure{``0,``1},``0)">Capture&lt;T, A&gt;(Procedure&lt;T, A&gt;, T)</h4>
   <div class="markdown level1 summary"><p>Converts <a class="xref" href="DotNext.Procedure-2.html">Procedure&lt;T, A&gt;</a> into <a class="xref" href="DotNext.Procedure-1.html">Procedure&lt;A&gt;</a> through
 capturing of the first argument of <a class="xref" href="DotNext.Procedure-2.html">Procedure&lt;T, A&gt;</a> delegate.</p>
-</div>
-  <div class="markdown level1 conceptual"></div>
-  <h5 class="decalaration">Declaration</h5>
-  <div class="codewrapper">
+</div>
+  <div class="markdown level1 conceptual"></div>
+  <h5 class="decalaration">Declaration</h5>
+  <div class="codewrapper">
     <pre><code class="lang-csharp hljs">public static Procedure&lt;A&gt; Capture&lt;T, A&gt;(this Procedure&lt;T, A&gt; procedure, T this)
-    where A : struct</code></pre>
-  </div>
-  <h5 class="parameters">Parameters</h5>
-  <table class="table table-bordered table-striped table-condensed">
-    <thead>
-      <tr>
-        <th>Type</th>
-        <th>Name</th>
-        <th>Description</th>
-      </tr>
-    </thead>
-    <tbody>
-      <tr>
-        <td><a class="xref" href="DotNext.Procedure-2.html">Procedure</a>&lt;T, A&gt;</td>
-        <td><span class="parametername">procedure</span></td>
+
+    where A : struct</code></pre>
+  </div>
+  <h5 class="parameters">Parameters</h5>
+  <table class="table table-bordered table-striped table-condensed">
+    <thead>
+      <tr>
+        <th>Type</th>
+        <th>Name</th>
+        <th>Description</th>
+      </tr>
+    </thead>
+    <tbody>
+      <tr>
+        <td><a class="xref" href="DotNext.Procedure-2.html">Procedure</a>&lt;T, A&gt;</td>
+        <td><span class="parametername">procedure</span></td>
         <td><p>The procedure to be converted.</p>
-</td>
-      </tr>
-      <tr>
-        <td><span class="xref">T</span></td>
-        <td><span class="parametername">this</span></td>
+</td>
+      </tr>
+      <tr>
+        <td><span class="xref">T</span></td>
+        <td><span class="parametername">this</span></td>
         <td><p>The first argument to be captured.</p>
-</td>
-      </tr>
-    </tbody>
-  </table>
-  <h5 class="returns">Returns</h5>
-  <table class="table table-bordered table-striped table-condensed">
-    <thead>
-      <tr>
-        <th>Type</th>
-        <th>Description</th>
-      </tr>
-    </thead>
-    <tbody>
-      <tr>
-        <td><a class="xref" href="DotNext.Procedure-1.html">Procedure</a>&lt;A&gt;</td>
+</td>
+      </tr>
+    </tbody>
+  </table>
+  <h5 class="returns">Returns</h5>
+  <table class="table table-bordered table-striped table-condensed">
+    <thead>
+      <tr>
+        <th>Type</th>
+        <th>Description</th>
+      </tr>
+    </thead>
+    <tbody>
+      <tr>
+        <td><a class="xref" href="DotNext.Procedure-1.html">Procedure</a>&lt;A&gt;</td>
         <td><p>The procedure instance.</p>
-</td>
-      </tr>
-    </tbody>
-  </table>
-  <h5 class="typeParameters">Type Parameters</h5>
-  <table class="table table-bordered table-striped table-condensed">
-    <thead>
-      <tr>
-        <th>Name</th>
-        <th>Description</th>
-      </tr>
-    </thead>
-    <tbody>
-      <tr>
-        <td><span class="parametername">T</span></td>
+</td>
+      </tr>
+    </tbody>
+  </table>
+  <h5 class="typeParameters">Type Parameters</h5>
+  <table class="table table-bordered table-striped table-condensed">
+    <thead>
+      <tr>
+        <th>Name</th>
+        <th>Description</th>
+      </tr>
+    </thead>
+    <tbody>
+      <tr>
+        <td><span class="parametername">T</span></td>
         <td><p>Type of instance to be passed into underlying method.</p>
-</td>
-      </tr>
-      <tr>
-        <td><span class="parametername">A</span></td>
+</td>
+      </tr>
+      <tr>
+        <td><span class="parametername">A</span></td>
         <td><p>Type of structure with procedure arguments allocated on the stack.</p>
-</td>
-      </tr>
-    </tbody>
-  </table>
-  <span class="small pull-right mobile-hide">
-    <span class="divider">|</span>
-    <a href="https://github.com/sakno/dotNext/new/gh-pages/apiSpec/new?filename=DotNext_Procedure_Invoke_DotNext_Procedure_System_ValueTuple__.md&amp;value=---%0Auid%3A%20DotNext.Procedure.Invoke(DotNext.Procedure%7BSystem.ValueTuple%7D)%0Asummary%3A%20'*You%20can%20override%20summary%20for%20the%20API%20here%20using%20*MARKDOWN*%20syntax'%0A---%0A%0A*Please%20type%20below%20more%20information%20about%20this%20API%3A*%0A%0A">Improve this Doc</a>
-  </span>
-  <span class="small pull-right mobile-hide">
-    <a href="https://github.com/sakno/dotNext/blob/gh-pages/src/DotNext.Reflection/Procedure.cs/#L92">View Source</a>
-  </span>
-  <a id="DotNext_Procedure_Invoke_" data-uid="DotNext.Procedure.Invoke*"></a>
-  <h4 id="DotNext_Procedure_Invoke_DotNext_Procedure_System_ValueTuple__" data-uid="DotNext.Procedure.Invoke(DotNext.Procedure{System.ValueTuple})">Invoke(Procedure&lt;ValueTuple&gt;)</h4>
+</td>
+      </tr>
+    </tbody>
+  </table>
+  <span class="small pull-right mobile-hide">
+    <span class="divider">|</span>
+    <a href="https://github.com/sakno/DotNext/new/gh-pages/apiSpec/new?filename=DotNext_Procedure_Invoke_DotNext_Procedure_System_ValueTuple__.md&amp;value=---%0Auid%3A%20DotNext.Procedure.Invoke(DotNext.Procedure%7BSystem.ValueTuple%7D)%0Asummary%3A%20'*You%20can%20override%20summary%20for%20the%20API%20here%20using%20*MARKDOWN*%20syntax'%0A---%0A%0A*Please%20type%20below%20more%20information%20about%20this%20API%3A*%0A%0A">Improve this Doc</a>
+  </span>
+  <span class="small pull-right mobile-hide">
+    <a href="https://github.com/sakno/DotNext/blob/gh-pages/src/DotNext.Reflection/Procedure.cs/#L92">View Source</a>
+  </span>
+  <a id="DotNext_Procedure_Invoke_" data-uid="DotNext.Procedure.Invoke*"></a>
+  <h4 id="DotNext_Procedure_Invoke_DotNext_Procedure_System_ValueTuple__" data-uid="DotNext.Procedure.Invoke(DotNext.Procedure{System.ValueTuple})">Invoke(Procedure&lt;ValueTuple&gt;)</h4>
   <div class="markdown level1 summary"><p>Invokes procedure.</p>
-</div>
-  <div class="markdown level1 conceptual"></div>
-  <h5 class="decalaration">Declaration</h5>
-  <div class="codewrapper">
-    <pre><code class="lang-csharp hljs">public static void Invoke(this Procedure&lt;ValueTuple&gt; procedure)</code></pre>
-  </div>
-  <h5 class="parameters">Parameters</h5>
-  <table class="table table-bordered table-striped table-condensed">
-    <thead>
-      <tr>
-        <th>Type</th>
-        <th>Name</th>
-        <th>Description</th>
-      </tr>
-    </thead>
-    <tbody>
-      <tr>
-        <td><a class="xref" href="DotNext.Procedure-1.html">Procedure</a>&lt;<a class="xref" href="https://docs.microsoft.com/dotnet/api/system.valuetuple">ValueTuple</a>&gt;</td>
-        <td><span class="parametername">procedure</span></td>
+</div>
+  <div class="markdown level1 conceptual"></div>
+  <h5 class="decalaration">Declaration</h5>
+  <div class="codewrapper">
+    <pre><code class="lang-csharp hljs">public static void Invoke(this Procedure&lt;ValueTuple&gt; procedure)</code></pre>
+  </div>
+  <h5 class="parameters">Parameters</h5>
+  <table class="table table-bordered table-striped table-condensed">
+    <thead>
+      <tr>
+        <th>Type</th>
+        <th>Name</th>
+        <th>Description</th>
+      </tr>
+    </thead>
+    <tbody>
+      <tr>
+        <td><a class="xref" href="DotNext.Procedure-1.html">Procedure</a>&lt;<a class="xref" href="https://docs.microsoft.com/dotnet/api/system.valuetuple">ValueTuple</a>&gt;</td>
+        <td><span class="parametername">procedure</span></td>
         <td><p>The function to be invoked.</p>
-</td>
-      </tr>
-    </tbody>
-  </table>
-  <span class="small pull-right mobile-hide">
-    <span class="divider">|</span>
-    <a href="https://github.com/sakno/dotNext/new/gh-pages/apiSpec/new?filename=DotNext_Procedure_Invoke__1_DotNext_Procedure___0_System_ValueTuple____0__.md&amp;value=---%0Auid%3A%20DotNext.Procedure.Invoke%60%601(DotNext.Procedure%7B%60%600%2CSystem.ValueTuple%7D%2C%60%600%40)%0Asummary%3A%20'*You%20can%20override%20summary%20for%20the%20API%20here%20using%20*MARKDOWN*%20syntax'%0A---%0A%0A*Please%20type%20below%20more%20information%20about%20this%20API%3A*%0A%0A">Improve this Doc</a>
-  </span>
-  <span class="small pull-right mobile-hide">
-    <a href="https://github.com/sakno/dotNext/blob/gh-pages/src/DotNext.Reflection/Procedure.cs/#L85">View Source</a>
-  </span>
-  <a id="DotNext_Procedure_Invoke_" data-uid="DotNext.Procedure.Invoke*"></a>
-  <h4 id="DotNext_Procedure_Invoke__1_DotNext_Procedure___0_System_ValueTuple____0__" data-uid="DotNext.Procedure.Invoke``1(DotNext.Procedure{``0,System.ValueTuple},``0@)">Invoke&lt;T&gt;(Procedure&lt;T, ValueTuple&gt;, T)</h4>
+</td>
+      </tr>
+    </tbody>
+  </table>
+  <span class="small pull-right mobile-hide">
+    <span class="divider">|</span>
+    <a href="https://github.com/sakno/DotNext/new/gh-pages/apiSpec/new?filename=DotNext_Procedure_Invoke__1_DotNext_Procedure___0_System_ValueTuple____0__.md&amp;value=---%0Auid%3A%20DotNext.Procedure.Invoke%60%601(DotNext.Procedure%7B%60%600%2CSystem.ValueTuple%7D%2C%60%600%40)%0Asummary%3A%20'*You%20can%20override%20summary%20for%20the%20API%20here%20using%20*MARKDOWN*%20syntax'%0A---%0A%0A*Please%20type%20below%20more%20information%20about%20this%20API%3A*%0A%0A">Improve this Doc</a>
+  </span>
+  <span class="small pull-right mobile-hide">
+    <a href="https://github.com/sakno/DotNext/blob/gh-pages/src/DotNext.Reflection/Procedure.cs/#L85">View Source</a>
+  </span>
+  <a id="DotNext_Procedure_Invoke_" data-uid="DotNext.Procedure.Invoke*"></a>
+  <h4 id="DotNext_Procedure_Invoke__1_DotNext_Procedure___0_System_ValueTuple____0__" data-uid="DotNext.Procedure.Invoke``1(DotNext.Procedure{``0,System.ValueTuple},``0@)">Invoke&lt;T&gt;(Procedure&lt;T, ValueTuple&gt;, T)</h4>
   <div class="markdown level1 summary"><p>Invokes procedure.</p>
-</div>
-  <div class="markdown level1 conceptual"></div>
-  <h5 class="decalaration">Declaration</h5>
-  <div class="codewrapper">
-    <pre><code class="lang-csharp hljs">public static void Invoke&lt;T&gt;(this Procedure&lt;T, ValueTuple&gt; procedure, in T instance)</code></pre>
-  </div>
-  <h5 class="parameters">Parameters</h5>
-  <table class="table table-bordered table-striped table-condensed">
-    <thead>
-      <tr>
-        <th>Type</th>
-        <th>Name</th>
-        <th>Description</th>
-      </tr>
-    </thead>
-    <tbody>
-      <tr>
-        <td><a class="xref" href="DotNext.Procedure-2.html">Procedure</a>&lt;T, <a class="xref" href="https://docs.microsoft.com/dotnet/api/system.valuetuple">ValueTuple</a>&gt;</td>
-        <td><span class="parametername">procedure</span></td>
+</div>
+  <div class="markdown level1 conceptual"></div>
+  <h5 class="decalaration">Declaration</h5>
+  <div class="codewrapper">
+    <pre><code class="lang-csharp hljs">public static void Invoke&lt;T&gt;(this Procedure&lt;T, ValueTuple&gt; procedure, in T instance)</code></pre>
+  </div>
+  <h5 class="parameters">Parameters</h5>
+  <table class="table table-bordered table-striped table-condensed">
+    <thead>
+      <tr>
+        <th>Type</th>
+        <th>Name</th>
+        <th>Description</th>
+      </tr>
+    </thead>
+    <tbody>
+      <tr>
+        <td><a class="xref" href="DotNext.Procedure-2.html">Procedure</a>&lt;T, <a class="xref" href="https://docs.microsoft.com/dotnet/api/system.valuetuple">ValueTuple</a>&gt;</td>
+        <td><span class="parametername">procedure</span></td>
         <td><p>The procedure to be invoked.</p>
-</td>
-      </tr>
-      <tr>
-        <td><span class="xref">T</span></td>
-        <td><span class="parametername">instance</span></td>
+</td>
+      </tr>
+      <tr>
+        <td><span class="xref">T</span></td>
+        <td><span class="parametername">instance</span></td>
         <td><p>Explicit <code>this</code> argument.</p>
-</td>
-      </tr>
-    </tbody>
-  </table>
-  <h5 class="typeParameters">Type Parameters</h5>
-  <table class="table table-bordered table-striped table-condensed">
-    <thead>
-      <tr>
-        <th>Name</th>
-        <th>Description</th>
-      </tr>
-    </thead>
-    <tbody>
-      <tr>
-        <td><span class="parametername">T</span></td>
+</td>
+      </tr>
+    </tbody>
+  </table>
+  <h5 class="typeParameters">Type Parameters</h5>
+  <table class="table table-bordered table-striped table-condensed">
+    <thead>
+      <tr>
+        <th>Name</th>
+        <th>Description</th>
+      </tr>
+    </thead>
+    <tbody>
+      <tr>
+        <td><span class="parametername">T</span></td>
         <td><p>The type of the explicit <code>this</code> argument.</p>
-</td>
-      </tr>
-    </tbody>
-  </table>
-  <span class="small pull-right mobile-hide">
-    <span class="divider">|</span>
-    <a href="https://github.com/sakno/dotNext/new/gh-pages/apiSpec/new?filename=DotNext_Procedure_Invoke__1_DotNext_Procedure_System_ValueTuple___0_____0_.md&amp;value=---%0Auid%3A%20DotNext.Procedure.Invoke%60%601(DotNext.Procedure%7BSystem.ValueTuple%7B%60%600%7D%7D%2C%60%600)%0Asummary%3A%20'*You%20can%20override%20summary%20for%20the%20API%20here%20using%20*MARKDOWN*%20syntax'%0A---%0A%0A*Please%20type%20below%20more%20information%20about%20this%20API%3A*%0A%0A">Improve this Doc</a>
-  </span>
-  <span class="small pull-right mobile-hide">
-    <a href="https://github.com/sakno/dotNext/blob/gh-pages/src/DotNext.Reflection/Procedure.cs/#L112">View Source</a>
-  </span>
-  <a id="DotNext_Procedure_Invoke_" data-uid="DotNext.Procedure.Invoke*"></a>
-  <h4 id="DotNext_Procedure_Invoke__1_DotNext_Procedure_System_ValueTuple___0_____0_" data-uid="DotNext.Procedure.Invoke``1(DotNext.Procedure{System.ValueTuple{``0}},``0)">Invoke&lt;P&gt;(Procedure&lt;(P)&gt;, P)</h4>
+</td>
+      </tr>
+    </tbody>
+  </table>
+  <span class="small pull-right mobile-hide">
+    <span class="divider">|</span>
+    <a href="https://github.com/sakno/DotNext/new/gh-pages/apiSpec/new?filename=DotNext_Procedure_Invoke__1_DotNext_Procedure_System_ValueTuple___0_____0_.md&amp;value=---%0Auid%3A%20DotNext.Procedure.Invoke%60%601(DotNext.Procedure%7BSystem.ValueTuple%7B%60%600%7D%7D%2C%60%600)%0Asummary%3A%20'*You%20can%20override%20summary%20for%20the%20API%20here%20using%20*MARKDOWN*%20syntax'%0A---%0A%0A*Please%20type%20below%20more%20information%20about%20this%20API%3A*%0A%0A">Improve this Doc</a>
+  </span>
+  <span class="small pull-right mobile-hide">
+    <a href="https://github.com/sakno/DotNext/blob/gh-pages/src/DotNext.Reflection/Procedure.cs/#L112">View Source</a>
+  </span>
+  <a id="DotNext_Procedure_Invoke_" data-uid="DotNext.Procedure.Invoke*"></a>
+  <h4 id="DotNext_Procedure_Invoke__1_DotNext_Procedure_System_ValueTuple___0_____0_" data-uid="DotNext.Procedure.Invoke``1(DotNext.Procedure{System.ValueTuple{``0}},``0)">Invoke&lt;P&gt;(Procedure&lt;(P)&gt;, P)</h4>
   <div class="markdown level1 summary"><p>Invokes procedure.</p>
-</div>
-  <div class="markdown level1 conceptual"></div>
-  <h5 class="decalaration">Declaration</h5>
-  <div class="codewrapper">
-    <pre><code class="lang-csharp hljs">public static void Invoke&lt;P&gt;(this Procedure&lt;(P)&gt; procedure, P arg)</code></pre>
-  </div>
-  <h5 class="parameters">Parameters</h5>
-  <table class="table table-bordered table-striped table-condensed">
-    <thead>
-      <tr>
-        <th>Type</th>
-        <th>Name</th>
-        <th>Description</th>
-      </tr>
-    </thead>
-    <tbody>
-      <tr>
-        <td><a class="xref" href="DotNext.Procedure-1.html">Procedure</a>&lt;<a class="xref" href="https://docs.microsoft.com/dotnet/api/system.valuetuple-1">ValueTuple</a>&lt;P&gt;&gt;</td>
-        <td><span class="parametername">procedure</span></td>
+</div>
+  <div class="markdown level1 conceptual"></div>
+  <h5 class="decalaration">Declaration</h5>
+  <div class="codewrapper">
+    <pre><code class="lang-csharp hljs">public static void Invoke&lt;P&gt;(this Procedure&lt;(P)&gt; procedure, P arg)</code></pre>
+  </div>
+  <h5 class="parameters">Parameters</h5>
+  <table class="table table-bordered table-striped table-condensed">
+    <thead>
+      <tr>
+        <th>Type</th>
+        <th>Name</th>
+        <th>Description</th>
+      </tr>
+    </thead>
+    <tbody>
+      <tr>
+        <td><a class="xref" href="DotNext.Procedure-1.html">Procedure</a>&lt;<a class="xref" href="https://docs.microsoft.com/dotnet/api/system.valuetuple-1">ValueTuple</a>&lt;P&gt;&gt;</td>
+        <td><span class="parametername">procedure</span></td>
         <td><p>The procedure to be invoked.</p>
-</td>
-      </tr>
-      <tr>
-        <td><span class="xref">P</span></td>
-        <td><span class="parametername">arg</span></td>
+</td>
+      </tr>
+      <tr>
+        <td><span class="xref">P</span></td>
+        <td><span class="parametername">arg</span></td>
         <td><p>The first procedure argument.</p>
-</td>
-      </tr>
-    </tbody>
-  </table>
-  <h5 class="typeParameters">Type Parameters</h5>
-  <table class="table table-bordered table-striped table-condensed">
-    <thead>
-      <tr>
-        <th>Name</th>
-        <th>Description</th>
-      </tr>
-    </thead>
-    <tbody>
-      <tr>
-        <td><span class="parametername">P</span></td>
+</td>
+      </tr>
+    </tbody>
+  </table>
+  <h5 class="typeParameters">Type Parameters</h5>
+  <table class="table table-bordered table-striped table-condensed">
+    <thead>
+      <tr>
+        <th>Name</th>
+        <th>Description</th>
+      </tr>
+    </thead>
+    <tbody>
+      <tr>
+        <td><span class="parametername">P</span></td>
         <td><p>The type of the first procedure argument.</p>
-</td>
-      </tr>
-    </tbody>
-  </table>
-  <span class="small pull-right mobile-hide">
-    <span class="divider">|</span>
-    <a href="https://github.com/sakno/dotNext/new/gh-pages/apiSpec/new?filename=DotNext_Procedure_Invoke__10_DotNext_Procedure___0_System_ValueTuple___1___2___3___4___5___6___7_System_ValueTuple___8___9______0____1___2___3___4___5___6___7___8___9_.md&amp;value=---%0Auid%3A%20DotNext.Procedure.Invoke%60%6010(DotNext.Procedure%7B%60%600%2CSystem.ValueTuple%7B%60%601%2C%60%602%2C%60%603%2C%60%604%2C%60%605%2C%60%606%2C%60%607%2CSystem.ValueTuple%7B%60%608%2C%60%609%7D%7D%7D%2C%60%600%40%2C%60%601%2C%60%602%2C%60%603%2C%60%604%2C%60%605%2C%60%606%2C%60%607%2C%60%608%2C%60%609)%0Asummary%3A%20'*You%20can%20override%20summary%20for%20the%20API%20here%20using%20*MARKDOWN*%20syntax'%0A---%0A%0A*Please%20type%20below%20more%20information%20about%20this%20API%3A*%0A%0A">Improve this Doc</a>
-  </span>
-  <span class="small pull-right mobile-hide">
-    <a href="https://github.com/sakno/dotNext/blob/gh-pages/src/DotNext.Reflection/Procedure.cs/#L391">View Source</a>
-  </span>
-  <a id="DotNext_Procedure_Invoke_" data-uid="DotNext.Procedure.Invoke*"></a>
-  <h4 id="DotNext_Procedure_Invoke__10_DotNext_Procedure___0_System_ValueTuple___1___2___3___4___5___6___7_System_ValueTuple___8___9______0____1___2___3___4___5___6___7___8___9_" data-uid="DotNext.Procedure.Invoke``10(DotNext.Procedure{``0,System.ValueTuple{``1,``2,``3,``4,``5,``6,``7,System.ValueTuple{``8,``9}}},``0@,``1,``2,``3,``4,``5,``6,``7,``8,``9)">Invoke&lt;T, P1, P2, P3, P4, P5, P6, P7, P8, P9&gt;(Procedure&lt;T, (P1, P2, P3, P4, P5, P6, P7, P8, P9)&gt;, T, P1, P2, P3, P4, P5, P6, P7, P8, P9)</h4>
+</td>
+      </tr>
+    </tbody>
+  </table>
+  <span class="small pull-right mobile-hide">
+    <span class="divider">|</span>
+    <a href="https://github.com/sakno/DotNext/new/gh-pages/apiSpec/new?filename=DotNext_Procedure_Invoke__10_DotNext_Procedure___0_System_ValueTuple___1___2___3___4___5___6___7_System_ValueTuple___8___9______0____1___2___3___4___5___6___7___8___9_.md&amp;value=---%0Auid%3A%20DotNext.Procedure.Invoke%60%6010(DotNext.Procedure%7B%60%600%2CSystem.ValueTuple%7B%60%601%2C%60%602%2C%60%603%2C%60%604%2C%60%605%2C%60%606%2C%60%607%2CSystem.ValueTuple%7B%60%608%2C%60%609%7D%7D%7D%2C%60%600%40%2C%60%601%2C%60%602%2C%60%603%2C%60%604%2C%60%605%2C%60%606%2C%60%607%2C%60%608%2C%60%609)%0Asummary%3A%20'*You%20can%20override%20summary%20for%20the%20API%20here%20using%20*MARKDOWN*%20syntax'%0A---%0A%0A*Please%20type%20below%20more%20information%20about%20this%20API%3A*%0A%0A">Improve this Doc</a>
+  </span>
+  <span class="small pull-right mobile-hide">
+    <a href="https://github.com/sakno/DotNext/blob/gh-pages/src/DotNext.Reflection/Procedure.cs/#L391">View Source</a>
+  </span>
+  <a id="DotNext_Procedure_Invoke_" data-uid="DotNext.Procedure.Invoke*"></a>
+  <h4 id="DotNext_Procedure_Invoke__10_DotNext_Procedure___0_System_ValueTuple___1___2___3___4___5___6___7_System_ValueTuple___8___9______0____1___2___3___4___5___6___7___8___9_" data-uid="DotNext.Procedure.Invoke``10(DotNext.Procedure{``0,System.ValueTuple{``1,``2,``3,``4,``5,``6,``7,System.ValueTuple{``8,``9}}},``0@,``1,``2,``3,``4,``5,``6,``7,``8,``9)">Invoke&lt;T, P1, P2, P3, P4, P5, P6, P7, P8, P9&gt;(Procedure&lt;T, (P1, P2, P3, P4, P5, P6, P7, P8, P9)&gt;, T, P1, P2, P3, P4, P5, P6, P7, P8, P9)</h4>
   <div class="markdown level1 summary"><p>Invokes procedure.</p>
-</div>
-  <div class="markdown level1 conceptual"></div>
-  <h5 class="decalaration">Declaration</h5>
-  <div class="codewrapper">
-    <pre><code class="lang-csharp hljs">public static void Invoke&lt;T, P1, P2, P3, P4, P5, P6, P7, P8, P9&gt;(this Procedure&lt;T, (P1, P2, P3, P4, P5, P6, P7, P8, P9)&gt; procedure, in T instance, P1 arg1, P2 arg2, P3 arg3, P4 arg4, P5 arg5, P6 arg6, P7 arg7, P8 arg8, P9 arg9)</code></pre>
-  </div>
-  <h5 class="parameters">Parameters</h5>
-  <table class="table table-bordered table-striped table-condensed">
-    <thead>
-      <tr>
-        <th>Type</th>
-        <th>Name</th>
-        <th>Description</th>
-      </tr>
-    </thead>
-    <tbody>
-      <tr>
-        <td><a class="xref" href="DotNext.Procedure-2.html">Procedure</a>&lt;T, <a class="xref" href="https://docs.microsoft.com/dotnet/api/system.valuetuple-8">ValueTuple</a>&lt;P1, P2, P3, P4, P5, P6, P7, <a class="xref" href="https://docs.microsoft.com/dotnet/api/system.valuetuple-2">ValueTuple</a>&lt;P8, P9&gt;&gt;&gt;</td>
-        <td><span class="parametername">procedure</span></td>
+</div>
+  <div class="markdown level1 conceptual"></div>
+  <h5 class="decalaration">Declaration</h5>
+  <div class="codewrapper">
+    <pre><code class="lang-csharp hljs">public static void Invoke&lt;T, P1, P2, P3, P4, P5, P6, P7, P8, P9&gt;(this Procedure&lt;T, (P1, P2, P3, P4, P5, P6, P7, P8, P9)&gt; procedure, in T instance, P1 arg1, P2 arg2, P3 arg3, P4 arg4, P5 arg5, P6 arg6, P7 arg7, P8 arg8, P9 arg9)</code></pre>
+  </div>
+  <h5 class="parameters">Parameters</h5>
+  <table class="table table-bordered table-striped table-condensed">
+    <thead>
+      <tr>
+        <th>Type</th>
+        <th>Name</th>
+        <th>Description</th>
+      </tr>
+    </thead>
+    <tbody>
+      <tr>
+        <td><a class="xref" href="DotNext.Procedure-2.html">Procedure</a>&lt;T, <a class="xref" href="https://docs.microsoft.com/dotnet/api/system.valuetuple-8">ValueTuple</a>&lt;P1, P2, P3, P4, P5, P6, P7, <a class="xref" href="https://docs.microsoft.com/dotnet/api/system.valuetuple-2">ValueTuple</a>&lt;P8, P9&gt;&gt;&gt;</td>
+        <td><span class="parametername">procedure</span></td>
         <td><p>The procedure to be invoked.</p>
-</td>
-      </tr>
-      <tr>
-        <td><span class="xref">T</span></td>
-        <td><span class="parametername">instance</span></td>
+</td>
+      </tr>
+      <tr>
+        <td><span class="xref">T</span></td>
+        <td><span class="parametername">instance</span></td>
         <td><p>Explicit <code>this</code> argument.</p>
-</td>
-      </tr>
-      <tr>
-        <td><span class="xref">P1</span></td>
-        <td><span class="parametername">arg1</span></td>
+</td>
+      </tr>
+      <tr>
+        <td><span class="xref">P1</span></td>
+        <td><span class="parametername">arg1</span></td>
         <td><p>The first procedure argument.</p>
-</td>
-      </tr>
-      <tr>
-        <td><span class="xref">P2</span></td>
-        <td><span class="parametername">arg2</span></td>
+</td>
+      </tr>
+      <tr>
+        <td><span class="xref">P2</span></td>
+        <td><span class="parametername">arg2</span></td>
         <td><p>The second procedure argument.</p>
-</td>
-      </tr>
-      <tr>
-        <td><span class="xref">P3</span></td>
-        <td><span class="parametername">arg3</span></td>
+</td>
+      </tr>
+      <tr>
+        <td><span class="xref">P3</span></td>
+        <td><span class="parametername">arg3</span></td>
         <td><p>The third procedure argument.</p>
-</td>
-      </tr>
-      <tr>
-        <td><span class="xref">P4</span></td>
-        <td><span class="parametername">arg4</span></td>
+</td>
+      </tr>
+      <tr>
+        <td><span class="xref">P4</span></td>
+        <td><span class="parametername">arg4</span></td>
         <td><p>The fourth procedure argument.</p>
-</td>
-      </tr>
-      <tr>
-        <td><span class="xref">P5</span></td>
-        <td><span class="parametername">arg5</span></td>
+</td>
+      </tr>
+      <tr>
+        <td><span class="xref">P5</span></td>
+        <td><span class="parametername">arg5</span></td>
         <td><p>The fifth procedure argument.</p>
-</td>
-      </tr>
-      <tr>
-        <td><span class="xref">P6</span></td>
-        <td><span class="parametername">arg6</span></td>
+</td>
+      </tr>
+      <tr>
+        <td><span class="xref">P6</span></td>
+        <td><span class="parametername">arg6</span></td>
         <td><p>The sixth procedure argument.</p>
-</td>
-      </tr>
-      <tr>
-        <td><span class="xref">P7</span></td>
-        <td><span class="parametername">arg7</span></td>
+</td>
+      </tr>
+      <tr>
+        <td><span class="xref">P7</span></td>
+        <td><span class="parametername">arg7</span></td>
         <td><p>The seventh procedure argument.</p>
-</td>
-      </tr>
-      <tr>
-        <td><span class="xref">P8</span></td>
-        <td><span class="parametername">arg8</span></td>
+</td>
+      </tr>
+      <tr>
+        <td><span class="xref">P8</span></td>
+        <td><span class="parametername">arg8</span></td>
         <td><p>The eighth procedure argument.</p>
-</td>
-      </tr>
-      <tr>
-        <td><span class="xref">P9</span></td>
-        <td><span class="parametername">arg9</span></td>
+</td>
+      </tr>
+      <tr>
+        <td><span class="xref">P9</span></td>
+        <td><span class="parametername">arg9</span></td>
         <td><p>The ninth procedure argument.</p>
-</td>
-      </tr>
-    </tbody>
-  </table>
-  <h5 class="typeParameters">Type Parameters</h5>
-  <table class="table table-bordered table-striped table-condensed">
-    <thead>
-      <tr>
-        <th>Name</th>
-        <th>Description</th>
-      </tr>
-    </thead>
-    <tbody>
-      <tr>
-        <td><span class="parametername">T</span></td>
+</td>
+      </tr>
+    </tbody>
+  </table>
+  <h5 class="typeParameters">Type Parameters</h5>
+  <table class="table table-bordered table-striped table-condensed">
+    <thead>
+      <tr>
+        <th>Name</th>
+        <th>Description</th>
+      </tr>
+    </thead>
+    <tbody>
+      <tr>
+        <td><span class="parametername">T</span></td>
         <td><p>The type of the explicit <code>this</code> argument.</p>
-</td>
-      </tr>
-      <tr>
-        <td><span class="parametername">P1</span></td>
+</td>
+      </tr>
+      <tr>
+        <td><span class="parametername">P1</span></td>
         <td><p>The type of the first procedure argument.</p>
-</td>
-      </tr>
-      <tr>
-        <td><span class="parametername">P2</span></td>
+</td>
+      </tr>
+      <tr>
+        <td><span class="parametername">P2</span></td>
         <td><p>The type of the second procedure argument.</p>
-</td>
-      </tr>
-      <tr>
-        <td><span class="parametername">P3</span></td>
+</td>
+      </tr>
+      <tr>
+        <td><span class="parametername">P3</span></td>
         <td><p>The type of the third procedure argument.</p>
-</td>
-      </tr>
-      <tr>
-        <td><span class="parametername">P4</span></td>
+</td>
+      </tr>
+      <tr>
+        <td><span class="parametername">P4</span></td>
         <td><p>The type of the fourth procedure argument.</p>
-</td>
-      </tr>
-      <tr>
-        <td><span class="parametername">P5</span></td>
+</td>
+      </tr>
+      <tr>
+        <td><span class="parametername">P5</span></td>
         <td><p>The type of the fifth procedure argument.</p>
-</td>
-      </tr>
-      <tr>
-        <td><span class="parametername">P6</span></td>
+</td>
+      </tr>
+      <tr>
+        <td><span class="parametername">P6</span></td>
         <td><p>The type of the sixth procedure argument.</p>
-</td>
-      </tr>
-      <tr>
-        <td><span class="parametername">P7</span></td>
+</td>
+      </tr>
+      <tr>
+        <td><span class="parametername">P7</span></td>
         <td><p>The type of the seventh procedure argument.</p>
-</td>
-      </tr>
-      <tr>
-        <td><span class="parametername">P8</span></td>
+</td>
+      </tr>
+      <tr>
+        <td><span class="parametername">P8</span></td>
         <td><p>The type of the eighth procedure argument.</p>
-</td>
-      </tr>
-      <tr>
-        <td><span class="parametername">P9</span></td>
+</td>
+      </tr>
+      <tr>
+        <td><span class="parametername">P9</span></td>
         <td><p>The type of the ninth procedure argument.</p>
-</td>
-      </tr>
-    </tbody>
-  </table>
-  <span class="small pull-right mobile-hide">
-    <span class="divider">|</span>
-    <a href="https://github.com/sakno/dotNext/new/gh-pages/apiSpec/new?filename=DotNext_Procedure_Invoke__10_DotNext_Procedure_System_ValueTuple___0___1___2___3___4___5___6_System_ValueTuple___7___8___9______0___1___2___3___4___5___6___7___8___9_.md&amp;value=---%0Auid%3A%20DotNext.Procedure.Invoke%60%6010(DotNext.Procedure%7BSystem.ValueTuple%7B%60%600%2C%60%601%2C%60%602%2C%60%603%2C%60%604%2C%60%605%2C%60%606%2CSystem.ValueTuple%7B%60%607%2C%60%608%2C%60%609%7D%7D%7D%2C%60%600%2C%60%601%2C%60%602%2C%60%603%2C%60%604%2C%60%605%2C%60%606%2C%60%607%2C%60%608%2C%60%609)%0Asummary%3A%20'*You%20can%20override%20summary%20for%20the%20API%20here%20using%20*MARKDOWN*%20syntax'%0A---%0A%0A*Please%20type%20below%20more%20information%20about%20this%20API%3A*%0A%0A">Improve this Doc</a>
-  </span>
-  <span class="small pull-right mobile-hide">
-    <a href="https://github.com/sakno/dotNext/blob/gh-pages/src/DotNext.Reflection/Procedure.cs/#L472">View Source</a>
-  </span>
-  <a id="DotNext_Procedure_Invoke_" data-uid="DotNext.Procedure.Invoke*"></a>
-  <h4 id="DotNext_Procedure_Invoke__10_DotNext_Procedure_System_ValueTuple___0___1___2___3___4___5___6_System_ValueTuple___7___8___9______0___1___2___3___4___5___6___7___8___9_" data-uid="DotNext.Procedure.Invoke``10(DotNext.Procedure{System.ValueTuple{``0,``1,``2,``3,``4,``5,``6,System.ValueTuple{``7,``8,``9}}},``0,``1,``2,``3,``4,``5,``6,``7,``8,``9)">Invoke&lt;P1, P2, P3, P4, P5, P6, P7, P8, P9, P10&gt;(Procedure&lt;(P1, P2, P3, P4, P5, P6, P7, P8, P9, P10)&gt;, P1, P2, P3, P4, P5, P6, P7, P8, P9, P10)</h4>
+</td>
+      </tr>
+    </tbody>
+  </table>
+  <span class="small pull-right mobile-hide">
+    <span class="divider">|</span>
+    <a href="https://github.com/sakno/DotNext/new/gh-pages/apiSpec/new?filename=DotNext_Procedure_Invoke__10_DotNext_Procedure_System_ValueTuple___0___1___2___3___4___5___6_System_ValueTuple___7___8___9______0___1___2___3___4___5___6___7___8___9_.md&amp;value=---%0Auid%3A%20DotNext.Procedure.Invoke%60%6010(DotNext.Procedure%7BSystem.ValueTuple%7B%60%600%2C%60%601%2C%60%602%2C%60%603%2C%60%604%2C%60%605%2C%60%606%2CSystem.ValueTuple%7B%60%607%2C%60%608%2C%60%609%7D%7D%7D%2C%60%600%2C%60%601%2C%60%602%2C%60%603%2C%60%604%2C%60%605%2C%60%606%2C%60%607%2C%60%608%2C%60%609)%0Asummary%3A%20'*You%20can%20override%20summary%20for%20the%20API%20here%20using%20*MARKDOWN*%20syntax'%0A---%0A%0A*Please%20type%20below%20more%20information%20about%20this%20API%3A*%0A%0A">Improve this Doc</a>
+  </span>
+  <span class="small pull-right mobile-hide">
+    <a href="https://github.com/sakno/DotNext/blob/gh-pages/src/DotNext.Reflection/Procedure.cs/#L472">View Source</a>
+  </span>
+  <a id="DotNext_Procedure_Invoke_" data-uid="DotNext.Procedure.Invoke*"></a>
+  <h4 id="DotNext_Procedure_Invoke__10_DotNext_Procedure_System_ValueTuple___0___1___2___3___4___5___6_System_ValueTuple___7___8___9______0___1___2___3___4___5___6___7___8___9_" data-uid="DotNext.Procedure.Invoke``10(DotNext.Procedure{System.ValueTuple{``0,``1,``2,``3,``4,``5,``6,System.ValueTuple{``7,``8,``9}}},``0,``1,``2,``3,``4,``5,``6,``7,``8,``9)">Invoke&lt;P1, P2, P3, P4, P5, P6, P7, P8, P9, P10&gt;(Procedure&lt;(P1, P2, P3, P4, P5, P6, P7, P8, P9, P10)&gt;, P1, P2, P3, P4, P5, P6, P7, P8, P9, P10)</h4>
   <div class="markdown level1 summary"><p>Invokes procedure.</p>
-</div>
-  <div class="markdown level1 conceptual"></div>
-  <h5 class="decalaration">Declaration</h5>
-  <div class="codewrapper">
-    <pre><code class="lang-csharp hljs">public static void Invoke&lt;P1, P2, P3, P4, P5, P6, P7, P8, P9, P10&gt;(this Procedure&lt;(P1, P2, P3, P4, P5, P6, P7, P8, P9, P10)&gt; procedure, P1 arg1, P2 arg2, P3 arg3, P4 arg4, P5 arg5, P6 arg6, P7 arg7, P8 arg8, P9 arg9, P10 arg10)</code></pre>
-  </div>
-  <h5 class="parameters">Parameters</h5>
-  <table class="table table-bordered table-striped table-condensed">
-    <thead>
-      <tr>
-        <th>Type</th>
-        <th>Name</th>
-        <th>Description</th>
-      </tr>
-    </thead>
-    <tbody>
-      <tr>
-        <td><a class="xref" href="DotNext.Procedure-1.html">Procedure</a>&lt;<a class="xref" href="https://docs.microsoft.com/dotnet/api/system.valuetuple-8">ValueTuple</a>&lt;P1, P2, P3, P4, P5, P6, P7, <a class="xref" href="https://docs.microsoft.com/dotnet/api/system.valuetuple-3">ValueTuple</a>&lt;P8, P9, P10&gt;&gt;&gt;</td>
-        <td><span class="parametername">procedure</span></td>
+</div>
+  <div class="markdown level1 conceptual"></div>
+  <h5 class="decalaration">Declaration</h5>
+  <div class="codewrapper">
+    <pre><code class="lang-csharp hljs">public static void Invoke&lt;P1, P2, P3, P4, P5, P6, P7, P8, P9, P10&gt;(this Procedure&lt;(P1, P2, P3, P4, P5, P6, P7, P8, P9, P10)&gt; procedure, P1 arg1, P2 arg2, P3 arg3, P4 arg4, P5 arg5, P6 arg6, P7 arg7, P8 arg8, P9 arg9, P10 arg10)</code></pre>
+  </div>
+  <h5 class="parameters">Parameters</h5>
+  <table class="table table-bordered table-striped table-condensed">
+    <thead>
+      <tr>
+        <th>Type</th>
+        <th>Name</th>
+        <th>Description</th>
+      </tr>
+    </thead>
+    <tbody>
+      <tr>
+        <td><a class="xref" href="DotNext.Procedure-1.html">Procedure</a>&lt;<a class="xref" href="https://docs.microsoft.com/dotnet/api/system.valuetuple-8">ValueTuple</a>&lt;P1, P2, P3, P4, P5, P6, P7, <a class="xref" href="https://docs.microsoft.com/dotnet/api/system.valuetuple-3">ValueTuple</a>&lt;P8, P9, P10&gt;&gt;&gt;</td>
+        <td><span class="parametername">procedure</span></td>
         <td><p>The procedure to be invoked.</p>
-</td>
-      </tr>
-      <tr>
-        <td><span class="xref">P1</span></td>
-        <td><span class="parametername">arg1</span></td>
+</td>
+      </tr>
+      <tr>
+        <td><span class="xref">P1</span></td>
+        <td><span class="parametername">arg1</span></td>
         <td><p>The first procedure argument.</p>
-</td>
-      </tr>
-      <tr>
-        <td><span class="xref">P2</span></td>
-        <td><span class="parametername">arg2</span></td>
+</td>
+      </tr>
+      <tr>
+        <td><span class="xref">P2</span></td>
+        <td><span class="parametername">arg2</span></td>
         <td><p>The second procedure argument.</p>
-</td>
-      </tr>
-      <tr>
-        <td><span class="xref">P3</span></td>
-        <td><span class="parametername">arg3</span></td>
+</td>
+      </tr>
+      <tr>
+        <td><span class="xref">P3</span></td>
+        <td><span class="parametername">arg3</span></td>
         <td><p>The third procedure argument.</p>
-</td>
-      </tr>
-      <tr>
-        <td><span class="xref">P4</span></td>
-        <td><span class="parametername">arg4</span></td>
+</td>
+      </tr>
+      <tr>
+        <td><span class="xref">P4</span></td>
+        <td><span class="parametername">arg4</span></td>
         <td><p>The fourth procedure argument.</p>
-</td>
-      </tr>
-      <tr>
-        <td><span class="xref">P5</span></td>
-        <td><span class="parametername">arg5</span></td>
+</td>
+      </tr>
+      <tr>
+        <td><span class="xref">P5</span></td>
+        <td><span class="parametername">arg5</span></td>
         <td><p>The fifth procedure argument.</p>
-</td>
-      </tr>
-      <tr>
-        <td><span class="xref">P6</span></td>
-        <td><span class="parametername">arg6</span></td>
+</td>
+      </tr>
+      <tr>
+        <td><span class="xref">P6</span></td>
+        <td><span class="parametername">arg6</span></td>
         <td><p>The sixth procedure argument.</p>
-</td>
-      </tr>
-      <tr>
-        <td><span class="xref">P7</span></td>
-        <td><span class="parametername">arg7</span></td>
+</td>
+      </tr>
+      <tr>
+        <td><span class="xref">P7</span></td>
+        <td><span class="parametername">arg7</span></td>
         <td><p>The seventh procedure argument.</p>
-</td>
-      </tr>
-      <tr>
-        <td><span class="xref">P8</span></td>
-        <td><span class="parametername">arg8</span></td>
+</td>
+      </tr>
+      <tr>
+        <td><span class="xref">P8</span></td>
+        <td><span class="parametername">arg8</span></td>
         <td><p>The eighth procedure argument.</p>
-</td>
-      </tr>
-      <tr>
-        <td><span class="xref">P9</span></td>
-        <td><span class="parametername">arg9</span></td>
+</td>
+      </tr>
+      <tr>
+        <td><span class="xref">P9</span></td>
+        <td><span class="parametername">arg9</span></td>
         <td><p>The ninth procedure argument.</p>
-</td>
-      </tr>
-      <tr>
-        <td><span class="xref">P10</span></td>
-        <td><span class="parametername">arg10</span></td>
+</td>
+      </tr>
+      <tr>
+        <td><span class="xref">P10</span></td>
+        <td><span class="parametername">arg10</span></td>
         <td><p>The tenth procedure argument.</p>
-</td>
-      </tr>
-    </tbody>
-  </table>
-  <h5 class="typeParameters">Type Parameters</h5>
-  <table class="table table-bordered table-striped table-condensed">
-    <thead>
-      <tr>
-        <th>Name</th>
-        <th>Description</th>
-      </tr>
-    </thead>
-    <tbody>
-      <tr>
-        <td><span class="parametername">P1</span></td>
+</td>
+      </tr>
+    </tbody>
+  </table>
+  <h5 class="typeParameters">Type Parameters</h5>
+  <table class="table table-bordered table-striped table-condensed">
+    <thead>
+      <tr>
+        <th>Name</th>
+        <th>Description</th>
+      </tr>
+    </thead>
+    <tbody>
+      <tr>
+        <td><span class="parametername">P1</span></td>
         <td><p>The type of the first procedure argument.</p>
-</td>
-      </tr>
-      <tr>
-        <td><span class="parametername">P2</span></td>
+</td>
+      </tr>
+      <tr>
+        <td><span class="parametername">P2</span></td>
         <td><p>The type of the second procedure argument.</p>
-</td>
-      </tr>
-      <tr>
-        <td><span class="parametername">P3</span></td>
+</td>
+      </tr>
+      <tr>
+        <td><span class="parametername">P3</span></td>
         <td><p>The type of the third procedure argument.</p>
-</td>
-      </tr>
-      <tr>
-        <td><span class="parametername">P4</span></td>
+</td>
+      </tr>
+      <tr>
+        <td><span class="parametername">P4</span></td>
         <td><p>The type of the fourth procedure argument.</p>
-</td>
-      </tr>
-      <tr>
-        <td><span class="parametername">P5</span></td>
+</td>
+      </tr>
+      <tr>
+        <td><span class="parametername">P5</span></td>
         <td><p>The type of the fifth procedure argument.</p>
-</td>
-      </tr>
-      <tr>
-        <td><span class="parametername">P6</span></td>
+</td>
+      </tr>
+      <tr>
+        <td><span class="parametername">P6</span></td>
         <td><p>The type of the sixth procedure argument.</p>
-</td>
-      </tr>
-      <tr>
-        <td><span class="parametername">P7</span></td>
+</td>
+      </tr>
+      <tr>
+        <td><span class="parametername">P7</span></td>
         <td><p>The type of the seventh procedure argument.</p>
-</td>
-      </tr>
-      <tr>
-        <td><span class="parametername">P8</span></td>
+</td>
+      </tr>
+      <tr>
+        <td><span class="parametername">P8</span></td>
         <td><p>The type of the eighth procedure argument.</p>
-</td>
-      </tr>
-      <tr>
-        <td><span class="parametername">P9</span></td>
+</td>
+      </tr>
+      <tr>
+        <td><span class="parametername">P9</span></td>
         <td><p>The type of the ninth procedure argument.</p>
-</td>
-      </tr>
-      <tr>
-        <td><span class="parametername">P10</span></td>
+</td>
+      </tr>
+      <tr>
+        <td><span class="parametername">P10</span></td>
         <td><p>The type of the tenth procedure argument.</p>
-</td>
-      </tr>
-    </tbody>
-  </table>
-  <span class="small pull-right mobile-hide">
-    <span class="divider">|</span>
-    <a href="https://github.com/sakno/dotNext/new/gh-pages/apiSpec/new?filename=DotNext_Procedure_Invoke__11_DotNext_Procedure___0_System_ValueTuple___1___2___3___4___5___6___7_System_ValueTuple___8___9___10______0____1___2___3___4___5___6___7___8___9___10_.md&amp;value=---%0Auid%3A%20DotNext.Procedure.Invoke%60%6011(DotNext.Procedure%7B%60%600%2CSystem.ValueTuple%7B%60%601%2C%60%602%2C%60%603%2C%60%604%2C%60%605%2C%60%606%2C%60%607%2CSystem.ValueTuple%7B%60%608%2C%60%609%2C%60%6010%7D%7D%7D%2C%60%600%40%2C%60%601%2C%60%602%2C%60%603%2C%60%604%2C%60%605%2C%60%606%2C%60%607%2C%60%608%2C%60%609%2C%60%6010)%0Asummary%3A%20'*You%20can%20override%20summary%20for%20the%20API%20here%20using%20*MARKDOWN*%20syntax'%0A---%0A%0A*Please%20type%20below%20more%20information%20about%20this%20API%3A*%0A%0A">Improve this Doc</a>
-  </span>
-  <span class="small pull-right mobile-hide">
-    <a href="https://github.com/sakno/dotNext/blob/gh-pages/src/DotNext.Reflection/Procedure.cs/#L445">View Source</a>
-  </span>
-  <a id="DotNext_Procedure_Invoke_" data-uid="DotNext.Procedure.Invoke*"></a>
-  <h4 id="DotNext_Procedure_Invoke__11_DotNext_Procedure___0_System_ValueTuple___1___2___3___4___5___6___7_System_ValueTuple___8___9___10______0____1___2___3___4___5___6___7___8___9___10_" data-uid="DotNext.Procedure.Invoke``11(DotNext.Procedure{``0,System.ValueTuple{``1,``2,``3,``4,``5,``6,``7,System.ValueTuple{``8,``9,``10}}},``0@,``1,``2,``3,``4,``5,``6,``7,``8,``9,``10)">Invoke&lt;T, P1, P2, P3, P4, P5, P6, P7, P8, P9, P10&gt;(Procedure&lt;T, (P1, P2, P3, P4, P5, P6, P7, P8, P9, P10)&gt;, T, P1, P2, P3, P4, P5, P6, P7, P8, P9, P10)</h4>
+</td>
+      </tr>
+    </tbody>
+  </table>
+  <span class="small pull-right mobile-hide">
+    <span class="divider">|</span>
+    <a href="https://github.com/sakno/DotNext/new/gh-pages/apiSpec/new?filename=DotNext_Procedure_Invoke__11_DotNext_Procedure___0_System_ValueTuple___1___2___3___4___5___6___7_System_ValueTuple___8___9___10______0____1___2___3___4___5___6___7___8___9___10_.md&amp;value=---%0Auid%3A%20DotNext.Procedure.Invoke%60%6011(DotNext.Procedure%7B%60%600%2CSystem.ValueTuple%7B%60%601%2C%60%602%2C%60%603%2C%60%604%2C%60%605%2C%60%606%2C%60%607%2CSystem.ValueTuple%7B%60%608%2C%60%609%2C%60%6010%7D%7D%7D%2C%60%600%40%2C%60%601%2C%60%602%2C%60%603%2C%60%604%2C%60%605%2C%60%606%2C%60%607%2C%60%608%2C%60%609%2C%60%6010)%0Asummary%3A%20'*You%20can%20override%20summary%20for%20the%20API%20here%20using%20*MARKDOWN*%20syntax'%0A---%0A%0A*Please%20type%20below%20more%20information%20about%20this%20API%3A*%0A%0A">Improve this Doc</a>
+  </span>
+  <span class="small pull-right mobile-hide">
+    <a href="https://github.com/sakno/DotNext/blob/gh-pages/src/DotNext.Reflection/Procedure.cs/#L445">View Source</a>
+  </span>
+  <a id="DotNext_Procedure_Invoke_" data-uid="DotNext.Procedure.Invoke*"></a>
+  <h4 id="DotNext_Procedure_Invoke__11_DotNext_Procedure___0_System_ValueTuple___1___2___3___4___5___6___7_System_ValueTuple___8___9___10______0____1___2___3___4___5___6___7___8___9___10_" data-uid="DotNext.Procedure.Invoke``11(DotNext.Procedure{``0,System.ValueTuple{``1,``2,``3,``4,``5,``6,``7,System.ValueTuple{``8,``9,``10}}},``0@,``1,``2,``3,``4,``5,``6,``7,``8,``9,``10)">Invoke&lt;T, P1, P2, P3, P4, P5, P6, P7, P8, P9, P10&gt;(Procedure&lt;T, (P1, P2, P3, P4, P5, P6, P7, P8, P9, P10)&gt;, T, P1, P2, P3, P4, P5, P6, P7, P8, P9, P10)</h4>
   <div class="markdown level1 summary"><p>Invokes procedure.</p>
-</div>
-  <div class="markdown level1 conceptual"></div>
-  <h5 class="decalaration">Declaration</h5>
-  <div class="codewrapper">
-    <pre><code class="lang-csharp hljs">public static void Invoke&lt;T, P1, P2, P3, P4, P5, P6, P7, P8, P9, P10&gt;(this Procedure&lt;T, (P1, P2, P3, P4, P5, P6, P7, P8, P9, P10)&gt; procedure, in T instance, P1 arg1, P2 arg2, P3 arg3, P4 arg4, P5 arg5, P6 arg6, P7 arg7, P8 arg8, P9 arg9, P10 arg10)</code></pre>
-  </div>
-  <h5 class="parameters">Parameters</h5>
-  <table class="table table-bordered table-striped table-condensed">
-    <thead>
-      <tr>
-        <th>Type</th>
-        <th>Name</th>
-        <th>Description</th>
-      </tr>
-    </thead>
-    <tbody>
-      <tr>
-        <td><a class="xref" href="DotNext.Procedure-2.html">Procedure</a>&lt;T, <a class="xref" href="https://docs.microsoft.com/dotnet/api/system.valuetuple-8">ValueTuple</a>&lt;P1, P2, P3, P4, P5, P6, P7, <a class="xref" href="https://docs.microsoft.com/dotnet/api/system.valuetuple-3">ValueTuple</a>&lt;P8, P9, P10&gt;&gt;&gt;</td>
-        <td><span class="parametername">procedure</span></td>
+</div>
+  <div class="markdown level1 conceptual"></div>
+  <h5 class="decalaration">Declaration</h5>
+  <div class="codewrapper">
+    <pre><code class="lang-csharp hljs">public static void Invoke&lt;T, P1, P2, P3, P4, P5, P6, P7, P8, P9, P10&gt;(this Procedure&lt;T, (P1, P2, P3, P4, P5, P6, P7, P8, P9, P10)&gt; procedure, in T instance, P1 arg1, P2 arg2, P3 arg3, P4 arg4, P5 arg5, P6 arg6, P7 arg7, P8 arg8, P9 arg9, P10 arg10)</code></pre>
+  </div>
+  <h5 class="parameters">Parameters</h5>
+  <table class="table table-bordered table-striped table-condensed">
+    <thead>
+      <tr>
+        <th>Type</th>
+        <th>Name</th>
+        <th>Description</th>
+      </tr>
+    </thead>
+    <tbody>
+      <tr>
+        <td><a class="xref" href="DotNext.Procedure-2.html">Procedure</a>&lt;T, <a class="xref" href="https://docs.microsoft.com/dotnet/api/system.valuetuple-8">ValueTuple</a>&lt;P1, P2, P3, P4, P5, P6, P7, <a class="xref" href="https://docs.microsoft.com/dotnet/api/system.valuetuple-3">ValueTuple</a>&lt;P8, P9, P10&gt;&gt;&gt;</td>
+        <td><span class="parametername">procedure</span></td>
         <td><p>The procedure to be invoked.</p>
-</td>
-      </tr>
-      <tr>
-        <td><span class="xref">T</span></td>
-        <td><span class="parametername">instance</span></td>
+</td>
+      </tr>
+      <tr>
+        <td><span class="xref">T</span></td>
+        <td><span class="parametername">instance</span></td>
         <td><p>Explicit <code>this</code> argument.</p>
-</td>
-      </tr>
-      <tr>
-        <td><span class="xref">P1</span></td>
-        <td><span class="parametername">arg1</span></td>
+</td>
+      </tr>
+      <tr>
+        <td><span class="xref">P1</span></td>
+        <td><span class="parametername">arg1</span></td>
         <td><p>The first procedure argument.</p>
-</td>
-      </tr>
-      <tr>
-        <td><span class="xref">P2</span></td>
-        <td><span class="parametername">arg2</span></td>
+</td>
+      </tr>
+      <tr>
+        <td><span class="xref">P2</span></td>
+        <td><span class="parametername">arg2</span></td>
         <td><p>The second procedure argument.</p>
-</td>
-      </tr>
-      <tr>
-        <td><span class="xref">P3</span></td>
-        <td><span class="parametername">arg3</span></td>
+</td>
+      </tr>
+      <tr>
+        <td><span class="xref">P3</span></td>
+        <td><span class="parametername">arg3</span></td>
         <td><p>The third procedure argument.</p>
-</td>
-      </tr>
-      <tr>
-        <td><span class="xref">P4</span></td>
-        <td><span class="parametername">arg4</span></td>
+</td>
+      </tr>
+      <tr>
+        <td><span class="xref">P4</span></td>
+        <td><span class="parametername">arg4</span></td>
         <td><p>The fourth procedure argument.</p>
-</td>
-      </tr>
-      <tr>
-        <td><span class="xref">P5</span></td>
-        <td><span class="parametername">arg5</span></td>
+</td>
+      </tr>
+      <tr>
+        <td><span class="xref">P5</span></td>
+        <td><span class="parametername">arg5</span></td>
         <td><p>The fifth procedure argument.</p>
-</td>
-      </tr>
-      <tr>
-        <td><span class="xref">P6</span></td>
-        <td><span class="parametername">arg6</span></td>
+</td>
+      </tr>
+      <tr>
+        <td><span class="xref">P6</span></td>
+        <td><span class="parametername">arg6</span></td>
         <td><p>The sixth procedure argument.</p>
-</td>
-      </tr>
-      <tr>
-        <td><span class="xref">P7</span></td>
-        <td><span class="parametername">arg7</span></td>
+</td>
+      </tr>
+      <tr>
+        <td><span class="xref">P7</span></td>
+        <td><span class="parametername">arg7</span></td>
         <td><p>The seventh procedure argument.</p>
-</td>
-      </tr>
-      <tr>
-        <td><span class="xref">P8</span></td>
-        <td><span class="parametername">arg8</span></td>
+</td>
+      </tr>
+      <tr>
+        <td><span class="xref">P8</span></td>
+        <td><span class="parametername">arg8</span></td>
         <td><p>The eighth procedure argument.</p>
-</td>
-      </tr>
-      <tr>
-        <td><span class="xref">P9</span></td>
-        <td><span class="parametername">arg9</span></td>
+</td>
+      </tr>
+      <tr>
+        <td><span class="xref">P9</span></td>
+        <td><span class="parametername">arg9</span></td>
         <td><p>The ninth procedure argument.</p>
-</td>
-      </tr>
-      <tr>
-        <td><span class="xref">P10</span></td>
-        <td><span class="parametername">arg10</span></td>
+</td>
+      </tr>
+      <tr>
+        <td><span class="xref">P10</span></td>
+        <td><span class="parametername">arg10</span></td>
         <td><p>The tenth procedure argument.</p>
-</td>
-      </tr>
-    </tbody>
-  </table>
-  <h5 class="typeParameters">Type Parameters</h5>
-  <table class="table table-bordered table-striped table-condensed">
-    <thead>
-      <tr>
-        <th>Name</th>
-        <th>Description</th>
-      </tr>
-    </thead>
-    <tbody>
-      <tr>
-        <td><span class="parametername">T</span></td>
+</td>
+      </tr>
+    </tbody>
+  </table>
+  <h5 class="typeParameters">Type Parameters</h5>
+  <table class="table table-bordered table-striped table-condensed">
+    <thead>
+      <tr>
+        <th>Name</th>
+        <th>Description</th>
+      </tr>
+    </thead>
+    <tbody>
+      <tr>
+        <td><span class="parametername">T</span></td>
         <td><p>The type of the explicit <code>this</code> argument.</p>
-</td>
-      </tr>
-      <tr>
-        <td><span class="parametername">P1</span></td>
+</td>
+      </tr>
+      <tr>
+        <td><span class="parametername">P1</span></td>
         <td><p>The type of the first procedure argument.</p>
-</td>
-      </tr>
-      <tr>
-        <td><span class="parametername">P2</span></td>
+</td>
+      </tr>
+      <tr>
+        <td><span class="parametername">P2</span></td>
         <td><p>The type of the second procedure argument.</p>
-</td>
-      </tr>
-      <tr>
-        <td><span class="parametername">P3</span></td>
+</td>
+      </tr>
+      <tr>
+        <td><span class="parametername">P3</span></td>
         <td><p>The type of the third procedure argument.</p>
-</td>
-      </tr>
-      <tr>
-        <td><span class="parametername">P4</span></td>
+</td>
+      </tr>
+      <tr>
+        <td><span class="parametername">P4</span></td>
         <td><p>The type of the fourth procedure argument.</p>
-</td>
-      </tr>
-      <tr>
-        <td><span class="parametername">P5</span></td>
+</td>
+      </tr>
+      <tr>
+        <td><span class="parametername">P5</span></td>
         <td><p>The type of the fifth procedure argument.</p>
-</td>
-      </tr>
-      <tr>
-        <td><span class="parametername">P6</span></td>
+</td>
+      </tr>
+      <tr>
+        <td><span class="parametername">P6</span></td>
         <td><p>The type of the sixth procedure argument.</p>
-</td>
-      </tr>
-      <tr>
-        <td><span class="parametername">P7</span></td>
+</td>
+      </tr>
+      <tr>
+        <td><span class="parametername">P7</span></td>
         <td><p>The type of the seventh procedure argument.</p>
-</td>
-      </tr>
-      <tr>
-        <td><span class="parametername">P8</span></td>
+</td>
+      </tr>
+      <tr>
+        <td><span class="parametername">P8</span></td>
         <td><p>The type of the eighth procedure argument.</p>
-</td>
-      </tr>
-      <tr>
-        <td><span class="parametername">P9</span></td>
+</td>
+      </tr>
+      <tr>
+        <td><span class="parametername">P9</span></td>
         <td><p>The type of the ninth procedure argument.</p>
-</td>
-      </tr>
-      <tr>
-        <td><span class="parametername">P10</span></td>
+</td>
+      </tr>
+      <tr>
+        <td><span class="parametername">P10</span></td>
         <td><p>The type of the tenth procedure argument.</p>
-</td>
-      </tr>
-    </tbody>
-  </table>
-  <span class="small pull-right mobile-hide">
-    <span class="divider">|</span>
-    <a href="https://github.com/sakno/dotNext/new/gh-pages/apiSpec/new?filename=DotNext_Procedure_Invoke__2_DotNext_Procedure___0_System_ValueTuple___1_____0____1_.md&amp;value=---%0Auid%3A%20DotNext.Procedure.Invoke%60%602(DotNext.Procedure%7B%60%600%2CSystem.ValueTuple%7B%60%601%7D%7D%2C%60%600%40%2C%60%601)%0Asummary%3A%20'*You%20can%20override%20summary%20for%20the%20API%20here%20using%20*MARKDOWN*%20syntax'%0A---%0A%0A*Please%20type%20below%20more%20information%20about%20this%20API%3A*%0A%0A">Improve this Doc</a>
-  </span>
-  <span class="small pull-right mobile-hide">
-    <a href="https://github.com/sakno/dotNext/blob/gh-pages/src/DotNext.Reflection/Procedure.cs/#L103">View Source</a>
-  </span>
-  <a id="DotNext_Procedure_Invoke_" data-uid="DotNext.Procedure.Invoke*"></a>
-  <h4 id="DotNext_Procedure_Invoke__2_DotNext_Procedure___0_System_ValueTuple___1_____0____1_" data-uid="DotNext.Procedure.Invoke``2(DotNext.Procedure{``0,System.ValueTuple{``1}},``0@,``1)">Invoke&lt;T, P&gt;(Procedure&lt;T, (P)&gt;, T, P)</h4>
+</td>
+      </tr>
+    </tbody>
+  </table>
+  <span class="small pull-right mobile-hide">
+    <span class="divider">|</span>
+    <a href="https://github.com/sakno/DotNext/new/gh-pages/apiSpec/new?filename=DotNext_Procedure_Invoke__2_DotNext_Procedure___0_System_ValueTuple___1_____0____1_.md&amp;value=---%0Auid%3A%20DotNext.Procedure.Invoke%60%602(DotNext.Procedure%7B%60%600%2CSystem.ValueTuple%7B%60%601%7D%7D%2C%60%600%40%2C%60%601)%0Asummary%3A%20'*You%20can%20override%20summary%20for%20the%20API%20here%20using%20*MARKDOWN*%20syntax'%0A---%0A%0A*Please%20type%20below%20more%20information%20about%20this%20API%3A*%0A%0A">Improve this Doc</a>
+  </span>
+  <span class="small pull-right mobile-hide">
+    <a href="https://github.com/sakno/DotNext/blob/gh-pages/src/DotNext.Reflection/Procedure.cs/#L103">View Source</a>
+  </span>
+  <a id="DotNext_Procedure_Invoke_" data-uid="DotNext.Procedure.Invoke*"></a>
+  <h4 id="DotNext_Procedure_Invoke__2_DotNext_Procedure___0_System_ValueTuple___1_____0____1_" data-uid="DotNext.Procedure.Invoke``2(DotNext.Procedure{``0,System.ValueTuple{``1}},``0@,``1)">Invoke&lt;T, P&gt;(Procedure&lt;T, (P)&gt;, T, P)</h4>
   <div class="markdown level1 summary"><p>Invokes procedure.</p>
-</div>
-  <div class="markdown level1 conceptual"></div>
-  <h5 class="decalaration">Declaration</h5>
-  <div class="codewrapper">
-    <pre><code class="lang-csharp hljs">public static void Invoke&lt;T, P&gt;(this Procedure&lt;T, (P)&gt; procedure, in T instance, P arg)</code></pre>
-  </div>
-  <h5 class="parameters">Parameters</h5>
-  <table class="table table-bordered table-striped table-condensed">
-    <thead>
-      <tr>
-        <th>Type</th>
-        <th>Name</th>
-        <th>Description</th>
-      </tr>
-    </thead>
-    <tbody>
-      <tr>
-        <td><a class="xref" href="DotNext.Procedure-2.html">Procedure</a>&lt;T, <a class="xref" href="https://docs.microsoft.com/dotnet/api/system.valuetuple-1">ValueTuple</a>&lt;P&gt;&gt;</td>
-        <td><span class="parametername">procedure</span></td>
+</div>
+  <div class="markdown level1 conceptual"></div>
+  <h5 class="decalaration">Declaration</h5>
+  <div class="codewrapper">
+    <pre><code class="lang-csharp hljs">public static void Invoke&lt;T, P&gt;(this Procedure&lt;T, (P)&gt; procedure, in T instance, P arg)</code></pre>
+  </div>
+  <h5 class="parameters">Parameters</h5>
+  <table class="table table-bordered table-striped table-condensed">
+    <thead>
+      <tr>
+        <th>Type</th>
+        <th>Name</th>
+        <th>Description</th>
+      </tr>
+    </thead>
+    <tbody>
+      <tr>
+        <td><a class="xref" href="DotNext.Procedure-2.html">Procedure</a>&lt;T, <a class="xref" href="https://docs.microsoft.com/dotnet/api/system.valuetuple-1">ValueTuple</a>&lt;P&gt;&gt;</td>
+        <td><span class="parametername">procedure</span></td>
         <td><p>The procedure to be invoked.</p>
-</td>
-      </tr>
-      <tr>
-        <td><span class="xref">T</span></td>
-        <td><span class="parametername">instance</span></td>
+</td>
+      </tr>
+      <tr>
+        <td><span class="xref">T</span></td>
+        <td><span class="parametername">instance</span></td>
         <td><p>Explicit <code>this</code> argument.</p>
-</td>
-      </tr>
-      <tr>
-        <td><span class="xref">P</span></td>
-        <td><span class="parametername">arg</span></td>
+</td>
+      </tr>
+      <tr>
+        <td><span class="xref">P</span></td>
+        <td><span class="parametername">arg</span></td>
         <td><p>The first procedure argument.</p>
-</td>
-      </tr>
-    </tbody>
-  </table>
-  <h5 class="typeParameters">Type Parameters</h5>
-  <table class="table table-bordered table-striped table-condensed">
-    <thead>
-      <tr>
-        <th>Name</th>
-        <th>Description</th>
-      </tr>
-    </thead>
-    <tbody>
-      <tr>
-        <td><span class="parametername">T</span></td>
+</td>
+      </tr>
+    </tbody>
+  </table>
+  <h5 class="typeParameters">Type Parameters</h5>
+  <table class="table table-bordered table-striped table-condensed">
+    <thead>
+      <tr>
+        <th>Name</th>
+        <th>Description</th>
+      </tr>
+    </thead>
+    <tbody>
+      <tr>
+        <td><span class="parametername">T</span></td>
         <td><p>The type of the explicit <code>this</code> argument.</p>
-</td>
-      </tr>
-      <tr>
-        <td><span class="parametername">P</span></td>
+</td>
+      </tr>
+      <tr>
+        <td><span class="parametername">P</span></td>
         <td><p>The type of the first function argument.</p>
-</td>
-      </tr>
-    </tbody>
-  </table>
-  <span class="small pull-right mobile-hide">
-    <span class="divider">|</span>
-    <a href="https://github.com/sakno/dotNext/new/gh-pages/apiSpec/new?filename=DotNext_Procedure_Invoke__2_DotNext_Procedure_System_ValueTuple___0___1_____0___1_.md&amp;value=---%0Auid%3A%20DotNext.Procedure.Invoke%60%602(DotNext.Procedure%7BSystem.ValueTuple%7B%60%600%2C%60%601%7D%7D%2C%60%600%2C%60%601)%0Asummary%3A%20'*You%20can%20override%20summary%20for%20the%20API%20here%20using%20*MARKDOWN*%20syntax'%0A---%0A%0A*Please%20type%20below%20more%20information%20about%20this%20API%3A*%0A%0A">Improve this Doc</a>
-  </span>
-  <span class="small pull-right mobile-hide">
-    <a href="https://github.com/sakno/dotNext/blob/gh-pages/src/DotNext.Reflection/Procedure.cs/#L136">View Source</a>
-  </span>
-  <a id="DotNext_Procedure_Invoke_" data-uid="DotNext.Procedure.Invoke*"></a>
-  <h4 id="DotNext_Procedure_Invoke__2_DotNext_Procedure_System_ValueTuple___0___1_____0___1_" data-uid="DotNext.Procedure.Invoke``2(DotNext.Procedure{System.ValueTuple{``0,``1}},``0,``1)">Invoke&lt;P1, P2&gt;(Procedure&lt;(P1, P2)&gt;, P1, P2)</h4>
+</td>
+      </tr>
+    </tbody>
+  </table>
+  <span class="small pull-right mobile-hide">
+    <span class="divider">|</span>
+    <a href="https://github.com/sakno/DotNext/new/gh-pages/apiSpec/new?filename=DotNext_Procedure_Invoke__2_DotNext_Procedure_System_ValueTuple___0___1_____0___1_.md&amp;value=---%0Auid%3A%20DotNext.Procedure.Invoke%60%602(DotNext.Procedure%7BSystem.ValueTuple%7B%60%600%2C%60%601%7D%7D%2C%60%600%2C%60%601)%0Asummary%3A%20'*You%20can%20override%20summary%20for%20the%20API%20here%20using%20*MARKDOWN*%20syntax'%0A---%0A%0A*Please%20type%20below%20more%20information%20about%20this%20API%3A*%0A%0A">Improve this Doc</a>
+  </span>
+  <span class="small pull-right mobile-hide">
+    <a href="https://github.com/sakno/DotNext/blob/gh-pages/src/DotNext.Reflection/Procedure.cs/#L136">View Source</a>
+  </span>
+  <a id="DotNext_Procedure_Invoke_" data-uid="DotNext.Procedure.Invoke*"></a>
+  <h4 id="DotNext_Procedure_Invoke__2_DotNext_Procedure_System_ValueTuple___0___1_____0___1_" data-uid="DotNext.Procedure.Invoke``2(DotNext.Procedure{System.ValueTuple{``0,``1}},``0,``1)">Invoke&lt;P1, P2&gt;(Procedure&lt;(P1, P2)&gt;, P1, P2)</h4>
   <div class="markdown level1 summary"><p>Invokes procedure.</p>
-</div>
-  <div class="markdown level1 conceptual"></div>
-  <h5 class="decalaration">Declaration</h5>
-  <div class="codewrapper">
-    <pre><code class="lang-csharp hljs">public static void Invoke&lt;P1, P2&gt;(this Procedure&lt;(P1, P2)&gt; procedure, P1 arg1, P2 arg2)</code></pre>
-  </div>
-  <h5 class="parameters">Parameters</h5>
-  <table class="table table-bordered table-striped table-condensed">
-    <thead>
-      <tr>
-        <th>Type</th>
-        <th>Name</th>
-        <th>Description</th>
-      </tr>
-    </thead>
-    <tbody>
-      <tr>
-        <td><a class="xref" href="DotNext.Procedure-1.html">Procedure</a>&lt;<a class="xref" href="https://docs.microsoft.com/dotnet/api/system.valuetuple-2">ValueTuple</a>&lt;P1, P2&gt;&gt;</td>
-        <td><span class="parametername">procedure</span></td>
+</div>
+  <div class="markdown level1 conceptual"></div>
+  <h5 class="decalaration">Declaration</h5>
+  <div class="codewrapper">
+    <pre><code class="lang-csharp hljs">public static void Invoke&lt;P1, P2&gt;(this Procedure&lt;(P1, P2)&gt; procedure, P1 arg1, P2 arg2)</code></pre>
+  </div>
+  <h5 class="parameters">Parameters</h5>
+  <table class="table table-bordered table-striped table-condensed">
+    <thead>
+      <tr>
+        <th>Type</th>
+        <th>Name</th>
+        <th>Description</th>
+      </tr>
+    </thead>
+    <tbody>
+      <tr>
+        <td><a class="xref" href="DotNext.Procedure-1.html">Procedure</a>&lt;<a class="xref" href="https://docs.microsoft.com/dotnet/api/system.valuetuple-2">ValueTuple</a>&lt;P1, P2&gt;&gt;</td>
+        <td><span class="parametername">procedure</span></td>
         <td><p>The procedure to be invoked.</p>
-</td>
-      </tr>
-      <tr>
-        <td><span class="xref">P1</span></td>
-        <td><span class="parametername">arg1</span></td>
+</td>
+      </tr>
+      <tr>
+        <td><span class="xref">P1</span></td>
+        <td><span class="parametername">arg1</span></td>
         <td><p>The first procedure argument.</p>
-</td>
-      </tr>
-      <tr>
-        <td><span class="xref">P2</span></td>
-        <td><span class="parametername">arg2</span></td>
+</td>
+      </tr>
+      <tr>
+        <td><span class="xref">P2</span></td>
+        <td><span class="parametername">arg2</span></td>
         <td><p>The second procedure argument.</p>
-</td>
-      </tr>
-    </tbody>
-  </table>
-  <h5 class="typeParameters">Type Parameters</h5>
-  <table class="table table-bordered table-striped table-condensed">
-    <thead>
-      <tr>
-        <th>Name</th>
-        <th>Description</th>
-      </tr>
-    </thead>
-    <tbody>
-      <tr>
-        <td><span class="parametername">P1</span></td>
+</td>
+      </tr>
+    </tbody>
+  </table>
+  <h5 class="typeParameters">Type Parameters</h5>
+  <table class="table table-bordered table-striped table-condensed">
+    <thead>
+      <tr>
+        <th>Name</th>
+        <th>Description</th>
+      </tr>
+    </thead>
+    <tbody>
+      <tr>
+        <td><span class="parametername">P1</span></td>
         <td><p>The type of the first procedure argument.</p>
-</td>
-      </tr>
-      <tr>
-        <td><span class="parametername">P2</span></td>
+</td>
+      </tr>
+      <tr>
+        <td><span class="parametername">P2</span></td>
         <td><p>The type of the second procedure argument.</p>
-</td>
-      </tr>
-    </tbody>
-  </table>
-  <span class="small pull-right mobile-hide">
-    <span class="divider">|</span>
-    <a href="https://github.com/sakno/dotNext/new/gh-pages/apiSpec/new?filename=DotNext_Procedure_Invoke__3_DotNext_Procedure___0_System_ValueTuple___1___2_____0____1___2_.md&amp;value=---%0Auid%3A%20DotNext.Procedure.Invoke%60%603(DotNext.Procedure%7B%60%600%2CSystem.ValueTuple%7B%60%601%2C%60%602%7D%7D%2C%60%600%40%2C%60%601%2C%60%602)%0Asummary%3A%20'*You%20can%20override%20summary%20for%20the%20API%20here%20using%20*MARKDOWN*%20syntax'%0A---%0A%0A*Please%20type%20below%20more%20information%20about%20this%20API%3A*%0A%0A">Improve this Doc</a>
-  </span>
-  <span class="small pull-right mobile-hide">
-    <a href="https://github.com/sakno/dotNext/blob/gh-pages/src/DotNext.Reflection/Procedure.cs/#L125">View Source</a>
-  </span>
-  <a id="DotNext_Procedure_Invoke_" data-uid="DotNext.Procedure.Invoke*"></a>
-  <h4 id="DotNext_Procedure_Invoke__3_DotNext_Procedure___0_System_ValueTuple___1___2_____0____1___2_" data-uid="DotNext.Procedure.Invoke``3(DotNext.Procedure{``0,System.ValueTuple{``1,``2}},``0@,``1,``2)">Invoke&lt;T, P1, P2&gt;(Procedure&lt;T, (P1, P2)&gt;, T, P1, P2)</h4>
+</td>
+      </tr>
+    </tbody>
+  </table>
+  <span class="small pull-right mobile-hide">
+    <span class="divider">|</span>
+    <a href="https://github.com/sakno/DotNext/new/gh-pages/apiSpec/new?filename=DotNext_Procedure_Invoke__3_DotNext_Procedure___0_System_ValueTuple___1___2_____0____1___2_.md&amp;value=---%0Auid%3A%20DotNext.Procedure.Invoke%60%603(DotNext.Procedure%7B%60%600%2CSystem.ValueTuple%7B%60%601%2C%60%602%7D%7D%2C%60%600%40%2C%60%601%2C%60%602)%0Asummary%3A%20'*You%20can%20override%20summary%20for%20the%20API%20here%20using%20*MARKDOWN*%20syntax'%0A---%0A%0A*Please%20type%20below%20more%20information%20about%20this%20API%3A*%0A%0A">Improve this Doc</a>
+  </span>
+  <span class="small pull-right mobile-hide">
+    <a href="https://github.com/sakno/DotNext/blob/gh-pages/src/DotNext.Reflection/Procedure.cs/#L125">View Source</a>
+  </span>
+  <a id="DotNext_Procedure_Invoke_" data-uid="DotNext.Procedure.Invoke*"></a>
+  <h4 id="DotNext_Procedure_Invoke__3_DotNext_Procedure___0_System_ValueTuple___1___2_____0____1___2_" data-uid="DotNext.Procedure.Invoke``3(DotNext.Procedure{``0,System.ValueTuple{``1,``2}},``0@,``1,``2)">Invoke&lt;T, P1, P2&gt;(Procedure&lt;T, (P1, P2)&gt;, T, P1, P2)</h4>
   <div class="markdown level1 summary"><p>Invokes procedure.</p>
-</div>
-  <div class="markdown level1 conceptual"></div>
-  <h5 class="decalaration">Declaration</h5>
-  <div class="codewrapper">
-    <pre><code class="lang-csharp hljs">public static void Invoke&lt;T, P1, P2&gt;(this Procedure&lt;T, (P1, P2)&gt; procedure, in T instance, P1 arg1, P2 arg2)</code></pre>
-  </div>
-  <h5 class="parameters">Parameters</h5>
-  <table class="table table-bordered table-striped table-condensed">
-    <thead>
-      <tr>
-        <th>Type</th>
-        <th>Name</th>
-        <th>Description</th>
-      </tr>
-    </thead>
-    <tbody>
-      <tr>
-        <td><a class="xref" href="DotNext.Procedure-2.html">Procedure</a>&lt;T, <a class="xref" href="https://docs.microsoft.com/dotnet/api/system.valuetuple-2">ValueTuple</a>&lt;P1, P2&gt;&gt;</td>
-        <td><span class="parametername">procedure</span></td>
+</div>
+  <div class="markdown level1 conceptual"></div>
+  <h5 class="decalaration">Declaration</h5>
+  <div class="codewrapper">
+    <pre><code class="lang-csharp hljs">public static void Invoke&lt;T, P1, P2&gt;(this Procedure&lt;T, (P1, P2)&gt; procedure, in T instance, P1 arg1, P2 arg2)</code></pre>
+  </div>
+  <h5 class="parameters">Parameters</h5>
+  <table class="table table-bordered table-striped table-condensed">
+    <thead>
+      <tr>
+        <th>Type</th>
+        <th>Name</th>
+        <th>Description</th>
+      </tr>
+    </thead>
+    <tbody>
+      <tr>
+        <td><a class="xref" href="DotNext.Procedure-2.html">Procedure</a>&lt;T, <a class="xref" href="https://docs.microsoft.com/dotnet/api/system.valuetuple-2">ValueTuple</a>&lt;P1, P2&gt;&gt;</td>
+        <td><span class="parametername">procedure</span></td>
         <td><p>The procedure to be invoked.</p>
-</td>
-      </tr>
-      <tr>
-        <td><span class="xref">T</span></td>
-        <td><span class="parametername">instance</span></td>
+</td>
+      </tr>
+      <tr>
+        <td><span class="xref">T</span></td>
+        <td><span class="parametername">instance</span></td>
         <td><p>Explicit <code>this</code> argument.</p>
-</td>
-      </tr>
-      <tr>
-        <td><span class="xref">P1</span></td>
-        <td><span class="parametername">arg1</span></td>
+</td>
+      </tr>
+      <tr>
+        <td><span class="xref">P1</span></td>
+        <td><span class="parametername">arg1</span></td>
         <td><p>The first procedure argument.</p>
-</td>
-      </tr>
-      <tr>
-        <td><span class="xref">P2</span></td>
-        <td><span class="parametername">arg2</span></td>
+</td>
+      </tr>
+      <tr>
+        <td><span class="xref">P2</span></td>
+        <td><span class="parametername">arg2</span></td>
         <td><p>The second procedure argument.</p>
-</td>
-      </tr>
-    </tbody>
-  </table>
-  <h5 class="typeParameters">Type Parameters</h5>
-  <table class="table table-bordered table-striped table-condensed">
-    <thead>
-      <tr>
-        <th>Name</th>
-        <th>Description</th>
-      </tr>
-    </thead>
-    <tbody>
-      <tr>
-        <td><span class="parametername">T</span></td>
+</td>
+      </tr>
+    </tbody>
+  </table>
+  <h5 class="typeParameters">Type Parameters</h5>
+  <table class="table table-bordered table-striped table-condensed">
+    <thead>
+      <tr>
+        <th>Name</th>
+        <th>Description</th>
+      </tr>
+    </thead>
+    <tbody>
+      <tr>
+        <td><span class="parametername">T</span></td>
         <td><p>The type of the explicit <code>this</code> argument.</p>
-</td>
-      </tr>
-      <tr>
-        <td><span class="parametername">P1</span></td>
+</td>
+      </tr>
+      <tr>
+        <td><span class="parametername">P1</span></td>
         <td><p>The type of the first procedure argument.</p>
-</td>
-      </tr>
-      <tr>
-        <td><span class="parametername">P2</span></td>
+</td>
+      </tr>
+      <tr>
+        <td><span class="parametername">P2</span></td>
         <td><p>The type of the second procedure argument.</p>
-</td>
-      </tr>
-    </tbody>
-  </table>
-  <span class="small pull-right mobile-hide">
-    <span class="divider">|</span>
-    <a href="https://github.com/sakno/dotNext/new/gh-pages/apiSpec/new?filename=DotNext_Procedure_Invoke__3_DotNext_Procedure_System_ValueTuple___0___1___2_____0___1___2_.md&amp;value=---%0Auid%3A%20DotNext.Procedure.Invoke%60%603(DotNext.Procedure%7BSystem.ValueTuple%7B%60%600%2C%60%601%2C%60%602%7D%7D%2C%60%600%2C%60%601%2C%60%602)%0Asummary%3A%20'*You%20can%20override%20summary%20for%20the%20API%20here%20using%20*MARKDOWN*%20syntax'%0A---%0A%0A*Please%20type%20below%20more%20information%20about%20this%20API%3A*%0A%0A">Improve this Doc</a>
-  </span>
-  <span class="small pull-right mobile-hide">
-    <a href="https://github.com/sakno/dotNext/blob/gh-pages/src/DotNext.Reflection/Procedure.cs/#L164">View Source</a>
-  </span>
-  <a id="DotNext_Procedure_Invoke_" data-uid="DotNext.Procedure.Invoke*"></a>
-  <h4 id="DotNext_Procedure_Invoke__3_DotNext_Procedure_System_ValueTuple___0___1___2_____0___1___2_" data-uid="DotNext.Procedure.Invoke``3(DotNext.Procedure{System.ValueTuple{``0,``1,``2}},``0,``1,``2)">Invoke&lt;P1, P2, P3&gt;(Procedure&lt;(P1, P2, P3)&gt;, P1, P2, P3)</h4>
+</td>
+      </tr>
+    </tbody>
+  </table>
+  <span class="small pull-right mobile-hide">
+    <span class="divider">|</span>
+    <a href="https://github.com/sakno/DotNext/new/gh-pages/apiSpec/new?filename=DotNext_Procedure_Invoke__3_DotNext_Procedure_System_ValueTuple___0___1___2_____0___1___2_.md&amp;value=---%0Auid%3A%20DotNext.Procedure.Invoke%60%603(DotNext.Procedure%7BSystem.ValueTuple%7B%60%600%2C%60%601%2C%60%602%7D%7D%2C%60%600%2C%60%601%2C%60%602)%0Asummary%3A%20'*You%20can%20override%20summary%20for%20the%20API%20here%20using%20*MARKDOWN*%20syntax'%0A---%0A%0A*Please%20type%20below%20more%20information%20about%20this%20API%3A*%0A%0A">Improve this Doc</a>
+  </span>
+  <span class="small pull-right mobile-hide">
+    <a href="https://github.com/sakno/DotNext/blob/gh-pages/src/DotNext.Reflection/Procedure.cs/#L164">View Source</a>
+  </span>
+  <a id="DotNext_Procedure_Invoke_" data-uid="DotNext.Procedure.Invoke*"></a>
+  <h4 id="DotNext_Procedure_Invoke__3_DotNext_Procedure_System_ValueTuple___0___1___2_____0___1___2_" data-uid="DotNext.Procedure.Invoke``3(DotNext.Procedure{System.ValueTuple{``0,``1,``2}},``0,``1,``2)">Invoke&lt;P1, P2, P3&gt;(Procedure&lt;(P1, P2, P3)&gt;, P1, P2, P3)</h4>
   <div class="markdown level1 summary"><p>Invokes procedure.</p>
-</div>
-  <div class="markdown level1 conceptual"></div>
-  <h5 class="decalaration">Declaration</h5>
-  <div class="codewrapper">
-    <pre><code class="lang-csharp hljs">public static void Invoke&lt;P1, P2, P3&gt;(this Procedure&lt;(P1, P2, P3)&gt; procedure, P1 arg1, P2 arg2, P3 arg3)</code></pre>
-  </div>
-  <h5 class="parameters">Parameters</h5>
-  <table class="table table-bordered table-striped table-condensed">
-    <thead>
-      <tr>
-        <th>Type</th>
-        <th>Name</th>
-        <th>Description</th>
-      </tr>
-    </thead>
-    <tbody>
-      <tr>
-        <td><a class="xref" href="DotNext.Procedure-1.html">Procedure</a>&lt;<a class="xref" href="https://docs.microsoft.com/dotnet/api/system.valuetuple-3">ValueTuple</a>&lt;P1, P2, P3&gt;&gt;</td>
-        <td><span class="parametername">procedure</span></td>
+</div>
+  <div class="markdown level1 conceptual"></div>
+  <h5 class="decalaration">Declaration</h5>
+  <div class="codewrapper">
+    <pre><code class="lang-csharp hljs">public static void Invoke&lt;P1, P2, P3&gt;(this Procedure&lt;(P1, P2, P3)&gt; procedure, P1 arg1, P2 arg2, P3 arg3)</code></pre>
+  </div>
+  <h5 class="parameters">Parameters</h5>
+  <table class="table table-bordered table-striped table-condensed">
+    <thead>
+      <tr>
+        <th>Type</th>
+        <th>Name</th>
+        <th>Description</th>
+      </tr>
+    </thead>
+    <tbody>
+      <tr>
+        <td><a class="xref" href="DotNext.Procedure-1.html">Procedure</a>&lt;<a class="xref" href="https://docs.microsoft.com/dotnet/api/system.valuetuple-3">ValueTuple</a>&lt;P1, P2, P3&gt;&gt;</td>
+        <td><span class="parametername">procedure</span></td>
         <td><p>The procedure to be invoked.</p>
-</td>
-      </tr>
-      <tr>
-        <td><span class="xref">P1</span></td>
-        <td><span class="parametername">arg1</span></td>
+</td>
+      </tr>
+      <tr>
+        <td><span class="xref">P1</span></td>
+        <td><span class="parametername">arg1</span></td>
         <td><p>The first procedure argument.</p>
-</td>
-      </tr>
-      <tr>
-        <td><span class="xref">P2</span></td>
-        <td><span class="parametername">arg2</span></td>
+</td>
+      </tr>
+      <tr>
+        <td><span class="xref">P2</span></td>
+        <td><span class="parametername">arg2</span></td>
         <td><p>The second procedure argument.</p>
-</td>
-      </tr>
-      <tr>
-        <td><span class="xref">P3</span></td>
-        <td><span class="parametername">arg3</span></td>
+</td>
+      </tr>
+      <tr>
+        <td><span class="xref">P3</span></td>
+        <td><span class="parametername">arg3</span></td>
         <td><p>The third procedure argument.</p>
-</td>
-      </tr>
-    </tbody>
-  </table>
-  <h5 class="typeParameters">Type Parameters</h5>
-  <table class="table table-bordered table-striped table-condensed">
-    <thead>
-      <tr>
-        <th>Name</th>
-        <th>Description</th>
-      </tr>
-    </thead>
-    <tbody>
-      <tr>
-        <td><span class="parametername">P1</span></td>
+</td>
+      </tr>
+    </tbody>
+  </table>
+  <h5 class="typeParameters">Type Parameters</h5>
+  <table class="table table-bordered table-striped table-condensed">
+    <thead>
+      <tr>
+        <th>Name</th>
+        <th>Description</th>
+      </tr>
+    </thead>
+    <tbody>
+      <tr>
+        <td><span class="parametername">P1</span></td>
         <td><p>The type of the first procedure argument.</p>
-</td>
-      </tr>
-      <tr>
-        <td><span class="parametername">P2</span></td>
+</td>
+      </tr>
+      <tr>
+        <td><span class="parametername">P2</span></td>
         <td><p>The type of the second procedure argument.</p>
-</td>
-      </tr>
-      <tr>
-        <td><span class="parametername">P3</span></td>
+</td>
+      </tr>
+      <tr>
+        <td><span class="parametername">P3</span></td>
         <td><p>The type of the third procedure argument.</p>
-</td>
-      </tr>
-    </tbody>
-  </table>
-  <span class="small pull-right mobile-hide">
-    <span class="divider">|</span>
-    <a href="https://github.com/sakno/dotNext/new/gh-pages/apiSpec/new?filename=DotNext_Procedure_Invoke__4_DotNext_Procedure___0_System_ValueTuple___1___2___3_____0____1___2___3_.md&amp;value=---%0Auid%3A%20DotNext.Procedure.Invoke%60%604(DotNext.Procedure%7B%60%600%2CSystem.ValueTuple%7B%60%601%2C%60%602%2C%60%603%7D%7D%2C%60%600%40%2C%60%601%2C%60%602%2C%60%603)%0Asummary%3A%20'*You%20can%20override%20summary%20for%20the%20API%20here%20using%20*MARKDOWN*%20syntax'%0A---%0A%0A*Please%20type%20below%20more%20information%20about%20this%20API%3A*%0A%0A">Improve this Doc</a>
-  </span>
-  <span class="small pull-right mobile-hide">
-    <a href="https://github.com/sakno/dotNext/blob/gh-pages/src/DotNext.Reflection/Procedure.cs/#L151">View Source</a>
-  </span>
-  <a id="DotNext_Procedure_Invoke_" data-uid="DotNext.Procedure.Invoke*"></a>
-  <h4 id="DotNext_Procedure_Invoke__4_DotNext_Procedure___0_System_ValueTuple___1___2___3_____0____1___2___3_" data-uid="DotNext.Procedure.Invoke``4(DotNext.Procedure{``0,System.ValueTuple{``1,``2,``3}},``0@,``1,``2,``3)">Invoke&lt;T, P1, P2, P3&gt;(Procedure&lt;T, (P1, P2, P3)&gt;, T, P1, P2, P3)</h4>
+</td>
+      </tr>
+    </tbody>
+  </table>
+  <span class="small pull-right mobile-hide">
+    <span class="divider">|</span>
+    <a href="https://github.com/sakno/DotNext/new/gh-pages/apiSpec/new?filename=DotNext_Procedure_Invoke__4_DotNext_Procedure___0_System_ValueTuple___1___2___3_____0____1___2___3_.md&amp;value=---%0Auid%3A%20DotNext.Procedure.Invoke%60%604(DotNext.Procedure%7B%60%600%2CSystem.ValueTuple%7B%60%601%2C%60%602%2C%60%603%7D%7D%2C%60%600%40%2C%60%601%2C%60%602%2C%60%603)%0Asummary%3A%20'*You%20can%20override%20summary%20for%20the%20API%20here%20using%20*MARKDOWN*%20syntax'%0A---%0A%0A*Please%20type%20below%20more%20information%20about%20this%20API%3A*%0A%0A">Improve this Doc</a>
+  </span>
+  <span class="small pull-right mobile-hide">
+    <a href="https://github.com/sakno/DotNext/blob/gh-pages/src/DotNext.Reflection/Procedure.cs/#L151">View Source</a>
+  </span>
+  <a id="DotNext_Procedure_Invoke_" data-uid="DotNext.Procedure.Invoke*"></a>
+  <h4 id="DotNext_Procedure_Invoke__4_DotNext_Procedure___0_System_ValueTuple___1___2___3_____0____1___2___3_" data-uid="DotNext.Procedure.Invoke``4(DotNext.Procedure{``0,System.ValueTuple{``1,``2,``3}},``0@,``1,``2,``3)">Invoke&lt;T, P1, P2, P3&gt;(Procedure&lt;T, (P1, P2, P3)&gt;, T, P1, P2, P3)</h4>
   <div class="markdown level1 summary"><p>Invokes procedure.</p>
-</div>
-  <div class="markdown level1 conceptual"></div>
-  <h5 class="decalaration">Declaration</h5>
-  <div class="codewrapper">
-    <pre><code class="lang-csharp hljs">public static void Invoke&lt;T, P1, P2, P3&gt;(this Procedure&lt;T, (P1, P2, P3)&gt; procedure, in T instance, P1 arg1, P2 arg2, P3 arg3)</code></pre>
-  </div>
-  <h5 class="parameters">Parameters</h5>
-  <table class="table table-bordered table-striped table-condensed">
-    <thead>
-      <tr>
-        <th>Type</th>
-        <th>Name</th>
-        <th>Description</th>
-      </tr>
-    </thead>
-    <tbody>
-      <tr>
-        <td><a class="xref" href="DotNext.Procedure-2.html">Procedure</a>&lt;T, <a class="xref" href="https://docs.microsoft.com/dotnet/api/system.valuetuple-3">ValueTuple</a>&lt;P1, P2, P3&gt;&gt;</td>
-        <td><span class="parametername">procedure</span></td>
+</div>
+  <div class="markdown level1 conceptual"></div>
+  <h5 class="decalaration">Declaration</h5>
+  <div class="codewrapper">
+    <pre><code class="lang-csharp hljs">public static void Invoke&lt;T, P1, P2, P3&gt;(this Procedure&lt;T, (P1, P2, P3)&gt; procedure, in T instance, P1 arg1, P2 arg2, P3 arg3)</code></pre>
+  </div>
+  <h5 class="parameters">Parameters</h5>
+  <table class="table table-bordered table-striped table-condensed">
+    <thead>
+      <tr>
+        <th>Type</th>
+        <th>Name</th>
+        <th>Description</th>
+      </tr>
+    </thead>
+    <tbody>
+      <tr>
+        <td><a class="xref" href="DotNext.Procedure-2.html">Procedure</a>&lt;T, <a class="xref" href="https://docs.microsoft.com/dotnet/api/system.valuetuple-3">ValueTuple</a>&lt;P1, P2, P3&gt;&gt;</td>
+        <td><span class="parametername">procedure</span></td>
         <td><p>The procedure to be invoked.</p>
-</td>
-      </tr>
-      <tr>
-        <td><span class="xref">T</span></td>
-        <td><span class="parametername">instance</span></td>
+</td>
+      </tr>
+      <tr>
+        <td><span class="xref">T</span></td>
+        <td><span class="parametername">instance</span></td>
         <td><p>Explicit <code>this</code> argument.</p>
-</td>
-      </tr>
-      <tr>
-        <td><span class="xref">P1</span></td>
-        <td><span class="parametername">arg1</span></td>
+</td>
+      </tr>
+      <tr>
+        <td><span class="xref">P1</span></td>
+        <td><span class="parametername">arg1</span></td>
         <td><p>The first procedure argument.</p>
-</td>
-      </tr>
-      <tr>
-        <td><span class="xref">P2</span></td>
-        <td><span class="parametername">arg2</span></td>
+</td>
+      </tr>
+      <tr>
+        <td><span class="xref">P2</span></td>
+        <td><span class="parametername">arg2</span></td>
         <td><p>The second procedure argument.</p>
-</td>
-      </tr>
-      <tr>
-        <td><span class="xref">P3</span></td>
-        <td><span class="parametername">arg3</span></td>
+</td>
+      </tr>
+      <tr>
+        <td><span class="xref">P3</span></td>
+        <td><span class="parametername">arg3</span></td>
         <td><p>The third procedure argument.</p>
-</td>
-      </tr>
-    </tbody>
-  </table>
-  <h5 class="typeParameters">Type Parameters</h5>
-  <table class="table table-bordered table-striped table-condensed">
-    <thead>
-      <tr>
-        <th>Name</th>
-        <th>Description</th>
-      </tr>
-    </thead>
-    <tbody>
-      <tr>
-        <td><span class="parametername">T</span></td>
+</td>
+      </tr>
+    </tbody>
+  </table>
+  <h5 class="typeParameters">Type Parameters</h5>
+  <table class="table table-bordered table-striped table-condensed">
+    <thead>
+      <tr>
+        <th>Name</th>
+        <th>Description</th>
+      </tr>
+    </thead>
+    <tbody>
+      <tr>
+        <td><span class="parametername">T</span></td>
         <td><p>The type of the explicit <code>this</code> argument.</p>
-</td>
-      </tr>
-      <tr>
-        <td><span class="parametername">P1</span></td>
+</td>
+      </tr>
+      <tr>
+        <td><span class="parametername">P1</span></td>
         <td><p>The type of the first procedure argument.</p>
-</td>
-      </tr>
-      <tr>
-        <td><span class="parametername">P2</span></td>
+</td>
+      </tr>
+      <tr>
+        <td><span class="parametername">P2</span></td>
         <td><p>The type of the second procedure argument.</p>
-</td>
-      </tr>
-      <tr>
-        <td><span class="parametername">P3</span></td>
+</td>
+      </tr>
+      <tr>
+        <td><span class="parametername">P3</span></td>
         <td><p>The type of the third procedure argument.</p>
-</td>
-      </tr>
-    </tbody>
-  </table>
-  <span class="small pull-right mobile-hide">
-    <span class="divider">|</span>
-    <a href="https://github.com/sakno/dotNext/new/gh-pages/apiSpec/new?filename=DotNext_Procedure_Invoke__4_DotNext_Procedure_System_ValueTuple___0___1___2___3_____0___1___2___3_.md&amp;value=---%0Auid%3A%20DotNext.Procedure.Invoke%60%604(DotNext.Procedure%7BSystem.ValueTuple%7B%60%600%2C%60%601%2C%60%602%2C%60%603%7D%7D%2C%60%600%2C%60%601%2C%60%602%2C%60%603)%0Asummary%3A%20'*You%20can%20override%20summary%20for%20the%20API%20here%20using%20*MARKDOWN*%20syntax'%0A---%0A%0A*Please%20type%20below%20more%20information%20about%20this%20API%3A*%0A%0A">Improve this Doc</a>
-  </span>
-  <span class="small pull-right mobile-hide">
-    <a href="https://github.com/sakno/dotNext/blob/gh-pages/src/DotNext.Reflection/Procedure.cs/#L196">View Source</a>
-  </span>
-  <a id="DotNext_Procedure_Invoke_" data-uid="DotNext.Procedure.Invoke*"></a>
-  <h4 id="DotNext_Procedure_Invoke__4_DotNext_Procedure_System_ValueTuple___0___1___2___3_____0___1___2___3_" data-uid="DotNext.Procedure.Invoke``4(DotNext.Procedure{System.ValueTuple{``0,``1,``2,``3}},``0,``1,``2,``3)">Invoke&lt;P1, P2, P3, P4&gt;(Procedure&lt;(P1, P2, P3, P4)&gt;, P1, P2, P3, P4)</h4>
+</td>
+      </tr>
+    </tbody>
+  </table>
+  <span class="small pull-right mobile-hide">
+    <span class="divider">|</span>
+    <a href="https://github.com/sakno/DotNext/new/gh-pages/apiSpec/new?filename=DotNext_Procedure_Invoke__4_DotNext_Procedure_System_ValueTuple___0___1___2___3_____0___1___2___3_.md&amp;value=---%0Auid%3A%20DotNext.Procedure.Invoke%60%604(DotNext.Procedure%7BSystem.ValueTuple%7B%60%600%2C%60%601%2C%60%602%2C%60%603%7D%7D%2C%60%600%2C%60%601%2C%60%602%2C%60%603)%0Asummary%3A%20'*You%20can%20override%20summary%20for%20the%20API%20here%20using%20*MARKDOWN*%20syntax'%0A---%0A%0A*Please%20type%20below%20more%20information%20about%20this%20API%3A*%0A%0A">Improve this Doc</a>
+  </span>
+  <span class="small pull-right mobile-hide">
+    <a href="https://github.com/sakno/DotNext/blob/gh-pages/src/DotNext.Reflection/Procedure.cs/#L196">View Source</a>
+  </span>
+  <a id="DotNext_Procedure_Invoke_" data-uid="DotNext.Procedure.Invoke*"></a>
+  <h4 id="DotNext_Procedure_Invoke__4_DotNext_Procedure_System_ValueTuple___0___1___2___3_____0___1___2___3_" data-uid="DotNext.Procedure.Invoke``4(DotNext.Procedure{System.ValueTuple{``0,``1,``2,``3}},``0,``1,``2,``3)">Invoke&lt;P1, P2, P3, P4&gt;(Procedure&lt;(P1, P2, P3, P4)&gt;, P1, P2, P3, P4)</h4>
   <div class="markdown level1 summary"><p>Invokes procedure.</p>
-</div>
-  <div class="markdown level1 conceptual"></div>
-  <h5 class="decalaration">Declaration</h5>
-  <div class="codewrapper">
-    <pre><code class="lang-csharp hljs">public static void Invoke&lt;P1, P2, P3, P4&gt;(this Procedure&lt;(P1, P2, P3, P4)&gt; procedure, P1 arg1, P2 arg2, P3 arg3, P4 arg4)</code></pre>
-  </div>
-  <h5 class="parameters">Parameters</h5>
-  <table class="table table-bordered table-striped table-condensed">
-    <thead>
-      <tr>
-        <th>Type</th>
-        <th>Name</th>
-        <th>Description</th>
-      </tr>
-    </thead>
-    <tbody>
-      <tr>
-        <td><a class="xref" href="DotNext.Procedure-1.html">Procedure</a>&lt;<a class="xref" href="https://docs.microsoft.com/dotnet/api/system.valuetuple-4">ValueTuple</a>&lt;P1, P2, P3, P4&gt;&gt;</td>
-        <td><span class="parametername">procedure</span></td>
+</div>
+  <div class="markdown level1 conceptual"></div>
+  <h5 class="decalaration">Declaration</h5>
+  <div class="codewrapper">
+    <pre><code class="lang-csharp hljs">public static void Invoke&lt;P1, P2, P3, P4&gt;(this Procedure&lt;(P1, P2, P3, P4)&gt; procedure, P1 arg1, P2 arg2, P3 arg3, P4 arg4)</code></pre>
+  </div>
+  <h5 class="parameters">Parameters</h5>
+  <table class="table table-bordered table-striped table-condensed">
+    <thead>
+      <tr>
+        <th>Type</th>
+        <th>Name</th>
+        <th>Description</th>
+      </tr>
+    </thead>
+    <tbody>
+      <tr>
+        <td><a class="xref" href="DotNext.Procedure-1.html">Procedure</a>&lt;<a class="xref" href="https://docs.microsoft.com/dotnet/api/system.valuetuple-4">ValueTuple</a>&lt;P1, P2, P3, P4&gt;&gt;</td>
+        <td><span class="parametername">procedure</span></td>
         <td><p>The procedure to be invoked.</p>
-</td>
-      </tr>
-      <tr>
-        <td><span class="xref">P1</span></td>
-        <td><span class="parametername">arg1</span></td>
+</td>
+      </tr>
+      <tr>
+        <td><span class="xref">P1</span></td>
+        <td><span class="parametername">arg1</span></td>
         <td><p>The first procedure argument.</p>
-</td>
-      </tr>
-      <tr>
-        <td><span class="xref">P2</span></td>
-        <td><span class="parametername">arg2</span></td>
+</td>
+      </tr>
+      <tr>
+        <td><span class="xref">P2</span></td>
+        <td><span class="parametername">arg2</span></td>
         <td><p>The second procedure argument.</p>
-</td>
-      </tr>
-      <tr>
-        <td><span class="xref">P3</span></td>
-        <td><span class="parametername">arg3</span></td>
+</td>
+      </tr>
+      <tr>
+        <td><span class="xref">P3</span></td>
+        <td><span class="parametername">arg3</span></td>
         <td><p>The third procedure argument.</p>
-</td>
-      </tr>
-      <tr>
-        <td><span class="xref">P4</span></td>
-        <td><span class="parametername">arg4</span></td>
+</td>
+      </tr>
+      <tr>
+        <td><span class="xref">P4</span></td>
+        <td><span class="parametername">arg4</span></td>
         <td><p>The fourth procedure argument.</p>
-</td>
-      </tr>
-    </tbody>
-  </table>
-  <h5 class="typeParameters">Type Parameters</h5>
-  <table class="table table-bordered table-striped table-condensed">
-    <thead>
-      <tr>
-        <th>Name</th>
-        <th>Description</th>
-      </tr>
-    </thead>
-    <tbody>
-      <tr>
-        <td><span class="parametername">P1</span></td>
+</td>
+      </tr>
+    </tbody>
+  </table>
+  <h5 class="typeParameters">Type Parameters</h5>
+  <table class="table table-bordered table-striped table-condensed">
+    <thead>
+      <tr>
+        <th>Name</th>
+        <th>Description</th>
+      </tr>
+    </thead>
+    <tbody>
+      <tr>
+        <td><span class="parametername">P1</span></td>
         <td><p>The type of the first procedure argument.</p>
-</td>
-      </tr>
-      <tr>
-        <td><span class="parametername">P2</span></td>
+</td>
+      </tr>
+      <tr>
+        <td><span class="parametername">P2</span></td>
         <td><p>The type of the second procedure argument.</p>
-</td>
-      </tr>
-      <tr>
-        <td><span class="parametername">P3</span></td>
+</td>
+      </tr>
+      <tr>
+        <td><span class="parametername">P3</span></td>
         <td><p>The type of the third procedure argument.</p>
-</td>
-      </tr>
-      <tr>
-        <td><span class="parametername">P4</span></td>
+</td>
+      </tr>
+      <tr>
+        <td><span class="parametername">P4</span></td>
         <td><p>The type of the fourth procedure argument.</p>
-</td>
-      </tr>
-    </tbody>
-  </table>
-  <span class="small pull-right mobile-hide">
-    <span class="divider">|</span>
-    <a href="https://github.com/sakno/dotNext/new/gh-pages/apiSpec/new?filename=DotNext_Procedure_Invoke__5_DotNext_Procedure___0_System_ValueTuple___1___2___3___4_____0____1___2___3___4_.md&amp;value=---%0Auid%3A%20DotNext.Procedure.Invoke%60%605(DotNext.Procedure%7B%60%600%2CSystem.ValueTuple%7B%60%601%2C%60%602%2C%60%603%2C%60%604%7D%7D%2C%60%600%40%2C%60%601%2C%60%602%2C%60%603%2C%60%604)%0Asummary%3A%20'*You%20can%20override%20summary%20for%20the%20API%20here%20using%20*MARKDOWN*%20syntax'%0A---%0A%0A*Please%20type%20below%20more%20information%20about%20this%20API%3A*%0A%0A">Improve this Doc</a>
-  </span>
-  <span class="small pull-right mobile-hide">
-    <a href="https://github.com/sakno/dotNext/blob/gh-pages/src/DotNext.Reflection/Procedure.cs/#L181">View Source</a>
-  </span>
-  <a id="DotNext_Procedure_Invoke_" data-uid="DotNext.Procedure.Invoke*"></a>
-  <h4 id="DotNext_Procedure_Invoke__5_DotNext_Procedure___0_System_ValueTuple___1___2___3___4_____0____1___2___3___4_" data-uid="DotNext.Procedure.Invoke``5(DotNext.Procedure{``0,System.ValueTuple{``1,``2,``3,``4}},``0@,``1,``2,``3,``4)">Invoke&lt;T, P1, P2, P3, P4&gt;(Procedure&lt;T, (P1, P2, P3, P4)&gt;, T, P1, P2, P3, P4)</h4>
+</td>
+      </tr>
+    </tbody>
+  </table>
+  <span class="small pull-right mobile-hide">
+    <span class="divider">|</span>
+    <a href="https://github.com/sakno/DotNext/new/gh-pages/apiSpec/new?filename=DotNext_Procedure_Invoke__5_DotNext_Procedure___0_System_ValueTuple___1___2___3___4_____0____1___2___3___4_.md&amp;value=---%0Auid%3A%20DotNext.Procedure.Invoke%60%605(DotNext.Procedure%7B%60%600%2CSystem.ValueTuple%7B%60%601%2C%60%602%2C%60%603%2C%60%604%7D%7D%2C%60%600%40%2C%60%601%2C%60%602%2C%60%603%2C%60%604)%0Asummary%3A%20'*You%20can%20override%20summary%20for%20the%20API%20here%20using%20*MARKDOWN*%20syntax'%0A---%0A%0A*Please%20type%20below%20more%20information%20about%20this%20API%3A*%0A%0A">Improve this Doc</a>
+  </span>
+  <span class="small pull-right mobile-hide">
+    <a href="https://github.com/sakno/DotNext/blob/gh-pages/src/DotNext.Reflection/Procedure.cs/#L181">View Source</a>
+  </span>
+  <a id="DotNext_Procedure_Invoke_" data-uid="DotNext.Procedure.Invoke*"></a>
+  <h4 id="DotNext_Procedure_Invoke__5_DotNext_Procedure___0_System_ValueTuple___1___2___3___4_____0____1___2___3___4_" data-uid="DotNext.Procedure.Invoke``5(DotNext.Procedure{``0,System.ValueTuple{``1,``2,``3,``4}},``0@,``1,``2,``3,``4)">Invoke&lt;T, P1, P2, P3, P4&gt;(Procedure&lt;T, (P1, P2, P3, P4)&gt;, T, P1, P2, P3, P4)</h4>
   <div class="markdown level1 summary"><p>Invokes procedure.</p>
-</div>
-  <div class="markdown level1 conceptual"></div>
-  <h5 class="decalaration">Declaration</h5>
-  <div class="codewrapper">
-    <pre><code class="lang-csharp hljs">public static void Invoke&lt;T, P1, P2, P3, P4&gt;(this Procedure&lt;T, (P1, P2, P3, P4)&gt; procedure, in T instance, P1 arg1, P2 arg2, P3 arg3, P4 arg4)</code></pre>
-  </div>
-  <h5 class="parameters">Parameters</h5>
-  <table class="table table-bordered table-striped table-condensed">
-    <thead>
-      <tr>
-        <th>Type</th>
-        <th>Name</th>
-        <th>Description</th>
-      </tr>
-    </thead>
-    <tbody>
-      <tr>
-        <td><a class="xref" href="DotNext.Procedure-2.html">Procedure</a>&lt;T, <a class="xref" href="https://docs.microsoft.com/dotnet/api/system.valuetuple-4">ValueTuple</a>&lt;P1, P2, P3, P4&gt;&gt;</td>
-        <td><span class="parametername">procedure</span></td>
+</div>
+  <div class="markdown level1 conceptual"></div>
+  <h5 class="decalaration">Declaration</h5>
+  <div class="codewrapper">
+    <pre><code class="lang-csharp hljs">public static void Invoke&lt;T, P1, P2, P3, P4&gt;(this Procedure&lt;T, (P1, P2, P3, P4)&gt; procedure, in T instance, P1 arg1, P2 arg2, P3 arg3, P4 arg4)</code></pre>
+  </div>
+  <h5 class="parameters">Parameters</h5>
+  <table class="table table-bordered table-striped table-condensed">
+    <thead>
+      <tr>
+        <th>Type</th>
+        <th>Name</th>
+        <th>Description</th>
+      </tr>
+    </thead>
+    <tbody>
+      <tr>
+        <td><a class="xref" href="DotNext.Procedure-2.html">Procedure</a>&lt;T, <a class="xref" href="https://docs.microsoft.com/dotnet/api/system.valuetuple-4">ValueTuple</a>&lt;P1, P2, P3, P4&gt;&gt;</td>
+        <td><span class="parametername">procedure</span></td>
         <td><p>The procedure to be invoked.</p>
-</td>
-      </tr>
-      <tr>
-        <td><span class="xref">T</span></td>
-        <td><span class="parametername">instance</span></td>
+</td>
+      </tr>
+      <tr>
+        <td><span class="xref">T</span></td>
+        <td><span class="parametername">instance</span></td>
         <td><p>Explicit <code>this</code> argument.</p>
-</td>
-      </tr>
-      <tr>
-        <td><span class="xref">P1</span></td>
-        <td><span class="parametername">arg1</span></td>
+</td>
+      </tr>
+      <tr>
+        <td><span class="xref">P1</span></td>
+        <td><span class="parametername">arg1</span></td>
         <td><p>The first procedure argument.</p>
-</td>
-      </tr>
-      <tr>
-        <td><span class="xref">P2</span></td>
-        <td><span class="parametername">arg2</span></td>
+</td>
+      </tr>
+      <tr>
+        <td><span class="xref">P2</span></td>
+        <td><span class="parametername">arg2</span></td>
         <td><p>The second procedure argument.</p>
-</td>
-      </tr>
-      <tr>
-        <td><span class="xref">P3</span></td>
-        <td><span class="parametername">arg3</span></td>
+</td>
+      </tr>
+      <tr>
+        <td><span class="xref">P3</span></td>
+        <td><span class="parametername">arg3</span></td>
         <td><p>The third procedure argument.</p>
-</td>
-      </tr>
-      <tr>
-        <td><span class="xref">P4</span></td>
-        <td><span class="parametername">arg4</span></td>
+</td>
+      </tr>
+      <tr>
+        <td><span class="xref">P4</span></td>
+        <td><span class="parametername">arg4</span></td>
         <td><p>The fourth procedure argument.</p>
-</td>
-      </tr>
-    </tbody>
-  </table>
-  <h5 class="typeParameters">Type Parameters</h5>
-  <table class="table table-bordered table-striped table-condensed">
-    <thead>
-      <tr>
-        <th>Name</th>
-        <th>Description</th>
-      </tr>
-    </thead>
-    <tbody>
-      <tr>
-        <td><span class="parametername">T</span></td>
+</td>
+      </tr>
+    </tbody>
+  </table>
+  <h5 class="typeParameters">Type Parameters</h5>
+  <table class="table table-bordered table-striped table-condensed">
+    <thead>
+      <tr>
+        <th>Name</th>
+        <th>Description</th>
+      </tr>
+    </thead>
+    <tbody>
+      <tr>
+        <td><span class="parametername">T</span></td>
         <td><p>The type of the explicit <code>this</code> argument.</p>
-</td>
-      </tr>
-      <tr>
-        <td><span class="parametername">P1</span></td>
+</td>
+      </tr>
+      <tr>
+        <td><span class="parametername">P1</span></td>
         <td><p>The type of the first procedure argument.</p>
-</td>
-      </tr>
-      <tr>
-        <td><span class="parametername">P2</span></td>
+</td>
+      </tr>
+      <tr>
+        <td><span class="parametername">P2</span></td>
         <td><p>The type of the second procedure argument.</p>
-</td>
-      </tr>
-      <tr>
-        <td><span class="parametername">P3</span></td>
+</td>
+      </tr>
+      <tr>
+        <td><span class="parametername">P3</span></td>
         <td><p>The type of the third procedure argument.</p>
-</td>
-      </tr>
-      <tr>
-        <td><span class="parametername">P4</span></td>
+</td>
+      </tr>
+      <tr>
+        <td><span class="parametername">P4</span></td>
         <td><p>The type of the fourth procedure argument.</p>
-</td>
-      </tr>
-    </tbody>
-  </table>
-  <span class="small pull-right mobile-hide">
-    <span class="divider">|</span>
-    <a href="https://github.com/sakno/dotNext/new/gh-pages/apiSpec/new?filename=DotNext_Procedure_Invoke__5_DotNext_Procedure_System_ValueTuple___0___1___2___3___4_____0___1___2___3___4_.md&amp;value=---%0Auid%3A%20DotNext.Procedure.Invoke%60%605(DotNext.Procedure%7BSystem.ValueTuple%7B%60%600%2C%60%601%2C%60%602%2C%60%603%2C%60%604%7D%7D%2C%60%600%2C%60%601%2C%60%602%2C%60%603%2C%60%604)%0Asummary%3A%20'*You%20can%20override%20summary%20for%20the%20API%20here%20using%20*MARKDOWN*%20syntax'%0A---%0A%0A*Please%20type%20below%20more%20information%20about%20this%20API%3A*%0A%0A">Improve this Doc</a>
-  </span>
-  <span class="small pull-right mobile-hide">
-    <a href="https://github.com/sakno/dotNext/blob/gh-pages/src/DotNext.Reflection/Procedure.cs/#L232">View Source</a>
-  </span>
-  <a id="DotNext_Procedure_Invoke_" data-uid="DotNext.Procedure.Invoke*"></a>
-  <h4 id="DotNext_Procedure_Invoke__5_DotNext_Procedure_System_ValueTuple___0___1___2___3___4_____0___1___2___3___4_" data-uid="DotNext.Procedure.Invoke``5(DotNext.Procedure{System.ValueTuple{``0,``1,``2,``3,``4}},``0,``1,``2,``3,``4)">Invoke&lt;P1, P2, P3, P4, P5&gt;(Procedure&lt;(P1, P2, P3, P4, P5)&gt;, P1, P2, P3, P4, P5)</h4>
+</td>
+      </tr>
+    </tbody>
+  </table>
+  <span class="small pull-right mobile-hide">
+    <span class="divider">|</span>
+    <a href="https://github.com/sakno/DotNext/new/gh-pages/apiSpec/new?filename=DotNext_Procedure_Invoke__5_DotNext_Procedure_System_ValueTuple___0___1___2___3___4_____0___1___2___3___4_.md&amp;value=---%0Auid%3A%20DotNext.Procedure.Invoke%60%605(DotNext.Procedure%7BSystem.ValueTuple%7B%60%600%2C%60%601%2C%60%602%2C%60%603%2C%60%604%7D%7D%2C%60%600%2C%60%601%2C%60%602%2C%60%603%2C%60%604)%0Asummary%3A%20'*You%20can%20override%20summary%20for%20the%20API%20here%20using%20*MARKDOWN*%20syntax'%0A---%0A%0A*Please%20type%20below%20more%20information%20about%20this%20API%3A*%0A%0A">Improve this Doc</a>
+  </span>
+  <span class="small pull-right mobile-hide">
+    <a href="https://github.com/sakno/DotNext/blob/gh-pages/src/DotNext.Reflection/Procedure.cs/#L232">View Source</a>
+  </span>
+  <a id="DotNext_Procedure_Invoke_" data-uid="DotNext.Procedure.Invoke*"></a>
+  <h4 id="DotNext_Procedure_Invoke__5_DotNext_Procedure_System_ValueTuple___0___1___2___3___4_____0___1___2___3___4_" data-uid="DotNext.Procedure.Invoke``5(DotNext.Procedure{System.ValueTuple{``0,``1,``2,``3,``4}},``0,``1,``2,``3,``4)">Invoke&lt;P1, P2, P3, P4, P5&gt;(Procedure&lt;(P1, P2, P3, P4, P5)&gt;, P1, P2, P3, P4, P5)</h4>
   <div class="markdown level1 summary"><p>Invokes procedure.</p>
-</div>
-  <div class="markdown level1 conceptual"></div>
-  <h5 class="decalaration">Declaration</h5>
-  <div class="codewrapper">
-    <pre><code class="lang-csharp hljs">public static void Invoke&lt;P1, P2, P3, P4, P5&gt;(this Procedure&lt;(P1, P2, P3, P4, P5)&gt; procedure, P1 arg1, P2 arg2, P3 arg3, P4 arg4, P5 arg5)</code></pre>
-  </div>
-  <h5 class="parameters">Parameters</h5>
-  <table class="table table-bordered table-striped table-condensed">
-    <thead>
-      <tr>
-        <th>Type</th>
-        <th>Name</th>
-        <th>Description</th>
-      </tr>
-    </thead>
-    <tbody>
-      <tr>
-        <td><a class="xref" href="DotNext.Procedure-1.html">Procedure</a>&lt;<a class="xref" href="https://docs.microsoft.com/dotnet/api/system.valuetuple-5">ValueTuple</a>&lt;P1, P2, P3, P4, P5&gt;&gt;</td>
-        <td><span class="parametername">procedure</span></td>
+</div>
+  <div class="markdown level1 conceptual"></div>
+  <h5 class="decalaration">Declaration</h5>
+  <div class="codewrapper">
+    <pre><code class="lang-csharp hljs">public static void Invoke&lt;P1, P2, P3, P4, P5&gt;(this Procedure&lt;(P1, P2, P3, P4, P5)&gt; procedure, P1 arg1, P2 arg2, P3 arg3, P4 arg4, P5 arg5)</code></pre>
+  </div>
+  <h5 class="parameters">Parameters</h5>
+  <table class="table table-bordered table-striped table-condensed">
+    <thead>
+      <tr>
+        <th>Type</th>
+        <th>Name</th>
+        <th>Description</th>
+      </tr>
+    </thead>
+    <tbody>
+      <tr>
+        <td><a class="xref" href="DotNext.Procedure-1.html">Procedure</a>&lt;<a class="xref" href="https://docs.microsoft.com/dotnet/api/system.valuetuple-5">ValueTuple</a>&lt;P1, P2, P3, P4, P5&gt;&gt;</td>
+        <td><span class="parametername">procedure</span></td>
         <td><p>The procedure to be invoked.</p>
-</td>
-      </tr>
-      <tr>
-        <td><span class="xref">P1</span></td>
-        <td><span class="parametername">arg1</span></td>
+</td>
+      </tr>
+      <tr>
+        <td><span class="xref">P1</span></td>
+        <td><span class="parametername">arg1</span></td>
         <td><p>The first procedure argument.</p>
-</td>
-      </tr>
-      <tr>
-        <td><span class="xref">P2</span></td>
-        <td><span class="parametername">arg2</span></td>
+</td>
+      </tr>
+      <tr>
+        <td><span class="xref">P2</span></td>
+        <td><span class="parametername">arg2</span></td>
         <td><p>The second procedure argument.</p>
-</td>
-      </tr>
-      <tr>
-        <td><span class="xref">P3</span></td>
-        <td><span class="parametername">arg3</span></td>
+</td>
+      </tr>
+      <tr>
+        <td><span class="xref">P3</span></td>
+        <td><span class="parametername">arg3</span></td>
         <td><p>The third procedure argument.</p>
-</td>
-      </tr>
-      <tr>
-        <td><span class="xref">P4</span></td>
-        <td><span class="parametername">arg4</span></td>
+</td>
+      </tr>
+      <tr>
+        <td><span class="xref">P4</span></td>
+        <td><span class="parametername">arg4</span></td>
         <td><p>The fourth procedure argument.</p>
-</td>
-      </tr>
-      <tr>
-        <td><span class="xref">P5</span></td>
-        <td><span class="parametername">arg5</span></td>
+</td>
+      </tr>
+      <tr>
+        <td><span class="xref">P5</span></td>
+        <td><span class="parametername">arg5</span></td>
         <td><p>The fifth procedure argument.</p>
-</td>
-      </tr>
-    </tbody>
-  </table>
-  <h5 class="typeParameters">Type Parameters</h5>
-  <table class="table table-bordered table-striped table-condensed">
-    <thead>
-      <tr>
-        <th>Name</th>
-        <th>Description</th>
-      </tr>
-    </thead>
-    <tbody>
-      <tr>
-        <td><span class="parametername">P1</span></td>
+</td>
+      </tr>
+    </tbody>
+  </table>
+  <h5 class="typeParameters">Type Parameters</h5>
+  <table class="table table-bordered table-striped table-condensed">
+    <thead>
+      <tr>
+        <th>Name</th>
+        <th>Description</th>
+      </tr>
+    </thead>
+    <tbody>
+      <tr>
+        <td><span class="parametername">P1</span></td>
         <td><p>The type of the first procedure argument.</p>
-</td>
-      </tr>
-      <tr>
-        <td><span class="parametername">P2</span></td>
+</td>
+      </tr>
+      <tr>
+        <td><span class="parametername">P2</span></td>
         <td><p>The type of the second procedure argument.</p>
-</td>
-      </tr>
-      <tr>
-        <td><span class="parametername">P3</span></td>
+</td>
+      </tr>
+      <tr>
+        <td><span class="parametername">P3</span></td>
         <td><p>The type of the third procedure argument.</p>
-</td>
-      </tr>
-      <tr>
-        <td><span class="parametername">P4</span></td>
+</td>
+      </tr>
+      <tr>
+        <td><span class="parametername">P4</span></td>
         <td><p>The type of the fourth procedure argument.</p>
-</td>
-      </tr>
-      <tr>
-        <td><span class="parametername">P5</span></td>
+</td>
+      </tr>
+      <tr>
+        <td><span class="parametername">P5</span></td>
         <td><p>The type of the fifth procedure argument.</p>
-</td>
-      </tr>
-    </tbody>
-  </table>
-  <span class="small pull-right mobile-hide">
-    <span class="divider">|</span>
-    <a href="https://github.com/sakno/dotNext/new/gh-pages/apiSpec/new?filename=DotNext_Procedure_Invoke__6_DotNext_Procedure___0_System_ValueTuple___1___2___3___4___5_____0____1___2___3___4___5_.md&amp;value=---%0Auid%3A%20DotNext.Procedure.Invoke%60%606(DotNext.Procedure%7B%60%600%2CSystem.ValueTuple%7B%60%601%2C%60%602%2C%60%603%2C%60%604%2C%60%605%7D%7D%2C%60%600%40%2C%60%601%2C%60%602%2C%60%603%2C%60%604%2C%60%605)%0Asummary%3A%20'*You%20can%20override%20summary%20for%20the%20API%20here%20using%20*MARKDOWN*%20syntax'%0A---%0A%0A*Please%20type%20below%20more%20information%20about%20this%20API%3A*%0A%0A">Improve this Doc</a>
-  </span>
-  <span class="small pull-right mobile-hide">
-    <a href="https://github.com/sakno/dotNext/blob/gh-pages/src/DotNext.Reflection/Procedure.cs/#L215">View Source</a>
-  </span>
-  <a id="DotNext_Procedure_Invoke_" data-uid="DotNext.Procedure.Invoke*"></a>
-  <h4 id="DotNext_Procedure_Invoke__6_DotNext_Procedure___0_System_ValueTuple___1___2___3___4___5_____0____1___2___3___4___5_" data-uid="DotNext.Procedure.Invoke``6(DotNext.Procedure{``0,System.ValueTuple{``1,``2,``3,``4,``5}},``0@,``1,``2,``3,``4,``5)">Invoke&lt;T, P1, P2, P3, P4, P5&gt;(Procedure&lt;T, (P1, P2, P3, P4, P5)&gt;, T, P1, P2, P3, P4, P5)</h4>
+</td>
+      </tr>
+    </tbody>
+  </table>
+  <span class="small pull-right mobile-hide">
+    <span class="divider">|</span>
+    <a href="https://github.com/sakno/DotNext/new/gh-pages/apiSpec/new?filename=DotNext_Procedure_Invoke__6_DotNext_Procedure___0_System_ValueTuple___1___2___3___4___5_____0____1___2___3___4___5_.md&amp;value=---%0Auid%3A%20DotNext.Procedure.Invoke%60%606(DotNext.Procedure%7B%60%600%2CSystem.ValueTuple%7B%60%601%2C%60%602%2C%60%603%2C%60%604%2C%60%605%7D%7D%2C%60%600%40%2C%60%601%2C%60%602%2C%60%603%2C%60%604%2C%60%605)%0Asummary%3A%20'*You%20can%20override%20summary%20for%20the%20API%20here%20using%20*MARKDOWN*%20syntax'%0A---%0A%0A*Please%20type%20below%20more%20information%20about%20this%20API%3A*%0A%0A">Improve this Doc</a>
+  </span>
+  <span class="small pull-right mobile-hide">
+    <a href="https://github.com/sakno/DotNext/blob/gh-pages/src/DotNext.Reflection/Procedure.cs/#L215">View Source</a>
+  </span>
+  <a id="DotNext_Procedure_Invoke_" data-uid="DotNext.Procedure.Invoke*"></a>
+  <h4 id="DotNext_Procedure_Invoke__6_DotNext_Procedure___0_System_ValueTuple___1___2___3___4___5_____0____1___2___3___4___5_" data-uid="DotNext.Procedure.Invoke``6(DotNext.Procedure{``0,System.ValueTuple{``1,``2,``3,``4,``5}},``0@,``1,``2,``3,``4,``5)">Invoke&lt;T, P1, P2, P3, P4, P5&gt;(Procedure&lt;T, (P1, P2, P3, P4, P5)&gt;, T, P1, P2, P3, P4, P5)</h4>
   <div class="markdown level1 summary"><p>Invokes procedure.</p>
-</div>
-  <div class="markdown level1 conceptual"></div>
-  <h5 class="decalaration">Declaration</h5>
-  <div class="codewrapper">
-    <pre><code class="lang-csharp hljs">public static void Invoke&lt;T, P1, P2, P3, P4, P5&gt;(this Procedure&lt;T, (P1, P2, P3, P4, P5)&gt; procedure, in T instance, P1 arg1, P2 arg2, P3 arg3, P4 arg4, P5 arg5)</code></pre>
-  </div>
-  <h5 class="parameters">Parameters</h5>
-  <table class="table table-bordered table-striped table-condensed">
-    <thead>
-      <tr>
-        <th>Type</th>
-        <th>Name</th>
-        <th>Description</th>
-      </tr>
-    </thead>
-    <tbody>
-      <tr>
-        <td><a class="xref" href="DotNext.Procedure-2.html">Procedure</a>&lt;T, <a class="xref" href="https://docs.microsoft.com/dotnet/api/system.valuetuple-5">ValueTuple</a>&lt;P1, P2, P3, P4, P5&gt;&gt;</td>
-        <td><span class="parametername">procedure</span></td>
+</div>
+  <div class="markdown level1 conceptual"></div>
+  <h5 class="decalaration">Declaration</h5>
+  <div class="codewrapper">
+    <pre><code class="lang-csharp hljs">public static void Invoke&lt;T, P1, P2, P3, P4, P5&gt;(this Procedure&lt;T, (P1, P2, P3, P4, P5)&gt; procedure, in T instance, P1 arg1, P2 arg2, P3 arg3, P4 arg4, P5 arg5)</code></pre>
+  </div>
+  <h5 class="parameters">Parameters</h5>
+  <table class="table table-bordered table-striped table-condensed">
+    <thead>
+      <tr>
+        <th>Type</th>
+        <th>Name</th>
+        <th>Description</th>
+      </tr>
+    </thead>
+    <tbody>
+      <tr>
+        <td><a class="xref" href="DotNext.Procedure-2.html">Procedure</a>&lt;T, <a class="xref" href="https://docs.microsoft.com/dotnet/api/system.valuetuple-5">ValueTuple</a>&lt;P1, P2, P3, P4, P5&gt;&gt;</td>
+        <td><span class="parametername">procedure</span></td>
         <td><p>The procedure to be invoked.</p>
-</td>
-      </tr>
-      <tr>
-        <td><span class="xref">T</span></td>
-        <td><span class="parametername">instance</span></td>
+</td>
+      </tr>
+      <tr>
+        <td><span class="xref">T</span></td>
+        <td><span class="parametername">instance</span></td>
         <td><p>Explicit <code>this</code> argument.</p>
-</td>
-      </tr>
-      <tr>
-        <td><span class="xref">P1</span></td>
-        <td><span class="parametername">arg1</span></td>
+</td>
+      </tr>
+      <tr>
+        <td><span class="xref">P1</span></td>
+        <td><span class="parametername">arg1</span></td>
         <td><p>The first procedure argument.</p>
-</td>
-      </tr>
-      <tr>
-        <td><span class="xref">P2</span></td>
-        <td><span class="parametername">arg2</span></td>
+</td>
+      </tr>
+      <tr>
+        <td><span class="xref">P2</span></td>
+        <td><span class="parametername">arg2</span></td>
         <td><p>The second procedure argument.</p>
-</td>
-      </tr>
-      <tr>
-        <td><span class="xref">P3</span></td>
-        <td><span class="parametername">arg3</span></td>
+</td>
+      </tr>
+      <tr>
+        <td><span class="xref">P3</span></td>
+        <td><span class="parametername">arg3</span></td>
         <td><p>The third procedure argument.</p>
-</td>
-      </tr>
-      <tr>
-        <td><span class="xref">P4</span></td>
-        <td><span class="parametername">arg4</span></td>
+</td>
+      </tr>
+      <tr>
+        <td><span class="xref">P4</span></td>
+        <td><span class="parametername">arg4</span></td>
         <td><p>The fourth procedure argument.</p>
-</td>
-      </tr>
-      <tr>
-        <td><span class="xref">P5</span></td>
-        <td><span class="parametername">arg5</span></td>
+</td>
+      </tr>
+      <tr>
+        <td><span class="xref">P5</span></td>
+        <td><span class="parametername">arg5</span></td>
         <td><p>The fifth procedure argument.</p>
-</td>
-      </tr>
-    </tbody>
-  </table>
-  <h5 class="typeParameters">Type Parameters</h5>
-  <table class="table table-bordered table-striped table-condensed">
-    <thead>
-      <tr>
-        <th>Name</th>
-        <th>Description</th>
-      </tr>
-    </thead>
-    <tbody>
-      <tr>
-        <td><span class="parametername">T</span></td>
+</td>
+      </tr>
+    </tbody>
+  </table>
+  <h5 class="typeParameters">Type Parameters</h5>
+  <table class="table table-bordered table-striped table-condensed">
+    <thead>
+      <tr>
+        <th>Name</th>
+        <th>Description</th>
+      </tr>
+    </thead>
+    <tbody>
+      <tr>
+        <td><span class="parametername">T</span></td>
         <td><p>The type of the explicit <code>this</code> argument.</p>
-</td>
-      </tr>
-      <tr>
-        <td><span class="parametername">P1</span></td>
+</td>
+      </tr>
+      <tr>
+        <td><span class="parametername">P1</span></td>
         <td><p>The type of the first procedure argument.</p>
-</td>
-      </tr>
-      <tr>
-        <td><span class="parametername">P2</span></td>
+</td>
+      </tr>
+      <tr>
+        <td><span class="parametername">P2</span></td>
         <td><p>The type of the second procedure argument.</p>
-</td>
-      </tr>
-      <tr>
-        <td><span class="parametername">P3</span></td>
+</td>
+      </tr>
+      <tr>
+        <td><span class="parametername">P3</span></td>
         <td><p>The type of the third procedure argument.</p>
-</td>
-      </tr>
-      <tr>
-        <td><span class="parametername">P4</span></td>
+</td>
+      </tr>
+      <tr>
+        <td><span class="parametername">P4</span></td>
         <td><p>The type of the fourth procedure argument.</p>
-</td>
-      </tr>
-      <tr>
-        <td><span class="parametername">P5</span></td>
+</td>
+      </tr>
+      <tr>
+        <td><span class="parametername">P5</span></td>
         <td><p>The type of the fifth procedure argument.</p>
-</td>
-      </tr>
-    </tbody>
-  </table>
-  <span class="small pull-right mobile-hide">
-    <span class="divider">|</span>
-    <a href="https://github.com/sakno/dotNext/new/gh-pages/apiSpec/new?filename=DotNext_Procedure_Invoke__6_DotNext_Procedure_System_ValueTuple___0___1___2___3___4___5_____0___1___2___3___4___5_.md&amp;value=---%0Auid%3A%20DotNext.Procedure.Invoke%60%606(DotNext.Procedure%7BSystem.ValueTuple%7B%60%600%2C%60%601%2C%60%602%2C%60%603%2C%60%604%2C%60%605%7D%7D%2C%60%600%2C%60%601%2C%60%602%2C%60%603%2C%60%604%2C%60%605)%0Asummary%3A%20'*You%20can%20override%20summary%20for%20the%20API%20here%20using%20*MARKDOWN*%20syntax'%0A---%0A%0A*Please%20type%20below%20more%20information%20about%20this%20API%3A*%0A%0A">Improve this Doc</a>
-  </span>
-  <span class="small pull-right mobile-hide">
-    <a href="https://github.com/sakno/dotNext/blob/gh-pages/src/DotNext.Reflection/Procedure.cs/#L272">View Source</a>
-  </span>
-  <a id="DotNext_Procedure_Invoke_" data-uid="DotNext.Procedure.Invoke*"></a>
-  <h4 id="DotNext_Procedure_Invoke__6_DotNext_Procedure_System_ValueTuple___0___1___2___3___4___5_____0___1___2___3___4___5_" data-uid="DotNext.Procedure.Invoke``6(DotNext.Procedure{System.ValueTuple{``0,``1,``2,``3,``4,``5}},``0,``1,``2,``3,``4,``5)">Invoke&lt;P1, P2, P3, P4, P5, P6&gt;(Procedure&lt;(P1, P2, P3, P4, P5, P6)&gt;, P1, P2, P3, P4, P5, P6)</h4>
+</td>
+      </tr>
+    </tbody>
+  </table>
+  <span class="small pull-right mobile-hide">
+    <span class="divider">|</span>
+    <a href="https://github.com/sakno/DotNext/new/gh-pages/apiSpec/new?filename=DotNext_Procedure_Invoke__6_DotNext_Procedure_System_ValueTuple___0___1___2___3___4___5_____0___1___2___3___4___5_.md&amp;value=---%0Auid%3A%20DotNext.Procedure.Invoke%60%606(DotNext.Procedure%7BSystem.ValueTuple%7B%60%600%2C%60%601%2C%60%602%2C%60%603%2C%60%604%2C%60%605%7D%7D%2C%60%600%2C%60%601%2C%60%602%2C%60%603%2C%60%604%2C%60%605)%0Asummary%3A%20'*You%20can%20override%20summary%20for%20the%20API%20here%20using%20*MARKDOWN*%20syntax'%0A---%0A%0A*Please%20type%20below%20more%20information%20about%20this%20API%3A*%0A%0A">Improve this Doc</a>
+  </span>
+  <span class="small pull-right mobile-hide">
+    <a href="https://github.com/sakno/DotNext/blob/gh-pages/src/DotNext.Reflection/Procedure.cs/#L272">View Source</a>
+  </span>
+  <a id="DotNext_Procedure_Invoke_" data-uid="DotNext.Procedure.Invoke*"></a>
+  <h4 id="DotNext_Procedure_Invoke__6_DotNext_Procedure_System_ValueTuple___0___1___2___3___4___5_____0___1___2___3___4___5_" data-uid="DotNext.Procedure.Invoke``6(DotNext.Procedure{System.ValueTuple{``0,``1,``2,``3,``4,``5}},``0,``1,``2,``3,``4,``5)">Invoke&lt;P1, P2, P3, P4, P5, P6&gt;(Procedure&lt;(P1, P2, P3, P4, P5, P6)&gt;, P1, P2, P3, P4, P5, P6)</h4>
   <div class="markdown level1 summary"><p>Invokes procedure.</p>
-</div>
-  <div class="markdown level1 conceptual"></div>
-  <h5 class="decalaration">Declaration</h5>
-  <div class="codewrapper">
-    <pre><code class="lang-csharp hljs">public static void Invoke&lt;P1, P2, P3, P4, P5, P6&gt;(this Procedure&lt;(P1, P2, P3, P4, P5, P6)&gt; procedure, P1 arg1, P2 arg2, P3 arg3, P4 arg4, P5 arg5, P6 arg6)</code></pre>
-  </div>
-  <h5 class="parameters">Parameters</h5>
-  <table class="table table-bordered table-striped table-condensed">
-    <thead>
-      <tr>
-        <th>Type</th>
-        <th>Name</th>
-        <th>Description</th>
-      </tr>
-    </thead>
-    <tbody>
-      <tr>
-        <td><a class="xref" href="DotNext.Procedure-1.html">Procedure</a>&lt;<a class="xref" href="https://docs.microsoft.com/dotnet/api/system.valuetuple-6">ValueTuple</a>&lt;P1, P2, P3, P4, P5, P6&gt;&gt;</td>
-        <td><span class="parametername">procedure</span></td>
+</div>
+  <div class="markdown level1 conceptual"></div>
+  <h5 class="decalaration">Declaration</h5>
+  <div class="codewrapper">
+    <pre><code class="lang-csharp hljs">public static void Invoke&lt;P1, P2, P3, P4, P5, P6&gt;(this Procedure&lt;(P1, P2, P3, P4, P5, P6)&gt; procedure, P1 arg1, P2 arg2, P3 arg3, P4 arg4, P5 arg5, P6 arg6)</code></pre>
+  </div>
+  <h5 class="parameters">Parameters</h5>
+  <table class="table table-bordered table-striped table-condensed">
+    <thead>
+      <tr>
+        <th>Type</th>
+        <th>Name</th>
+        <th>Description</th>
+      </tr>
+    </thead>
+    <tbody>
+      <tr>
+        <td><a class="xref" href="DotNext.Procedure-1.html">Procedure</a>&lt;<a class="xref" href="https://docs.microsoft.com/dotnet/api/system.valuetuple-6">ValueTuple</a>&lt;P1, P2, P3, P4, P5, P6&gt;&gt;</td>
+        <td><span class="parametername">procedure</span></td>
         <td><p>The procedure to be invoked.</p>
-</td>
-      </tr>
-      <tr>
-        <td><span class="xref">P1</span></td>
-        <td><span class="parametername">arg1</span></td>
+</td>
+      </tr>
+      <tr>
+        <td><span class="xref">P1</span></td>
+        <td><span class="parametername">arg1</span></td>
         <td><p>The first procedure argument.</p>
-</td>
-      </tr>
-      <tr>
-        <td><span class="xref">P2</span></td>
-        <td><span class="parametername">arg2</span></td>
+</td>
+      </tr>
+      <tr>
+        <td><span class="xref">P2</span></td>
+        <td><span class="parametername">arg2</span></td>
         <td><p>The second procedure argument.</p>
-</td>
-      </tr>
-      <tr>
-        <td><span class="xref">P3</span></td>
-        <td><span class="parametername">arg3</span></td>
+</td>
+      </tr>
+      <tr>
+        <td><span class="xref">P3</span></td>
+        <td><span class="parametername">arg3</span></td>
         <td><p>The third procedure argument.</p>
-</td>
-      </tr>
-      <tr>
-        <td><span class="xref">P4</span></td>
-        <td><span class="parametername">arg4</span></td>
+</td>
+      </tr>
+      <tr>
+        <td><span class="xref">P4</span></td>
+        <td><span class="parametername">arg4</span></td>
         <td><p>The fourth procedure argument.</p>
-</td>
-      </tr>
-      <tr>
-        <td><span class="xref">P5</span></td>
-        <td><span class="parametername">arg5</span></td>
+</td>
+      </tr>
+      <tr>
+        <td><span class="xref">P5</span></td>
+        <td><span class="parametername">arg5</span></td>
         <td><p>The fifth procedure argument.</p>
-</td>
-      </tr>
-      <tr>
-        <td><span class="xref">P6</span></td>
-        <td><span class="parametername">arg6</span></td>
+</td>
+      </tr>
+      <tr>
+        <td><span class="xref">P6</span></td>
+        <td><span class="parametername">arg6</span></td>
         <td><p>The sixth procedure argument.</p>
-</td>
-      </tr>
-    </tbody>
-  </table>
-  <h5 class="typeParameters">Type Parameters</h5>
-  <table class="table table-bordered table-striped table-condensed">
-    <thead>
-      <tr>
-        <th>Name</th>
-        <th>Description</th>
-      </tr>
-    </thead>
-    <tbody>
-      <tr>
-        <td><span class="parametername">P1</span></td>
+</td>
+      </tr>
+    </tbody>
+  </table>
+  <h5 class="typeParameters">Type Parameters</h5>
+  <table class="table table-bordered table-striped table-condensed">
+    <thead>
+      <tr>
+        <th>Name</th>
+        <th>Description</th>
+      </tr>
+    </thead>
+    <tbody>
+      <tr>
+        <td><span class="parametername">P1</span></td>
         <td><p>The type of the first procedure argument.</p>
-</td>
-      </tr>
-      <tr>
-        <td><span class="parametername">P2</span></td>
+</td>
+      </tr>
+      <tr>
+        <td><span class="parametername">P2</span></td>
         <td><p>The type of the second procedure argument.</p>
-</td>
-      </tr>
-      <tr>
-        <td><span class="parametername">P3</span></td>
+</td>
+      </tr>
+      <tr>
+        <td><span class="parametername">P3</span></td>
         <td><p>The type of the third procedure argument.</p>
-</td>
-      </tr>
-      <tr>
-        <td><span class="parametername">P4</span></td>
+</td>
+      </tr>
+      <tr>
+        <td><span class="parametername">P4</span></td>
         <td><p>The type of the fourth procedure argument.</p>
-</td>
-      </tr>
-      <tr>
-        <td><span class="parametername">P5</span></td>
+</td>
+      </tr>
+      <tr>
+        <td><span class="parametername">P5</span></td>
         <td><p>The type of the fifth procedure argument.</p>
-</td>
-      </tr>
-      <tr>
-        <td><span class="parametername">P6</span></td>
+</td>
+      </tr>
+      <tr>
+        <td><span class="parametername">P6</span></td>
         <td><p>The type of the sixth procedure argument.</p>
-</td>
-      </tr>
-    </tbody>
-  </table>
-  <span class="small pull-right mobile-hide">
-    <span class="divider">|</span>
-    <a href="https://github.com/sakno/dotNext/new/gh-pages/apiSpec/new?filename=DotNext_Procedure_Invoke__7_DotNext_Procedure___0_System_ValueTuple___1___2___3___4___5___6_____0____1___2___3___4___5___6_.md&amp;value=---%0Auid%3A%20DotNext.Procedure.Invoke%60%607(DotNext.Procedure%7B%60%600%2CSystem.ValueTuple%7B%60%601%2C%60%602%2C%60%603%2C%60%604%2C%60%605%2C%60%606%7D%7D%2C%60%600%40%2C%60%601%2C%60%602%2C%60%603%2C%60%604%2C%60%605%2C%60%606)%0Asummary%3A%20'*You%20can%20override%20summary%20for%20the%20API%20here%20using%20*MARKDOWN*%20syntax'%0A---%0A%0A*Please%20type%20below%20more%20information%20about%20this%20API%3A*%0A%0A">Improve this Doc</a>
-  </span>
-  <span class="small pull-right mobile-hide">
-    <a href="https://github.com/sakno/dotNext/blob/gh-pages/src/DotNext.Reflection/Procedure.cs/#L253">View Source</a>
-  </span>
-  <a id="DotNext_Procedure_Invoke_" data-uid="DotNext.Procedure.Invoke*"></a>
-  <h4 id="DotNext_Procedure_Invoke__7_DotNext_Procedure___0_System_ValueTuple___1___2___3___4___5___6_____0____1___2___3___4___5___6_" data-uid="DotNext.Procedure.Invoke``7(DotNext.Procedure{``0,System.ValueTuple{``1,``2,``3,``4,``5,``6}},``0@,``1,``2,``3,``4,``5,``6)">Invoke&lt;T, P1, P2, P3, P4, P5, P6&gt;(Procedure&lt;T, (P1, P2, P3, P4, P5, P6)&gt;, T, P1, P2, P3, P4, P5, P6)</h4>
+</td>
+      </tr>
+    </tbody>
+  </table>
+  <span class="small pull-right mobile-hide">
+    <span class="divider">|</span>
+    <a href="https://github.com/sakno/DotNext/new/gh-pages/apiSpec/new?filename=DotNext_Procedure_Invoke__7_DotNext_Procedure___0_System_ValueTuple___1___2___3___4___5___6_____0____1___2___3___4___5___6_.md&amp;value=---%0Auid%3A%20DotNext.Procedure.Invoke%60%607(DotNext.Procedure%7B%60%600%2CSystem.ValueTuple%7B%60%601%2C%60%602%2C%60%603%2C%60%604%2C%60%605%2C%60%606%7D%7D%2C%60%600%40%2C%60%601%2C%60%602%2C%60%603%2C%60%604%2C%60%605%2C%60%606)%0Asummary%3A%20'*You%20can%20override%20summary%20for%20the%20API%20here%20using%20*MARKDOWN*%20syntax'%0A---%0A%0A*Please%20type%20below%20more%20information%20about%20this%20API%3A*%0A%0A">Improve this Doc</a>
+  </span>
+  <span class="small pull-right mobile-hide">
+    <a href="https://github.com/sakno/DotNext/blob/gh-pages/src/DotNext.Reflection/Procedure.cs/#L253">View Source</a>
+  </span>
+  <a id="DotNext_Procedure_Invoke_" data-uid="DotNext.Procedure.Invoke*"></a>
+  <h4 id="DotNext_Procedure_Invoke__7_DotNext_Procedure___0_System_ValueTuple___1___2___3___4___5___6_____0____1___2___3___4___5___6_" data-uid="DotNext.Procedure.Invoke``7(DotNext.Procedure{``0,System.ValueTuple{``1,``2,``3,``4,``5,``6}},``0@,``1,``2,``3,``4,``5,``6)">Invoke&lt;T, P1, P2, P3, P4, P5, P6&gt;(Procedure&lt;T, (P1, P2, P3, P4, P5, P6)&gt;, T, P1, P2, P3, P4, P5, P6)</h4>
   <div class="markdown level1 summary"><p>Invokes procedure.</p>
-</div>
-  <div class="markdown level1 conceptual"></div>
-  <h5 class="decalaration">Declaration</h5>
-  <div class="codewrapper">
-    <pre><code class="lang-csharp hljs">public static void Invoke&lt;T, P1, P2, P3, P4, P5, P6&gt;(this Procedure&lt;T, (P1, P2, P3, P4, P5, P6)&gt; procedure, in T instance, P1 arg1, P2 arg2, P3 arg3, P4 arg4, P5 arg5, P6 arg6)</code></pre>
-  </div>
-  <h5 class="parameters">Parameters</h5>
-  <table class="table table-bordered table-striped table-condensed">
-    <thead>
-      <tr>
-        <th>Type</th>
-        <th>Name</th>
-        <th>Description</th>
-      </tr>
-    </thead>
-    <tbody>
-      <tr>
-        <td><a class="xref" href="DotNext.Procedure-2.html">Procedure</a>&lt;T, <a class="xref" href="https://docs.microsoft.com/dotnet/api/system.valuetuple-6">ValueTuple</a>&lt;P1, P2, P3, P4, P5, P6&gt;&gt;</td>
-        <td><span class="parametername">procedure</span></td>
+</div>
+  <div class="markdown level1 conceptual"></div>
+  <h5 class="decalaration">Declaration</h5>
+  <div class="codewrapper">
+    <pre><code class="lang-csharp hljs">public static void Invoke&lt;T, P1, P2, P3, P4, P5, P6&gt;(this Procedure&lt;T, (P1, P2, P3, P4, P5, P6)&gt; procedure, in T instance, P1 arg1, P2 arg2, P3 arg3, P4 arg4, P5 arg5, P6 arg6)</code></pre>
+  </div>
+  <h5 class="parameters">Parameters</h5>
+  <table class="table table-bordered table-striped table-condensed">
+    <thead>
+      <tr>
+        <th>Type</th>
+        <th>Name</th>
+        <th>Description</th>
+      </tr>
+    </thead>
+    <tbody>
+      <tr>
+        <td><a class="xref" href="DotNext.Procedure-2.html">Procedure</a>&lt;T, <a class="xref" href="https://docs.microsoft.com/dotnet/api/system.valuetuple-6">ValueTuple</a>&lt;P1, P2, P3, P4, P5, P6&gt;&gt;</td>
+        <td><span class="parametername">procedure</span></td>
         <td><p>The procedure to be invoked.</p>
-</td>
-      </tr>
-      <tr>
-        <td><span class="xref">T</span></td>
-        <td><span class="parametername">instance</span></td>
+</td>
+      </tr>
+      <tr>
+        <td><span class="xref">T</span></td>
+        <td><span class="parametername">instance</span></td>
         <td><p>Explicit <code>this</code> argument.</p>
-</td>
-      </tr>
-      <tr>
-        <td><span class="xref">P1</span></td>
-        <td><span class="parametername">arg1</span></td>
+</td>
+      </tr>
+      <tr>
+        <td><span class="xref">P1</span></td>
+        <td><span class="parametername">arg1</span></td>
         <td><p>The first procedure argument.</p>
-</td>
-      </tr>
-      <tr>
-        <td><span class="xref">P2</span></td>
-        <td><span class="parametername">arg2</span></td>
+</td>
+      </tr>
+      <tr>
+        <td><span class="xref">P2</span></td>
+        <td><span class="parametername">arg2</span></td>
         <td><p>The second procedure argument.</p>
-</td>
-      </tr>
-      <tr>
-        <td><span class="xref">P3</span></td>
-        <td><span class="parametername">arg3</span></td>
+</td>
+      </tr>
+      <tr>
+        <td><span class="xref">P3</span></td>
+        <td><span class="parametername">arg3</span></td>
         <td><p>The third procedure argument.</p>
-</td>
-      </tr>
-      <tr>
-        <td><span class="xref">P4</span></td>
-        <td><span class="parametername">arg4</span></td>
+</td>
+      </tr>
+      <tr>
+        <td><span class="xref">P4</span></td>
+        <td><span class="parametername">arg4</span></td>
         <td><p>The fourth procedure argument.</p>
-</td>
-      </tr>
-      <tr>
-        <td><span class="xref">P5</span></td>
-        <td><span class="parametername">arg5</span></td>
+</td>
+      </tr>
+      <tr>
+        <td><span class="xref">P5</span></td>
+        <td><span class="parametername">arg5</span></td>
         <td><p>The fifth procedure argument.</p>
-</td>
-      </tr>
-      <tr>
-        <td><span class="xref">P6</span></td>
-        <td><span class="parametername">arg6</span></td>
+</td>
+      </tr>
+      <tr>
+        <td><span class="xref">P6</span></td>
+        <td><span class="parametername">arg6</span></td>
         <td><p>The sixth procedure argument.</p>
-</td>
-      </tr>
-    </tbody>
-  </table>
-  <h5 class="typeParameters">Type Parameters</h5>
-  <table class="table table-bordered table-striped table-condensed">
-    <thead>
-      <tr>
-        <th>Name</th>
-        <th>Description</th>
-      </tr>
-    </thead>
-    <tbody>
-      <tr>
-        <td><span class="parametername">T</span></td>
+</td>
+      </tr>
+    </tbody>
+  </table>
+  <h5 class="typeParameters">Type Parameters</h5>
+  <table class="table table-bordered table-striped table-condensed">
+    <thead>
+      <tr>
+        <th>Name</th>
+        <th>Description</th>
+      </tr>
+    </thead>
+    <tbody>
+      <tr>
+        <td><span class="parametername">T</span></td>
         <td><p>The type of the explicit <code>this</code> argument.</p>
-</td>
-      </tr>
-      <tr>
-        <td><span class="parametername">P1</span></td>
+</td>
+      </tr>
+      <tr>
+        <td><span class="parametername">P1</span></td>
         <td><p>The type of the first procedure argument.</p>
-</td>
-      </tr>
-      <tr>
-        <td><span class="parametername">P2</span></td>
+</td>
+      </tr>
+      <tr>
+        <td><span class="parametername">P2</span></td>
         <td><p>The type of the second procedure argument.</p>
-</td>
-      </tr>
-      <tr>
-        <td><span class="parametername">P3</span></td>
+</td>
+      </tr>
+      <tr>
+        <td><span class="parametername">P3</span></td>
         <td><p>The type of the third procedure argument.</p>
-</td>
-      </tr>
-      <tr>
-        <td><span class="parametername">P4</span></td>
+</td>
+      </tr>
+      <tr>
+        <td><span class="parametername">P4</span></td>
         <td><p>The type of the fourth procedure argument.</p>
-</td>
-      </tr>
-      <tr>
-        <td><span class="parametername">P5</span></td>
+</td>
+      </tr>
+      <tr>
+        <td><span class="parametername">P5</span></td>
         <td><p>The type of the fifth procedure argument.</p>
-</td>
-      </tr>
-      <tr>
-        <td><span class="parametername">P6</span></td>
+</td>
+      </tr>
+      <tr>
+        <td><span class="parametername">P6</span></td>
         <td><p>The type of the sixth procedure argument.</p>
-</td>
-      </tr>
-    </tbody>
-  </table>
-  <span class="small pull-right mobile-hide">
-    <span class="divider">|</span>
-    <a href="https://github.com/sakno/dotNext/new/gh-pages/apiSpec/new?filename=DotNext_Procedure_Invoke__7_DotNext_Procedure_System_ValueTuple___0___1___2___3___4___5___6_____0___1___2___3___4___5___6_.md&amp;value=---%0Auid%3A%20DotNext.Procedure.Invoke%60%607(DotNext.Procedure%7BSystem.ValueTuple%7B%60%600%2C%60%601%2C%60%602%2C%60%603%2C%60%604%2C%60%605%2C%60%606%7D%7D%2C%60%600%2C%60%601%2C%60%602%2C%60%603%2C%60%604%2C%60%605%2C%60%606)%0Asummary%3A%20'*You%20can%20override%20summary%20for%20the%20API%20here%20using%20*MARKDOWN*%20syntax'%0A---%0A%0A*Please%20type%20below%20more%20information%20about%20this%20API%3A*%0A%0A">Improve this Doc</a>
-  </span>
-  <span class="small pull-right mobile-hide">
-    <a href="https://github.com/sakno/dotNext/blob/gh-pages/src/DotNext.Reflection/Procedure.cs/#L316">View Source</a>
-  </span>
-  <a id="DotNext_Procedure_Invoke_" data-uid="DotNext.Procedure.Invoke*"></a>
-  <h4 id="DotNext_Procedure_Invoke__7_DotNext_Procedure_System_ValueTuple___0___1___2___3___4___5___6_____0___1___2___3___4___5___6_" data-uid="DotNext.Procedure.Invoke``7(DotNext.Procedure{System.ValueTuple{``0,``1,``2,``3,``4,``5,``6}},``0,``1,``2,``3,``4,``5,``6)">Invoke&lt;P1, P2, P3, P4, P5, P6, P7&gt;(Procedure&lt;(P1, P2, P3, P4, P5, P6, P7)&gt;, P1, P2, P3, P4, P5, P6, P7)</h4>
+</td>
+      </tr>
+    </tbody>
+  </table>
+  <span class="small pull-right mobile-hide">
+    <span class="divider">|</span>
+    <a href="https://github.com/sakno/DotNext/new/gh-pages/apiSpec/new?filename=DotNext_Procedure_Invoke__7_DotNext_Procedure_System_ValueTuple___0___1___2___3___4___5___6_____0___1___2___3___4___5___6_.md&amp;value=---%0Auid%3A%20DotNext.Procedure.Invoke%60%607(DotNext.Procedure%7BSystem.ValueTuple%7B%60%600%2C%60%601%2C%60%602%2C%60%603%2C%60%604%2C%60%605%2C%60%606%7D%7D%2C%60%600%2C%60%601%2C%60%602%2C%60%603%2C%60%604%2C%60%605%2C%60%606)%0Asummary%3A%20'*You%20can%20override%20summary%20for%20the%20API%20here%20using%20*MARKDOWN*%20syntax'%0A---%0A%0A*Please%20type%20below%20more%20information%20about%20this%20API%3A*%0A%0A">Improve this Doc</a>
+  </span>
+  <span class="small pull-right mobile-hide">
+    <a href="https://github.com/sakno/DotNext/blob/gh-pages/src/DotNext.Reflection/Procedure.cs/#L316">View Source</a>
+  </span>
+  <a id="DotNext_Procedure_Invoke_" data-uid="DotNext.Procedure.Invoke*"></a>
+  <h4 id="DotNext_Procedure_Invoke__7_DotNext_Procedure_System_ValueTuple___0___1___2___3___4___5___6_____0___1___2___3___4___5___6_" data-uid="DotNext.Procedure.Invoke``7(DotNext.Procedure{System.ValueTuple{``0,``1,``2,``3,``4,``5,``6}},``0,``1,``2,``3,``4,``5,``6)">Invoke&lt;P1, P2, P3, P4, P5, P6, P7&gt;(Procedure&lt;(P1, P2, P3, P4, P5, P6, P7)&gt;, P1, P2, P3, P4, P5, P6, P7)</h4>
   <div class="markdown level1 summary"><p>Invokes procedure.</p>
-</div>
-  <div class="markdown level1 conceptual"></div>
-  <h5 class="decalaration">Declaration</h5>
-  <div class="codewrapper">
-    <pre><code class="lang-csharp hljs">public static void Invoke&lt;P1, P2, P3, P4, P5, P6, P7&gt;(this Procedure&lt;(P1, P2, P3, P4, P5, P6, P7)&gt; procedure, P1 arg1, P2 arg2, P3 arg3, P4 arg4, P5 arg5, P6 arg6, P7 arg7)</code></pre>
-  </div>
-  <h5 class="parameters">Parameters</h5>
-  <table class="table table-bordered table-striped table-condensed">
-    <thead>
-      <tr>
-        <th>Type</th>
-        <th>Name</th>
-        <th>Description</th>
-      </tr>
-    </thead>
-    <tbody>
-      <tr>
-        <td><a class="xref" href="DotNext.Procedure-1.html">Procedure</a>&lt;<a class="xref" href="https://docs.microsoft.com/dotnet/api/system.valuetuple-7">ValueTuple</a>&lt;P1, P2, P3, P4, P5, P6, P7&gt;&gt;</td>
-        <td><span class="parametername">procedure</span></td>
+</div>
+  <div class="markdown level1 conceptual"></div>
+  <h5 class="decalaration">Declaration</h5>
+  <div class="codewrapper">
+    <pre><code class="lang-csharp hljs">public static void Invoke&lt;P1, P2, P3, P4, P5, P6, P7&gt;(this Procedure&lt;(P1, P2, P3, P4, P5, P6, P7)&gt; procedure, P1 arg1, P2 arg2, P3 arg3, P4 arg4, P5 arg5, P6 arg6, P7 arg7)</code></pre>
+  </div>
+  <h5 class="parameters">Parameters</h5>
+  <table class="table table-bordered table-striped table-condensed">
+    <thead>
+      <tr>
+        <th>Type</th>
+        <th>Name</th>
+        <th>Description</th>
+      </tr>
+    </thead>
+    <tbody>
+      <tr>
+        <td><a class="xref" href="DotNext.Procedure-1.html">Procedure</a>&lt;<a class="xref" href="https://docs.microsoft.com/dotnet/api/system.valuetuple-7">ValueTuple</a>&lt;P1, P2, P3, P4, P5, P6, P7&gt;&gt;</td>
+        <td><span class="parametername">procedure</span></td>
         <td><p>The procedure to be invoked.</p>
-</td>
-      </tr>
-      <tr>
-        <td><span class="xref">P1</span></td>
-        <td><span class="parametername">arg1</span></td>
+</td>
+      </tr>
+      <tr>
+        <td><span class="xref">P1</span></td>
+        <td><span class="parametername">arg1</span></td>
         <td><p>The first procedure argument.</p>
-</td>
-      </tr>
-      <tr>
-        <td><span class="xref">P2</span></td>
-        <td><span class="parametername">arg2</span></td>
+</td>
+      </tr>
+      <tr>
+        <td><span class="xref">P2</span></td>
+        <td><span class="parametername">arg2</span></td>
         <td><p>The second procedure argument.</p>
-</td>
-      </tr>
-      <tr>
-        <td><span class="xref">P3</span></td>
-        <td><span class="parametername">arg3</span></td>
+</td>
+      </tr>
+      <tr>
+        <td><span class="xref">P3</span></td>
+        <td><span class="parametername">arg3</span></td>
         <td><p>The third procedure argument.</p>
-</td>
-      </tr>
-      <tr>
-        <td><span class="xref">P4</span></td>
-        <td><span class="parametername">arg4</span></td>
+</td>
+      </tr>
+      <tr>
+        <td><span class="xref">P4</span></td>
+        <td><span class="parametername">arg4</span></td>
         <td><p>The fourth procedure argument.</p>
-</td>
-      </tr>
-      <tr>
-        <td><span class="xref">P5</span></td>
-        <td><span class="parametername">arg5</span></td>
+</td>
+      </tr>
+      <tr>
+        <td><span class="xref">P5</span></td>
+        <td><span class="parametername">arg5</span></td>
         <td><p>The fifth procedure argument.</p>
-</td>
-      </tr>
-      <tr>
-        <td><span class="xref">P6</span></td>
-        <td><span class="parametername">arg6</span></td>
+</td>
+      </tr>
+      <tr>
+        <td><span class="xref">P6</span></td>
+        <td><span class="parametername">arg6</span></td>
         <td><p>The sixth procedure argument.</p>
-</td>
-      </tr>
-      <tr>
-        <td><span class="xref">P7</span></td>
-        <td><span class="parametername">arg7</span></td>
+</td>
+      </tr>
+      <tr>
+        <td><span class="xref">P7</span></td>
+        <td><span class="parametername">arg7</span></td>
         <td><p>The seventh procedure argument.</p>
-</td>
-      </tr>
-    </tbody>
-  </table>
-  <h5 class="typeParameters">Type Parameters</h5>
-  <table class="table table-bordered table-striped table-condensed">
-    <thead>
-      <tr>
-        <th>Name</th>
-        <th>Description</th>
-      </tr>
-    </thead>
-    <tbody>
-      <tr>
-        <td><span class="parametername">P1</span></td>
+</td>
+      </tr>
+    </tbody>
+  </table>
+  <h5 class="typeParameters">Type Parameters</h5>
+  <table class="table table-bordered table-striped table-condensed">
+    <thead>
+      <tr>
+        <th>Name</th>
+        <th>Description</th>
+      </tr>
+    </thead>
+    <tbody>
+      <tr>
+        <td><span class="parametername">P1</span></td>
         <td><p>The type of the first procedure argument.</p>
-</td>
-      </tr>
-      <tr>
-        <td><span class="parametername">P2</span></td>
+</td>
+      </tr>
+      <tr>
+        <td><span class="parametername">P2</span></td>
         <td><p>The type of the second procedure argument.</p>
-</td>
-      </tr>
-      <tr>
-        <td><span class="parametername">P3</span></td>
+</td>
+      </tr>
+      <tr>
+        <td><span class="parametername">P3</span></td>
         <td><p>The type of the third procedure argument.</p>
-</td>
-      </tr>
-      <tr>
-        <td><span class="parametername">P4</span></td>
+</td>
+      </tr>
+      <tr>
+        <td><span class="parametername">P4</span></td>
         <td><p>The type of the fourth procedure argument.</p>
-</td>
-      </tr>
-      <tr>
-        <td><span class="parametername">P5</span></td>
+</td>
+      </tr>
+      <tr>
+        <td><span class="parametername">P5</span></td>
         <td><p>The type of the fifth procedure argument.</p>
-</td>
-      </tr>
-      <tr>
-        <td><span class="parametername">P6</span></td>
+</td>
+      </tr>
+      <tr>
+        <td><span class="parametername">P6</span></td>
         <td><p>The type of the sixth procedure argument.</p>
-</td>
-      </tr>
-      <tr>
-        <td><span class="parametername">P7</span></td>
+</td>
+      </tr>
+      <tr>
+        <td><span class="parametername">P7</span></td>
         <td><p>The type of the seventh procedure argument.</p>
-</td>
-      </tr>
-    </tbody>
-  </table>
-  <span class="small pull-right mobile-hide">
-    <span class="divider">|</span>
-    <a href="https://github.com/sakno/dotNext/new/gh-pages/apiSpec/new?filename=DotNext_Procedure_Invoke__8_DotNext_Procedure___0_System_ValueTuple___1___2___3___4___5___6___7_____0____1___2___3___4___5___6___7_.md&amp;value=---%0Auid%3A%20DotNext.Procedure.Invoke%60%608(DotNext.Procedure%7B%60%600%2CSystem.ValueTuple%7B%60%601%2C%60%602%2C%60%603%2C%60%604%2C%60%605%2C%60%606%2C%60%607%7D%7D%2C%60%600%40%2C%60%601%2C%60%602%2C%60%603%2C%60%604%2C%60%605%2C%60%606%2C%60%607)%0Asummary%3A%20'*You%20can%20override%20summary%20for%20the%20API%20here%20using%20*MARKDOWN*%20syntax'%0A---%0A%0A*Please%20type%20below%20more%20information%20about%20this%20API%3A*%0A%0A">Improve this Doc</a>
-  </span>
-  <span class="small pull-right mobile-hide">
-    <a href="https://github.com/sakno/dotNext/blob/gh-pages/src/DotNext.Reflection/Procedure.cs/#L295">View Source</a>
-  </span>
-  <a id="DotNext_Procedure_Invoke_" data-uid="DotNext.Procedure.Invoke*"></a>
-  <h4 id="DotNext_Procedure_Invoke__8_DotNext_Procedure___0_System_ValueTuple___1___2___3___4___5___6___7_____0____1___2___3___4___5___6___7_" data-uid="DotNext.Procedure.Invoke``8(DotNext.Procedure{``0,System.ValueTuple{``1,``2,``3,``4,``5,``6,``7}},``0@,``1,``2,``3,``4,``5,``6,``7)">Invoke&lt;T, P1, P2, P3, P4, P5, P6, P7&gt;(Procedure&lt;T, (P1, P2, P3, P4, P5, P6, P7)&gt;, T, P1, P2, P3, P4, P5, P6, P7)</h4>
+</td>
+      </tr>
+    </tbody>
+  </table>
+  <span class="small pull-right mobile-hide">
+    <span class="divider">|</span>
+    <a href="https://github.com/sakno/DotNext/new/gh-pages/apiSpec/new?filename=DotNext_Procedure_Invoke__8_DotNext_Procedure___0_System_ValueTuple___1___2___3___4___5___6___7_____0____1___2___3___4___5___6___7_.md&amp;value=---%0Auid%3A%20DotNext.Procedure.Invoke%60%608(DotNext.Procedure%7B%60%600%2CSystem.ValueTuple%7B%60%601%2C%60%602%2C%60%603%2C%60%604%2C%60%605%2C%60%606%2C%60%607%7D%7D%2C%60%600%40%2C%60%601%2C%60%602%2C%60%603%2C%60%604%2C%60%605%2C%60%606%2C%60%607)%0Asummary%3A%20'*You%20can%20override%20summary%20for%20the%20API%20here%20using%20*MARKDOWN*%20syntax'%0A---%0A%0A*Please%20type%20below%20more%20information%20about%20this%20API%3A*%0A%0A">Improve this Doc</a>
+  </span>
+  <span class="small pull-right mobile-hide">
+    <a href="https://github.com/sakno/DotNext/blob/gh-pages/src/DotNext.Reflection/Procedure.cs/#L295">View Source</a>
+  </span>
+  <a id="DotNext_Procedure_Invoke_" data-uid="DotNext.Procedure.Invoke*"></a>
+  <h4 id="DotNext_Procedure_Invoke__8_DotNext_Procedure___0_System_ValueTuple___1___2___3___4___5___6___7_____0____1___2___3___4___5___6___7_" data-uid="DotNext.Procedure.Invoke``8(DotNext.Procedure{``0,System.ValueTuple{``1,``2,``3,``4,``5,``6,``7}},``0@,``1,``2,``3,``4,``5,``6,``7)">Invoke&lt;T, P1, P2, P3, P4, P5, P6, P7&gt;(Procedure&lt;T, (P1, P2, P3, P4, P5, P6, P7)&gt;, T, P1, P2, P3, P4, P5, P6, P7)</h4>
   <div class="markdown level1 summary"><p>Invokes procedure.</p>
-</div>
-  <div class="markdown level1 conceptual"></div>
-  <h5 class="decalaration">Declaration</h5>
-  <div class="codewrapper">
-    <pre><code class="lang-csharp hljs">public static void Invoke&lt;T, P1, P2, P3, P4, P5, P6, P7&gt;(this Procedure&lt;T, (P1, P2, P3, P4, P5, P6, P7)&gt; procedure, in T instance, P1 arg1, P2 arg2, P3 arg3, P4 arg4, P5 arg5, P6 arg6, P7 arg7)</code></pre>
-  </div>
-  <h5 class="parameters">Parameters</h5>
-  <table class="table table-bordered table-striped table-condensed">
-    <thead>
-      <tr>
-        <th>Type</th>
-        <th>Name</th>
-        <th>Description</th>
-      </tr>
-    </thead>
-    <tbody>
-      <tr>
-        <td><a class="xref" href="DotNext.Procedure-2.html">Procedure</a>&lt;T, <a class="xref" href="https://docs.microsoft.com/dotnet/api/system.valuetuple-7">ValueTuple</a>&lt;P1, P2, P3, P4, P5, P6, P7&gt;&gt;</td>
-        <td><span class="parametername">procedure</span></td>
+</div>
+  <div class="markdown level1 conceptual"></div>
+  <h5 class="decalaration">Declaration</h5>
+  <div class="codewrapper">
+    <pre><code class="lang-csharp hljs">public static void Invoke&lt;T, P1, P2, P3, P4, P5, P6, P7&gt;(this Procedure&lt;T, (P1, P2, P3, P4, P5, P6, P7)&gt; procedure, in T instance, P1 arg1, P2 arg2, P3 arg3, P4 arg4, P5 arg5, P6 arg6, P7 arg7)</code></pre>
+  </div>
+  <h5 class="parameters">Parameters</h5>
+  <table class="table table-bordered table-striped table-condensed">
+    <thead>
+      <tr>
+        <th>Type</th>
+        <th>Name</th>
+        <th>Description</th>
+      </tr>
+    </thead>
+    <tbody>
+      <tr>
+        <td><a class="xref" href="DotNext.Procedure-2.html">Procedure</a>&lt;T, <a class="xref" href="https://docs.microsoft.com/dotnet/api/system.valuetuple-7">ValueTuple</a>&lt;P1, P2, P3, P4, P5, P6, P7&gt;&gt;</td>
+        <td><span class="parametername">procedure</span></td>
         <td><p>The procedure to be invoked.</p>
-</td>
-      </tr>
-      <tr>
-        <td><span class="xref">T</span></td>
-        <td><span class="parametername">instance</span></td>
+</td>
+      </tr>
+      <tr>
+        <td><span class="xref">T</span></td>
+        <td><span class="parametername">instance</span></td>
         <td><p>Explicit <code>this</code> argument.</p>
-</td>
-      </tr>
-      <tr>
-        <td><span class="xref">P1</span></td>
-        <td><span class="parametername">arg1</span></td>
+</td>
+      </tr>
+      <tr>
+        <td><span class="xref">P1</span></td>
+        <td><span class="parametername">arg1</span></td>
         <td><p>The first procedure argument.</p>
-</td>
-      </tr>
-      <tr>
-        <td><span class="xref">P2</span></td>
-        <td><span class="parametername">arg2</span></td>
+</td>
+      </tr>
+      <tr>
+        <td><span class="xref">P2</span></td>
+        <td><span class="parametername">arg2</span></td>
         <td><p>The second procedure argument.</p>
-</td>
-      </tr>
-      <tr>
-        <td><span class="xref">P3</span></td>
-        <td><span class="parametername">arg3</span></td>
+</td>
+      </tr>
+      <tr>
+        <td><span class="xref">P3</span></td>
+        <td><span class="parametername">arg3</span></td>
         <td><p>The third procedure argument.</p>
-</td>
-      </tr>
-      <tr>
-        <td><span class="xref">P4</span></td>
-        <td><span class="parametername">arg4</span></td>
+</td>
+      </tr>
+      <tr>
+        <td><span class="xref">P4</span></td>
+        <td><span class="parametername">arg4</span></td>
         <td><p>The fourth procedure argument.</p>
-</td>
-      </tr>
-      <tr>
-        <td><span class="xref">P5</span></td>
-        <td><span class="parametername">arg5</span></td>
+</td>
+      </tr>
+      <tr>
+        <td><span class="xref">P5</span></td>
+        <td><span class="parametername">arg5</span></td>
         <td><p>The fifth procedure argument.</p>
-</td>
-      </tr>
-      <tr>
-        <td><span class="xref">P6</span></td>
-        <td><span class="parametername">arg6</span></td>
+</td>
+      </tr>
+      <tr>
+        <td><span class="xref">P6</span></td>
+        <td><span class="parametername">arg6</span></td>
         <td><p>The sixth procedure argument.</p>
-</td>
-      </tr>
-      <tr>
-        <td><span class="xref">P7</span></td>
-        <td><span class="parametername">arg7</span></td>
+</td>
+      </tr>
+      <tr>
+        <td><span class="xref">P7</span></td>
+        <td><span class="parametername">arg7</span></td>
         <td><p>The seventh procedure argument.</p>
-</td>
-      </tr>
-    </tbody>
-  </table>
-  <h5 class="typeParameters">Type Parameters</h5>
-  <table class="table table-bordered table-striped table-condensed">
-    <thead>
-      <tr>
-        <th>Name</th>
-        <th>Description</th>
-      </tr>
-    </thead>
-    <tbody>
-      <tr>
-        <td><span class="parametername">T</span></td>
+</td>
+      </tr>
+    </tbody>
+  </table>
+  <h5 class="typeParameters">Type Parameters</h5>
+  <table class="table table-bordered table-striped table-condensed">
+    <thead>
+      <tr>
+        <th>Name</th>
+        <th>Description</th>
+      </tr>
+    </thead>
+    <tbody>
+      <tr>
+        <td><span class="parametername">T</span></td>
         <td><p>The type of the explicit <code>this</code> argument.</p>
-</td>
-      </tr>
-      <tr>
-        <td><span class="parametername">P1</span></td>
+</td>
+      </tr>
+      <tr>
+        <td><span class="parametername">P1</span></td>
         <td><p>The type of the first procedure argument.</p>
-</td>
-      </tr>
-      <tr>
-        <td><span class="parametername">P2</span></td>
+</td>
+      </tr>
+      <tr>
+        <td><span class="parametername">P2</span></td>
         <td><p>The type of the second procedure argument.</p>
-</td>
-      </tr>
-      <tr>
-        <td><span class="parametername">P3</span></td>
+</td>
+      </tr>
+      <tr>
+        <td><span class="parametername">P3</span></td>
         <td><p>The type of the third procedure argument.</p>
-</td>
-      </tr>
-      <tr>
-        <td><span class="parametername">P4</span></td>
+</td>
+      </tr>
+      <tr>
+        <td><span class="parametername">P4</span></td>
         <td><p>The type of the fourth procedure argument.</p>
-</td>
-      </tr>
-      <tr>
-        <td><span class="parametername">P5</span></td>
+</td>
+      </tr>
+      <tr>
+        <td><span class="parametername">P5</span></td>
         <td><p>The type of the fifth procedure argument.</p>
-</td>
-      </tr>
-      <tr>
-        <td><span class="parametername">P6</span></td>
+</td>
+      </tr>
+      <tr>
+        <td><span class="parametername">P6</span></td>
         <td><p>The type of the sixth procedure argument.</p>
-</td>
-      </tr>
-      <tr>
-        <td><span class="parametername">P7</span></td>
+</td>
+      </tr>
+      <tr>
+        <td><span class="parametername">P7</span></td>
         <td><p>The type of the seventh procedure argument.</p>
-</td>
-      </tr>
-    </tbody>
-  </table>
-  <span class="small pull-right mobile-hide">
-    <span class="divider">|</span>
-    <a href="https://github.com/sakno/dotNext/new/gh-pages/apiSpec/new?filename=DotNext_Procedure_Invoke__8_DotNext_Procedure_System_ValueTuple___0___1___2___3___4___5___6_System_ValueTuple___7______0___1___2___3___4___5___6___7_.md&amp;value=---%0Auid%3A%20DotNext.Procedure.Invoke%60%608(DotNext.Procedure%7BSystem.ValueTuple%7B%60%600%2C%60%601%2C%60%602%2C%60%603%2C%60%604%2C%60%605%2C%60%606%2CSystem.ValueTuple%7B%60%607%7D%7D%7D%2C%60%600%2C%60%601%2C%60%602%2C%60%603%2C%60%604%2C%60%605%2C%60%606%2C%60%607)%0Asummary%3A%20'*You%20can%20override%20summary%20for%20the%20API%20here%20using%20*MARKDOWN*%20syntax'%0A---%0A%0A*Please%20type%20below%20more%20information%20about%20this%20API%3A*%0A%0A">Improve this Doc</a>
-  </span>
-  <span class="small pull-right mobile-hide">
-    <a href="https://github.com/sakno/dotNext/blob/gh-pages/src/DotNext.Reflection/Procedure.cs/#L364">View Source</a>
-  </span>
-  <a id="DotNext_Procedure_Invoke_" data-uid="DotNext.Procedure.Invoke*"></a>
-  <h4 id="DotNext_Procedure_Invoke__8_DotNext_Procedure_System_ValueTuple___0___1___2___3___4___5___6_System_ValueTuple___7______0___1___2___3___4___5___6___7_" data-uid="DotNext.Procedure.Invoke``8(DotNext.Procedure{System.ValueTuple{``0,``1,``2,``3,``4,``5,``6,System.ValueTuple{``7}}},``0,``1,``2,``3,``4,``5,``6,``7)">Invoke&lt;P1, P2, P3, P4, P5, P6, P7, P8&gt;(Procedure&lt;(P1, P2, P3, P4, P5, P6, P7, P8)&gt;, P1, P2, P3, P4, P5, P6, P7, P8)</h4>
+</td>
+      </tr>
+    </tbody>
+  </table>
+  <span class="small pull-right mobile-hide">
+    <span class="divider">|</span>
+    <a href="https://github.com/sakno/DotNext/new/gh-pages/apiSpec/new?filename=DotNext_Procedure_Invoke__8_DotNext_Procedure_System_ValueTuple___0___1___2___3___4___5___6_System_ValueTuple___7______0___1___2___3___4___5___6___7_.md&amp;value=---%0Auid%3A%20DotNext.Procedure.Invoke%60%608(DotNext.Procedure%7BSystem.ValueTuple%7B%60%600%2C%60%601%2C%60%602%2C%60%603%2C%60%604%2C%60%605%2C%60%606%2CSystem.ValueTuple%7B%60%607%7D%7D%7D%2C%60%600%2C%60%601%2C%60%602%2C%60%603%2C%60%604%2C%60%605%2C%60%606%2C%60%607)%0Asummary%3A%20'*You%20can%20override%20summary%20for%20the%20API%20here%20using%20*MARKDOWN*%20syntax'%0A---%0A%0A*Please%20type%20below%20more%20information%20about%20this%20API%3A*%0A%0A">Improve this Doc</a>
+  </span>
+  <span class="small pull-right mobile-hide">
+    <a href="https://github.com/sakno/DotNext/blob/gh-pages/src/DotNext.Reflection/Procedure.cs/#L364">View Source</a>
+  </span>
+  <a id="DotNext_Procedure_Invoke_" data-uid="DotNext.Procedure.Invoke*"></a>
+  <h4 id="DotNext_Procedure_Invoke__8_DotNext_Procedure_System_ValueTuple___0___1___2___3___4___5___6_System_ValueTuple___7______0___1___2___3___4___5___6___7_" data-uid="DotNext.Procedure.Invoke``8(DotNext.Procedure{System.ValueTuple{``0,``1,``2,``3,``4,``5,``6,System.ValueTuple{``7}}},``0,``1,``2,``3,``4,``5,``6,``7)">Invoke&lt;P1, P2, P3, P4, P5, P6, P7, P8&gt;(Procedure&lt;(P1, P2, P3, P4, P5, P6, P7, P8)&gt;, P1, P2, P3, P4, P5, P6, P7, P8)</h4>
   <div class="markdown level1 summary"><p>Invokes procedure.</p>
-</div>
-  <div class="markdown level1 conceptual"></div>
-  <h5 class="decalaration">Declaration</h5>
-  <div class="codewrapper">
-    <pre><code class="lang-csharp hljs">public static void Invoke&lt;P1, P2, P3, P4, P5, P6, P7, P8&gt;(this Procedure&lt;(P1, P2, P3, P4, P5, P6, P7, P8)&gt; procedure, P1 arg1, P2 arg2, P3 arg3, P4 arg4, P5 arg5, P6 arg6, P7 arg7, P8 arg8)</code></pre>
-  </div>
-  <h5 class="parameters">Parameters</h5>
-  <table class="table table-bordered table-striped table-condensed">
-    <thead>
-      <tr>
-        <th>Type</th>
-        <th>Name</th>
-        <th>Description</th>
-      </tr>
-    </thead>
-    <tbody>
-      <tr>
-        <td><a class="xref" href="DotNext.Procedure-1.html">Procedure</a>&lt;<a class="xref" href="https://docs.microsoft.com/dotnet/api/system.valuetuple-8">ValueTuple</a>&lt;P1, P2, P3, P4, P5, P6, P7, <a class="xref" href="https://docs.microsoft.com/dotnet/api/system.valuetuple-1">ValueTuple</a>&lt;P8&gt;&gt;&gt;</td>
-        <td><span class="parametername">procedure</span></td>
+</div>
+  <div class="markdown level1 conceptual"></div>
+  <h5 class="decalaration">Declaration</h5>
+  <div class="codewrapper">
+    <pre><code class="lang-csharp hljs">public static void Invoke&lt;P1, P2, P3, P4, P5, P6, P7, P8&gt;(this Procedure&lt;(P1, P2, P3, P4, P5, P6, P7, P8)&gt; procedure, P1 arg1, P2 arg2, P3 arg3, P4 arg4, P5 arg5, P6 arg6, P7 arg7, P8 arg8)</code></pre>
+  </div>
+  <h5 class="parameters">Parameters</h5>
+  <table class="table table-bordered table-striped table-condensed">
+    <thead>
+      <tr>
+        <th>Type</th>
+        <th>Name</th>
+        <th>Description</th>
+      </tr>
+    </thead>
+    <tbody>
+      <tr>
+        <td><a class="xref" href="DotNext.Procedure-1.html">Procedure</a>&lt;<a class="xref" href="https://docs.microsoft.com/dotnet/api/system.valuetuple-8">ValueTuple</a>&lt;P1, P2, P3, P4, P5, P6, P7, <a class="xref" href="https://docs.microsoft.com/dotnet/api/system.valuetuple-1">ValueTuple</a>&lt;P8&gt;&gt;&gt;</td>
+        <td><span class="parametername">procedure</span></td>
         <td><p>The procedure to be invoked.</p>
-</td>
-      </tr>
-      <tr>
-        <td><span class="xref">P1</span></td>
-        <td><span class="parametername">arg1</span></td>
+</td>
+      </tr>
+      <tr>
+        <td><span class="xref">P1</span></td>
+        <td><span class="parametername">arg1</span></td>
         <td><p>The first procedure argument.</p>
-</td>
-      </tr>
-      <tr>
-        <td><span class="xref">P2</span></td>
-        <td><span class="parametername">arg2</span></td>
+</td>
+      </tr>
+      <tr>
+        <td><span class="xref">P2</span></td>
+        <td><span class="parametername">arg2</span></td>
         <td><p>The second procedure argument.</p>
-</td>
-      </tr>
-      <tr>
-        <td><span class="xref">P3</span></td>
-        <td><span class="parametername">arg3</span></td>
+</td>
+      </tr>
+      <tr>
+        <td><span class="xref">P3</span></td>
+        <td><span class="parametername">arg3</span></td>
         <td><p>The third procedure argument.</p>
-</td>
-      </tr>
-      <tr>
-        <td><span class="xref">P4</span></td>
-        <td><span class="parametername">arg4</span></td>
+</td>
+      </tr>
+      <tr>
+        <td><span class="xref">P4</span></td>
+        <td><span class="parametername">arg4</span></td>
         <td><p>The fourth procedure argument.</p>
-</td>
-      </tr>
-      <tr>
-        <td><span class="xref">P5</span></td>
-        <td><span class="parametername">arg5</span></td>
+</td>
+      </tr>
+      <tr>
+        <td><span class="xref">P5</span></td>
+        <td><span class="parametername">arg5</span></td>
         <td><p>The fifth procedure argument.</p>
-</td>
-      </tr>
-      <tr>
-        <td><span class="xref">P6</span></td>
-        <td><span class="parametername">arg6</span></td>
+</td>
+      </tr>
+      <tr>
+        <td><span class="xref">P6</span></td>
+        <td><span class="parametername">arg6</span></td>
         <td><p>The sixth procedure argument.</p>
-</td>
-      </tr>
-      <tr>
-        <td><span class="xref">P7</span></td>
-        <td><span class="parametername">arg7</span></td>
+</td>
+      </tr>
+      <tr>
+        <td><span class="xref">P7</span></td>
+        <td><span class="parametername">arg7</span></td>
         <td><p>The seventh procedure argument.</p>
-</td>
-      </tr>
-      <tr>
-        <td><span class="xref">P8</span></td>
-        <td><span class="parametername">arg8</span></td>
+</td>
+      </tr>
+      <tr>
+        <td><span class="xref">P8</span></td>
+        <td><span class="parametername">arg8</span></td>
         <td><p>The eighth procedure argument.</p>
-</td>
-      </tr>
-    </tbody>
-  </table>
-  <h5 class="typeParameters">Type Parameters</h5>
-  <table class="table table-bordered table-striped table-condensed">
-    <thead>
-      <tr>
-        <th>Name</th>
-        <th>Description</th>
-      </tr>
-    </thead>
-    <tbody>
-      <tr>
-        <td><span class="parametername">P1</span></td>
+</td>
+      </tr>
+    </tbody>
+  </table>
+  <h5 class="typeParameters">Type Parameters</h5>
+  <table class="table table-bordered table-striped table-condensed">
+    <thead>
+      <tr>
+        <th>Name</th>
+        <th>Description</th>
+      </tr>
+    </thead>
+    <tbody>
+      <tr>
+        <td><span class="parametername">P1</span></td>
         <td><p>The type of the first procedure argument.</p>
-</td>
-      </tr>
-      <tr>
-        <td><span class="parametername">P2</span></td>
+</td>
+      </tr>
+      <tr>
+        <td><span class="parametername">P2</span></td>
         <td><p>The type of the second procedure argument.</p>
-</td>
-      </tr>
-      <tr>
-        <td><span class="parametername">P3</span></td>
+</td>
+      </tr>
+      <tr>
+        <td><span class="parametername">P3</span></td>
         <td><p>The type of the third procedure argument.</p>
-</td>
-      </tr>
-      <tr>
-        <td><span class="parametername">P4</span></td>
+</td>
+      </tr>
+      <tr>
+        <td><span class="parametername">P4</span></td>
         <td><p>The type of the fourth procedure argument.</p>
-</td>
-      </tr>
-      <tr>
-        <td><span class="parametername">P5</span></td>
+</td>
+      </tr>
+      <tr>
+        <td><span class="parametername">P5</span></td>
         <td><p>The type of the fifth procedure argument.</p>
-</td>
-      </tr>
-      <tr>
-        <td><span class="parametername">P6</span></td>
+</td>
+      </tr>
+      <tr>
+        <td><span class="parametername">P6</span></td>
         <td><p>The type of the sixth procedure argument.</p>
-</td>
-      </tr>
-      <tr>
-        <td><span class="parametername">P7</span></td>
+</td>
+      </tr>
+      <tr>
+        <td><span class="parametername">P7</span></td>
         <td><p>The type of the seventh procedure argument.</p>
-</td>
-      </tr>
-      <tr>
-        <td><span class="parametername">P8</span></td>
+</td>
+      </tr>
+      <tr>
+        <td><span class="parametername">P8</span></td>
         <td><p>The type of the eighth procedure argument.</p>
-</td>
-      </tr>
-    </tbody>
-  </table>
-  <span class="small pull-right mobile-hide">
-    <span class="divider">|</span>
-    <a href="https://github.com/sakno/dotNext/new/gh-pages/apiSpec/new?filename=DotNext_Procedure_Invoke__9_DotNext_Procedure___0_System_ValueTuple___1___2___3___4___5___6___7_System_ValueTuple___8______0____1___2___3___4___5___6___7___8_.md&amp;value=---%0Auid%3A%20DotNext.Procedure.Invoke%60%609(DotNext.Procedure%7B%60%600%2CSystem.ValueTuple%7B%60%601%2C%60%602%2C%60%603%2C%60%604%2C%60%605%2C%60%606%2C%60%607%2CSystem.ValueTuple%7B%60%608%7D%7D%7D%2C%60%600%40%2C%60%601%2C%60%602%2C%60%603%2C%60%604%2C%60%605%2C%60%606%2C%60%607%2C%60%608)%0Asummary%3A%20'*You%20can%20override%20summary%20for%20the%20API%20here%20using%20*MARKDOWN*%20syntax'%0A---%0A%0A*Please%20type%20below%20more%20information%20about%20this%20API%3A*%0A%0A">Improve this Doc</a>
-  </span>
-  <span class="small pull-right mobile-hide">
-    <a href="https://github.com/sakno/dotNext/blob/gh-pages/src/DotNext.Reflection/Procedure.cs/#L341">View Source</a>
-  </span>
-  <a id="DotNext_Procedure_Invoke_" data-uid="DotNext.Procedure.Invoke*"></a>
-  <h4 id="DotNext_Procedure_Invoke__9_DotNext_Procedure___0_System_ValueTuple___1___2___3___4___5___6___7_System_ValueTuple___8______0____1___2___3___4___5___6___7___8_" data-uid="DotNext.Procedure.Invoke``9(DotNext.Procedure{``0,System.ValueTuple{``1,``2,``3,``4,``5,``6,``7,System.ValueTuple{``8}}},``0@,``1,``2,``3,``4,``5,``6,``7,``8)">Invoke&lt;T, P1, P2, P3, P4, P5, P6, P7, P8&gt;(Procedure&lt;T, (P1, P2, P3, P4, P5, P6, P7, P8)&gt;, T, P1, P2, P3, P4, P5, P6, P7, P8)</h4>
+</td>
+      </tr>
+    </tbody>
+  </table>
+  <span class="small pull-right mobile-hide">
+    <span class="divider">|</span>
+    <a href="https://github.com/sakno/DotNext/new/gh-pages/apiSpec/new?filename=DotNext_Procedure_Invoke__9_DotNext_Procedure___0_System_ValueTuple___1___2___3___4___5___6___7_System_ValueTuple___8______0____1___2___3___4___5___6___7___8_.md&amp;value=---%0Auid%3A%20DotNext.Procedure.Invoke%60%609(DotNext.Procedure%7B%60%600%2CSystem.ValueTuple%7B%60%601%2C%60%602%2C%60%603%2C%60%604%2C%60%605%2C%60%606%2C%60%607%2CSystem.ValueTuple%7B%60%608%7D%7D%7D%2C%60%600%40%2C%60%601%2C%60%602%2C%60%603%2C%60%604%2C%60%605%2C%60%606%2C%60%607%2C%60%608)%0Asummary%3A%20'*You%20can%20override%20summary%20for%20the%20API%20here%20using%20*MARKDOWN*%20syntax'%0A---%0A%0A*Please%20type%20below%20more%20information%20about%20this%20API%3A*%0A%0A">Improve this Doc</a>
+  </span>
+  <span class="small pull-right mobile-hide">
+    <a href="https://github.com/sakno/DotNext/blob/gh-pages/src/DotNext.Reflection/Procedure.cs/#L341">View Source</a>
+  </span>
+  <a id="DotNext_Procedure_Invoke_" data-uid="DotNext.Procedure.Invoke*"></a>
+  <h4 id="DotNext_Procedure_Invoke__9_DotNext_Procedure___0_System_ValueTuple___1___2___3___4___5___6___7_System_ValueTuple___8______0____1___2___3___4___5___6___7___8_" data-uid="DotNext.Procedure.Invoke``9(DotNext.Procedure{``0,System.ValueTuple{``1,``2,``3,``4,``5,``6,``7,System.ValueTuple{``8}}},``0@,``1,``2,``3,``4,``5,``6,``7,``8)">Invoke&lt;T, P1, P2, P3, P4, P5, P6, P7, P8&gt;(Procedure&lt;T, (P1, P2, P3, P4, P5, P6, P7, P8)&gt;, T, P1, P2, P3, P4, P5, P6, P7, P8)</h4>
   <div class="markdown level1 summary"><p>Invokes procedure.</p>
-</div>
-  <div class="markdown level1 conceptual"></div>
-  <h5 class="decalaration">Declaration</h5>
-  <div class="codewrapper">
-    <pre><code class="lang-csharp hljs">public static void Invoke&lt;T, P1, P2, P3, P4, P5, P6, P7, P8&gt;(this Procedure&lt;T, (P1, P2, P3, P4, P5, P6, P7, P8)&gt; procedure, in T instance, P1 arg1, P2 arg2, P3 arg3, P4 arg4, P5 arg5, P6 arg6, P7 arg7, P8 arg8)</code></pre>
-  </div>
-  <h5 class="parameters">Parameters</h5>
-  <table class="table table-bordered table-striped table-condensed">
-    <thead>
-      <tr>
-        <th>Type</th>
-        <th>Name</th>
-        <th>Description</th>
-      </tr>
-    </thead>
-    <tbody>
-      <tr>
-        <td><a class="xref" href="DotNext.Procedure-2.html">Procedure</a>&lt;T, <a class="xref" href="https://docs.microsoft.com/dotnet/api/system.valuetuple-8">ValueTuple</a>&lt;P1, P2, P3, P4, P5, P6, P7, <a class="xref" href="https://docs.microsoft.com/dotnet/api/system.valuetuple-1">ValueTuple</a>&lt;P8&gt;&gt;&gt;</td>
-        <td><span class="parametername">procedure</span></td>
+</div>
+  <div class="markdown level1 conceptual"></div>
+  <h5 class="decalaration">Declaration</h5>
+  <div class="codewrapper">
+    <pre><code class="lang-csharp hljs">public static void Invoke&lt;T, P1, P2, P3, P4, P5, P6, P7, P8&gt;(this Procedure&lt;T, (P1, P2, P3, P4, P5, P6, P7, P8)&gt; procedure, in T instance, P1 arg1, P2 arg2, P3 arg3, P4 arg4, P5 arg5, P6 arg6, P7 arg7, P8 arg8)</code></pre>
+  </div>
+  <h5 class="parameters">Parameters</h5>
+  <table class="table table-bordered table-striped table-condensed">
+    <thead>
+      <tr>
+        <th>Type</th>
+        <th>Name</th>
+        <th>Description</th>
+      </tr>
+    </thead>
+    <tbody>
+      <tr>
+        <td><a class="xref" href="DotNext.Procedure-2.html">Procedure</a>&lt;T, <a class="xref" href="https://docs.microsoft.com/dotnet/api/system.valuetuple-8">ValueTuple</a>&lt;P1, P2, P3, P4, P5, P6, P7, <a class="xref" href="https://docs.microsoft.com/dotnet/api/system.valuetuple-1">ValueTuple</a>&lt;P8&gt;&gt;&gt;</td>
+        <td><span class="parametername">procedure</span></td>
         <td><p>The procedure to be invoked.</p>
-</td>
-      </tr>
-      <tr>
-        <td><span class="xref">T</span></td>
-        <td><span class="parametername">instance</span></td>
+</td>
+      </tr>
+      <tr>
+        <td><span class="xref">T</span></td>
+        <td><span class="parametername">instance</span></td>
         <td><p>Explicit <code>this</code> argument.</p>
-</td>
-      </tr>
-      <tr>
-        <td><span class="xref">P1</span></td>
-        <td><span class="parametername">arg1</span></td>
+</td>
+      </tr>
+      <tr>
+        <td><span class="xref">P1</span></td>
+        <td><span class="parametername">arg1</span></td>
         <td><p>The first procedure argument.</p>
-</td>
-      </tr>
-      <tr>
-        <td><span class="xref">P2</span></td>
-        <td><span class="parametername">arg2</span></td>
+</td>
+      </tr>
+      <tr>
+        <td><span class="xref">P2</span></td>
+        <td><span class="parametername">arg2</span></td>
         <td><p>The second procedure argument.</p>
-</td>
-      </tr>
-      <tr>
-        <td><span class="xref">P3</span></td>
-        <td><span class="parametername">arg3</span></td>
+</td>
+      </tr>
+      <tr>
+        <td><span class="xref">P3</span></td>
+        <td><span class="parametername">arg3</span></td>
         <td><p>The third procedure argument.</p>
-</td>
-      </tr>
-      <tr>
-        <td><span class="xref">P4</span></td>
-        <td><span class="parametername">arg4</span></td>
+</td>
+      </tr>
+      <tr>
+        <td><span class="xref">P4</span></td>
+        <td><span class="parametername">arg4</span></td>
         <td><p>The fourth procedure argument.</p>
-</td>
-      </tr>
-      <tr>
-        <td><span class="xref">P5</span></td>
-        <td><span class="parametername">arg5</span></td>
+</td>
+      </tr>
+      <tr>
+        <td><span class="xref">P5</span></td>
+        <td><span class="parametername">arg5</span></td>
         <td><p>The fifth procedure argument.</p>
-</td>
-      </tr>
-      <tr>
-        <td><span class="xref">P6</span></td>
-        <td><span class="parametername">arg6</span></td>
+</td>
+      </tr>
+      <tr>
+        <td><span class="xref">P6</span></td>
+        <td><span class="parametername">arg6</span></td>
         <td><p>The sixth procedure argument.</p>
-</td>
-      </tr>
-      <tr>
-        <td><span class="xref">P7</span></td>
-        <td><span class="parametername">arg7</span></td>
+</td>
+      </tr>
+      <tr>
+        <td><span class="xref">P7</span></td>
+        <td><span class="parametername">arg7</span></td>
         <td><p>The seventh procedure argument.</p>
-</td>
-      </tr>
-      <tr>
-        <td><span class="xref">P8</span></td>
-        <td><span class="parametername">arg8</span></td>
+</td>
+      </tr>
+      <tr>
+        <td><span class="xref">P8</span></td>
+        <td><span class="parametername">arg8</span></td>
         <td><p>The eighth procedure argument.</p>
-</td>
-      </tr>
-    </tbody>
-  </table>
-  <h5 class="typeParameters">Type Parameters</h5>
-  <table class="table table-bordered table-striped table-condensed">
-    <thead>
-      <tr>
-        <th>Name</th>
-        <th>Description</th>
-      </tr>
-    </thead>
-    <tbody>
-      <tr>
-        <td><span class="parametername">T</span></td>
+</td>
+      </tr>
+    </tbody>
+  </table>
+  <h5 class="typeParameters">Type Parameters</h5>
+  <table class="table table-bordered table-striped table-condensed">
+    <thead>
+      <tr>
+        <th>Name</th>
+        <th>Description</th>
+      </tr>
+    </thead>
+    <tbody>
+      <tr>
+        <td><span class="parametername">T</span></td>
         <td><p>The type of the explicit <code>this</code> argument.</p>
-</td>
-      </tr>
-      <tr>
-        <td><span class="parametername">P1</span></td>
+</td>
+      </tr>
+      <tr>
+        <td><span class="parametername">P1</span></td>
         <td><p>The type of the first procedure argument.</p>
-</td>
-      </tr>
-      <tr>
-        <td><span class="parametername">P2</span></td>
+</td>
+      </tr>
+      <tr>
+        <td><span class="parametername">P2</span></td>
         <td><p>The type of the second procedure argument.</p>
-</td>
-      </tr>
-      <tr>
-        <td><span class="parametername">P3</span></td>
+</td>
+      </tr>
+      <tr>
+        <td><span class="parametername">P3</span></td>
         <td><p>The type of the third procedure argument.</p>
-</td>
-      </tr>
-      <tr>
-        <td><span class="parametername">P4</span></td>
+</td>
+      </tr>
+      <tr>
+        <td><span class="parametername">P4</span></td>
         <td><p>The type of the fourth procedure argument.</p>
-</td>
-      </tr>
-      <tr>
-        <td><span class="parametername">P5</span></td>
+</td>
+      </tr>
+      <tr>
+        <td><span class="parametername">P5</span></td>
         <td><p>The type of the fifth procedure argument.</p>
-</td>
-      </tr>
-      <tr>
-        <td><span class="parametername">P6</span></td>
+</td>
+      </tr>
+      <tr>
+        <td><span class="parametername">P6</span></td>
         <td><p>The type of the sixth procedure argument.</p>
-</td>
-      </tr>
-      <tr>
-        <td><span class="parametername">P7</span></td>
+</td>
+      </tr>
+      <tr>
+        <td><span class="parametername">P7</span></td>
         <td><p>The type of the seventh procedure argument.</p>
-</td>
-      </tr>
-      <tr>
-        <td><span class="parametername">P8</span></td>
+</td>
+      </tr>
+      <tr>
+        <td><span class="parametername">P8</span></td>
         <td><p>The type of the eighth procedure argument.</p>
-</td>
-      </tr>
-    </tbody>
-  </table>
-  <span class="small pull-right mobile-hide">
-    <span class="divider">|</span>
-    <a href="https://github.com/sakno/dotNext/new/gh-pages/apiSpec/new?filename=DotNext_Procedure_Invoke__9_DotNext_Procedure_System_ValueTuple___0___1___2___3___4___5___6_System_ValueTuple___7___8______0___1___2___3___4___5___6___7___8_.md&amp;value=---%0Auid%3A%20DotNext.Procedure.Invoke%60%609(DotNext.Procedure%7BSystem.ValueTuple%7B%60%600%2C%60%601%2C%60%602%2C%60%603%2C%60%604%2C%60%605%2C%60%606%2CSystem.ValueTuple%7B%60%607%2C%60%608%7D%7D%7D%2C%60%600%2C%60%601%2C%60%602%2C%60%603%2C%60%604%2C%60%605%2C%60%606%2C%60%607%2C%60%608)%0Asummary%3A%20'*You%20can%20override%20summary%20for%20the%20API%20here%20using%20*MARKDOWN*%20syntax'%0A---%0A%0A*Please%20type%20below%20more%20information%20about%20this%20API%3A*%0A%0A">Improve this Doc</a>
-  </span>
-  <span class="small pull-right mobile-hide">
-    <a href="https://github.com/sakno/dotNext/blob/gh-pages/src/DotNext.Reflection/Procedure.cs/#L416">View Source</a>
-  </span>
-  <a id="DotNext_Procedure_Invoke_" data-uid="DotNext.Procedure.Invoke*"></a>
-  <h4 id="DotNext_Procedure_Invoke__9_DotNext_Procedure_System_ValueTuple___0___1___2___3___4___5___6_System_ValueTuple___7___8______0___1___2___3___4___5___6___7___8_" data-uid="DotNext.Procedure.Invoke``9(DotNext.Procedure{System.ValueTuple{``0,``1,``2,``3,``4,``5,``6,System.ValueTuple{``7,``8}}},``0,``1,``2,``3,``4,``5,``6,``7,``8)">Invoke&lt;P1, P2, P3, P4, P5, P6, P7, P8, P9&gt;(Procedure&lt;(P1, P2, P3, P4, P5, P6, P7, P8, P9)&gt;, P1, P2, P3, P4, P5, P6, P7, P8, P9)</h4>
+</td>
+      </tr>
+    </tbody>
+  </table>
+  <span class="small pull-right mobile-hide">
+    <span class="divider">|</span>
+    <a href="https://github.com/sakno/DotNext/new/gh-pages/apiSpec/new?filename=DotNext_Procedure_Invoke__9_DotNext_Procedure_System_ValueTuple___0___1___2___3___4___5___6_System_ValueTuple___7___8______0___1___2___3___4___5___6___7___8_.md&amp;value=---%0Auid%3A%20DotNext.Procedure.Invoke%60%609(DotNext.Procedure%7BSystem.ValueTuple%7B%60%600%2C%60%601%2C%60%602%2C%60%603%2C%60%604%2C%60%605%2C%60%606%2CSystem.ValueTuple%7B%60%607%2C%60%608%7D%7D%7D%2C%60%600%2C%60%601%2C%60%602%2C%60%603%2C%60%604%2C%60%605%2C%60%606%2C%60%607%2C%60%608)%0Asummary%3A%20'*You%20can%20override%20summary%20for%20the%20API%20here%20using%20*MARKDOWN*%20syntax'%0A---%0A%0A*Please%20type%20below%20more%20information%20about%20this%20API%3A*%0A%0A">Improve this Doc</a>
+  </span>
+  <span class="small pull-right mobile-hide">
+    <a href="https://github.com/sakno/DotNext/blob/gh-pages/src/DotNext.Reflection/Procedure.cs/#L416">View Source</a>
+  </span>
+  <a id="DotNext_Procedure_Invoke_" data-uid="DotNext.Procedure.Invoke*"></a>
+  <h4 id="DotNext_Procedure_Invoke__9_DotNext_Procedure_System_ValueTuple___0___1___2___3___4___5___6_System_ValueTuple___7___8______0___1___2___3___4___5___6___7___8_" data-uid="DotNext.Procedure.Invoke``9(DotNext.Procedure{System.ValueTuple{``0,``1,``2,``3,``4,``5,``6,System.ValueTuple{``7,``8}}},``0,``1,``2,``3,``4,``5,``6,``7,``8)">Invoke&lt;P1, P2, P3, P4, P5, P6, P7, P8, P9&gt;(Procedure&lt;(P1, P2, P3, P4, P5, P6, P7, P8, P9)&gt;, P1, P2, P3, P4, P5, P6, P7, P8, P9)</h4>
   <div class="markdown level1 summary"><p>Invokes procedure.</p>
-</div>
-  <div class="markdown level1 conceptual"></div>
-  <h5 class="decalaration">Declaration</h5>
-  <div class="codewrapper">
-    <pre><code class="lang-csharp hljs">public static void Invoke&lt;P1, P2, P3, P4, P5, P6, P7, P8, P9&gt;(this Procedure&lt;(P1, P2, P3, P4, P5, P6, P7, P8, P9)&gt; procedure, P1 arg1, P2 arg2, P3 arg3, P4 arg4, P5 arg5, P6 arg6, P7 arg7, P8 arg8, P9 arg9)</code></pre>
-  </div>
-  <h5 class="parameters">Parameters</h5>
-  <table class="table table-bordered table-striped table-condensed">
-    <thead>
-      <tr>
-        <th>Type</th>
-        <th>Name</th>
-        <th>Description</th>
-      </tr>
-    </thead>
-    <tbody>
-      <tr>
-        <td><a class="xref" href="DotNext.Procedure-1.html">Procedure</a>&lt;<a class="xref" href="https://docs.microsoft.com/dotnet/api/system.valuetuple-8">ValueTuple</a>&lt;P1, P2, P3, P4, P5, P6, P7, <a class="xref" href="https://docs.microsoft.com/dotnet/api/system.valuetuple-2">ValueTuple</a>&lt;P8, P9&gt;&gt;&gt;</td>
-        <td><span class="parametername">procedure</span></td>
+</div>
+  <div class="markdown level1 conceptual"></div>
+  <h5 class="decalaration">Declaration</h5>
+  <div class="codewrapper">
+    <pre><code class="lang-csharp hljs">public static void Invoke&lt;P1, P2, P3, P4, P5, P6, P7, P8, P9&gt;(this Procedure&lt;(P1, P2, P3, P4, P5, P6, P7, P8, P9)&gt; procedure, P1 arg1, P2 arg2, P3 arg3, P4 arg4, P5 arg5, P6 arg6, P7 arg7, P8 arg8, P9 arg9)</code></pre>
+  </div>
+  <h5 class="parameters">Parameters</h5>
+  <table class="table table-bordered table-striped table-condensed">
+    <thead>
+      <tr>
+        <th>Type</th>
+        <th>Name</th>
+        <th>Description</th>
+      </tr>
+    </thead>
+    <tbody>
+      <tr>
+        <td><a class="xref" href="DotNext.Procedure-1.html">Procedure</a>&lt;<a class="xref" href="https://docs.microsoft.com/dotnet/api/system.valuetuple-8">ValueTuple</a>&lt;P1, P2, P3, P4, P5, P6, P7, <a class="xref" href="https://docs.microsoft.com/dotnet/api/system.valuetuple-2">ValueTuple</a>&lt;P8, P9&gt;&gt;&gt;</td>
+        <td><span class="parametername">procedure</span></td>
         <td><p>The procedure to be invoked.</p>
-</td>
-      </tr>
-      <tr>
-        <td><span class="xref">P1</span></td>
-        <td><span class="parametername">arg1</span></td>
+</td>
+      </tr>
+      <tr>
+        <td><span class="xref">P1</span></td>
+        <td><span class="parametername">arg1</span></td>
         <td><p>The first procedure argument.</p>
-</td>
-      </tr>
-      <tr>
-        <td><span class="xref">P2</span></td>
-        <td><span class="parametername">arg2</span></td>
+</td>
+      </tr>
+      <tr>
+        <td><span class="xref">P2</span></td>
+        <td><span class="parametername">arg2</span></td>
         <td><p>The second procedure argument.</p>
-</td>
-      </tr>
-      <tr>
-        <td><span class="xref">P3</span></td>
-        <td><span class="parametername">arg3</span></td>
+</td>
+      </tr>
+      <tr>
+        <td><span class="xref">P3</span></td>
+        <td><span class="parametername">arg3</span></td>
         <td><p>The third procedure argument.</p>
-</td>
-      </tr>
-      <tr>
-        <td><span class="xref">P4</span></td>
-        <td><span class="parametername">arg4</span></td>
+</td>
+      </tr>
+      <tr>
+        <td><span class="xref">P4</span></td>
+        <td><span class="parametername">arg4</span></td>
         <td><p>The fourth procedure argument.</p>
-</td>
-      </tr>
-      <tr>
-        <td><span class="xref">P5</span></td>
-        <td><span class="parametername">arg5</span></td>
+</td>
+      </tr>
+      <tr>
+        <td><span class="xref">P5</span></td>
+        <td><span class="parametername">arg5</span></td>
         <td><p>The fifth procedure argument.</p>
-</td>
-      </tr>
-      <tr>
-        <td><span class="xref">P6</span></td>
-        <td><span class="parametername">arg6</span></td>
+</td>
+      </tr>
+      <tr>
+        <td><span class="xref">P6</span></td>
+        <td><span class="parametername">arg6</span></td>
         <td><p>The sixth procedure argument.</p>
-</td>
-      </tr>
-      <tr>
-        <td><span class="xref">P7</span></td>
-        <td><span class="parametername">arg7</span></td>
+</td>
+      </tr>
+      <tr>
+        <td><span class="xref">P7</span></td>
+        <td><span class="parametername">arg7</span></td>
         <td><p>The seventh procedure argument.</p>
-</td>
-      </tr>
-      <tr>
-        <td><span class="xref">P8</span></td>
-        <td><span class="parametername">arg8</span></td>
+</td>
+      </tr>
+      <tr>
+        <td><span class="xref">P8</span></td>
+        <td><span class="parametername">arg8</span></td>
         <td><p>The eighth procedure argument.</p>
-</td>
-      </tr>
-      <tr>
-        <td><span class="xref">P9</span></td>
-        <td><span class="parametername">arg9</span></td>
+</td>
+      </tr>
+      <tr>
+        <td><span class="xref">P9</span></td>
+        <td><span class="parametername">arg9</span></td>
         <td><p>The ninth procedure argument.</p>
-</td>
-      </tr>
-    </tbody>
-  </table>
-  <h5 class="typeParameters">Type Parameters</h5>
-  <table class="table table-bordered table-striped table-condensed">
-    <thead>
-      <tr>
-        <th>Name</th>
-        <th>Description</th>
-      </tr>
-    </thead>
-    <tbody>
-      <tr>
-        <td><span class="parametername">P1</span></td>
+</td>
+      </tr>
+    </tbody>
+  </table>
+  <h5 class="typeParameters">Type Parameters</h5>
+  <table class="table table-bordered table-striped table-condensed">
+    <thead>
+      <tr>
+        <th>Name</th>
+        <th>Description</th>
+      </tr>
+    </thead>
+    <tbody>
+      <tr>
+        <td><span class="parametername">P1</span></td>
         <td><p>The type of the first procedure argument.</p>
-</td>
-      </tr>
-      <tr>
-        <td><span class="parametername">P2</span></td>
+</td>
+      </tr>
+      <tr>
+        <td><span class="parametername">P2</span></td>
         <td><p>The type of the second procedure argument.</p>
-</td>
-      </tr>
-      <tr>
-        <td><span class="parametername">P3</span></td>
+</td>
+      </tr>
+      <tr>
+        <td><span class="parametername">P3</span></td>
         <td><p>The type of the third procedure argument.</p>
-</td>
-      </tr>
-      <tr>
-        <td><span class="parametername">P4</span></td>
+</td>
+      </tr>
+      <tr>
+        <td><span class="parametername">P4</span></td>
         <td><p>The type of the fourth procedure argument.</p>
-</td>
-      </tr>
-      <tr>
-        <td><span class="parametername">P5</span></td>
+</td>
+      </tr>
+      <tr>
+        <td><span class="parametername">P5</span></td>
         <td><p>The type of the fifth procedure argument.</p>
-</td>
-      </tr>
-      <tr>
-        <td><span class="parametername">P6</span></td>
+</td>
+      </tr>
+      <tr>
+        <td><span class="parametername">P6</span></td>
         <td><p>The type of the sixth procedure argument.</p>
-</td>
-      </tr>
-      <tr>
-        <td><span class="parametername">P7</span></td>
+</td>
+      </tr>
+      <tr>
+        <td><span class="parametername">P7</span></td>
         <td><p>The type of the seventh procedure argument.</p>
-</td>
-      </tr>
-      <tr>
-        <td><span class="parametername">P8</span></td>
+</td>
+      </tr>
+      <tr>
+        <td><span class="parametername">P8</span></td>
         <td><p>The type of the eighth procedure argument.</p>
-</td>
-      </tr>
-      <tr>
-        <td><span class="parametername">P9</span></td>
+</td>
+      </tr>
+      <tr>
+        <td><span class="parametername">P9</span></td>
         <td><p>The type of the ninth procedure argument.</p>
-</td>
-      </tr>
-    </tbody>
-  </table>
-</article>
-          </div>
-          
-          <div class="hidden-sm col-md-2" role="complementary">
-            <div class="sideaffix">
-              <div class="contribution">
-                <ul class="nav">
-                  <li>
-                    <a href="https://github.com/sakno/dotNext/new/gh-pages/apiSpec/new?filename=DotNext_Procedure.md&amp;value=---%0Auid%3A%20DotNext.Procedure%0Asummary%3A%20'*You%20can%20override%20summary%20for%20the%20API%20here%20using%20*MARKDOWN*%20syntax'%0A---%0A%0A*Please%20type%20below%20more%20information%20about%20this%20API%3A*%0A%0A" class="contribution-link">Improve this Doc</a>
-                  </li>
-                  <li>
-                    <a href="https://github.com/sakno/dotNext/blob/gh-pages/src/DotNext.Reflection/Procedure.cs/#L28" class="contribution-link">View Source</a>
-                  </li>
-                </ul>
-              </div>
-              <nav class="bs-docs-sidebar hidden-print hidden-xs hidden-sm affix" id="affix">
-              <!-- <p><a class="back-to-top" href="#top">Back to top</a><p> -->
-              </nav>
-            </div>
-          </div>
-        </div>
-      </div>
-      
-      <footer>
-        <div class="grad-bottom"></div>
-        <div class="footer">
-          <div class="container">
-            <span class="pull-right">
-              <a href="#top">Back to top</a>
-            </span>
-            
-            <span>Generated by <strong>DocFX</strong></span>
-          </div>
-        </div>
-      </footer>
-    </div>
-    
-    <script type="text/javascript" src="../styles/docfx.vendor.js"></script>
-    <script type="text/javascript" src="../styles/docfx.js"></script>
-    <script type="text/javascript" src="../styles/main.js"></script>
-  </body>
-</html>
+</td>
+      </tr>
+    </tbody>
+  </table>
+</article>
+          </div>
+          
+          <div class="hidden-sm col-md-2" role="complementary">
+            <div class="sideaffix">
+              <div class="contribution">
+                <ul class="nav">
+                  <li>
+                    <a href="https://github.com/sakno/DotNext/new/gh-pages/apiSpec/new?filename=DotNext_Procedure.md&amp;value=---%0Auid%3A%20DotNext.Procedure%0Asummary%3A%20'*You%20can%20override%20summary%20for%20the%20API%20here%20using%20*MARKDOWN*%20syntax'%0A---%0A%0A*Please%20type%20below%20more%20information%20about%20this%20API%3A*%0A%0A" class="contribution-link">Improve this Doc</a>
+                  </li>
+                  <li>
+                    <a href="https://github.com/sakno/DotNext/blob/gh-pages/src/DotNext.Reflection/Procedure.cs/#L28" class="contribution-link">View Source</a>
+                  </li>
+                </ul>
+              </div>
+              <nav class="bs-docs-sidebar hidden-print hidden-xs hidden-sm affix" id="affix">
+              <!-- <p><a class="back-to-top" href="#top">Back to top</a><p> -->
+              </nav>
+            </div>
+          </div>
+        </div>
+      </div>
+      
+      <footer>
+        <div class="grad-bottom"></div>
+        <div class="footer">
+          <div class="container">
+            <span class="pull-right">
+              <a href="#top">Back to top</a>
+            </span>
+            
+            <span>Generated by <strong>DocFX</strong></span>
+          </div>
+        </div>
+      </footer>
+    </div>
+    
+    <script type="text/javascript" src="../styles/docfx.vendor.js"></script>
+    <script type="text/javascript" src="../styles/docfx.js"></script>
+    <script type="text/javascript" src="../styles/main.js"></script>
+  </body>
+</html>
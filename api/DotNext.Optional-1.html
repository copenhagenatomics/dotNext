--- conflicted
+++ resolved
@@ -1,15 +1,14 @@
-﻿<!DOCTYPE html>
-<!--[if IE]><![endif]-->
-<html>
+﻿<!DOCTYPE html>
+<!--[if IE]><![endif]-->
+<html>
   
   <head>
     <meta charset="utf-8">
     <meta http-equiv="X-UA-Compatible" content="IE=edge,chrome=1">
-    <title>Struct Optional&lt;T&gt;
+    <title>Struct Optional&lt;T&gt;
    | .NEXT </title>
     <meta name="viewport" content="width=device-width">
-    <meta name="title" content="Struct Optional&lt;T&gt;
-<<<<<<< HEAD
+    <meta name="title" content="Struct Optional&lt;T&gt;
    | .NEXT ">
     <meta name="generator" content="docfx 2.50.0.0">
     
@@ -23,1964 +22,1955 @@
     
     
     
-=======
-   | .NEXT ">
-    <meta name="generator" content="docfx 2.49.0.0">
-    
-    <link rel="shortcut icon" href="../fav.ico">
-    <link rel="stylesheet" href="../styles/docfx.vendor.css">
-    <link rel="stylesheet" href="../styles/docfx.css">
-    <link rel="stylesheet" href="../styles/main.css">
-    <link href="https://fonts.googleapis.com/css?family=Open+Sans" rel="stylesheet">
-    <meta property="docfx:navrel" content="../toc.html">
-    <meta property="docfx:tocrel" content="toc.html">
-    
-    
-    
->>>>>>> ceac8404
-  </head>  <body data-spy="scroll" data-target="#affix" data-offset="120">
-    <div id="wrapper">
-      <header>
-        
-        <nav id="autocollapse" class="navbar navbar-inverse ng-scope" role="navigation">
-          <div class="container">
-            <div class="navbar-header">
-              <button type="button" class="navbar-toggle" data-toggle="collapse" data-target="#navbar">
-                <span class="sr-only">Toggle navigation</span>
-                <span class="icon-bar"></span>
-                <span class="icon-bar"></span>
-                <span class="icon-bar"></span>
-              </button>
-              
-              <a class="navbar-brand" href="../index.html">
-                <img id="logo" class="svg" src="../doc_logo.png" alt="">
-              </a>
-            </div>
-            <div class="collapse navbar-collapse" id="navbar">
-              <form class="navbar-form navbar-right" role="search" id="search">
-                <div class="form-group">
-                  <input type="text" class="form-control" id="search-query" placeholder="Search" autocomplete="off">
-                </div>
-              </form>
-            </div>
-          </div>
-        </nav>
-        
-        <div class="subnav navbar navbar-default">
-          <div class="container hide-when-search" id="breadcrumb">
-            <ul class="breadcrumb">
-              <li></li>
-            </ul>
-          </div>
-        </div>
-      </header>
-      <div role="main" class="container body-content hide-when-search">
-        
-        <div class="sidenav hide-when-search">
-          <a class="btn toc-toggle collapse" data-toggle="collapse" href="#sidetoggle" aria-expanded="false" aria-controls="sidetoggle">Show / Hide Table of Contents</a>
-          <div class="sidetoggle collapse" id="sidetoggle">
-            <div id="sidetoc"></div>
-          </div>
-        </div>
-        <div class="article row grid-right">
-          <div class="col-md-10">
-            <article class="content wrap" id="_content" data-uid="DotNext.Optional`1">
-  
-  
-  <h1 id="DotNext_Optional_1" data-uid="DotNext.Optional`1" class="text-break">Struct Optional&lt;T&gt;
-  </h1>
+  </head>  <body data-spy="scroll" data-target="#affix" data-offset="120">
+    <div id="wrapper">
+      <header>
+        
+        <nav id="autocollapse" class="navbar navbar-inverse ng-scope" role="navigation">
+          <div class="container">
+            <div class="navbar-header">
+              <button type="button" class="navbar-toggle" data-toggle="collapse" data-target="#navbar">
+                <span class="sr-only">Toggle navigation</span>
+                <span class="icon-bar"></span>
+                <span class="icon-bar"></span>
+                <span class="icon-bar"></span>
+              </button>
+              
+              <a class="navbar-brand" href="../index.html">
+                <img id="logo" class="svg" src="../doc_logo.png" alt="">
+              </a>
+            </div>
+            <div class="collapse navbar-collapse" id="navbar">
+              <form class="navbar-form navbar-right" role="search" id="search">
+                <div class="form-group">
+                  <input type="text" class="form-control" id="search-query" placeholder="Search" autocomplete="off">
+                </div>
+              </form>
+            </div>
+          </div>
+        </nav>
+        
+        <div class="subnav navbar navbar-default">
+          <div class="container hide-when-search" id="breadcrumb">
+            <ul class="breadcrumb">
+              <li></li>
+            </ul>
+          </div>
+        </div>
+      </header>
+      <div role="main" class="container body-content hide-when-search">
+        
+        <div class="sidenav hide-when-search">
+          <a class="btn toc-toggle collapse" data-toggle="collapse" href="#sidetoggle" aria-expanded="false" aria-controls="sidetoggle">Show / Hide Table of Contents</a>
+          <div class="sidetoggle collapse" id="sidetoggle">
+            <div id="sidetoc"></div>
+          </div>
+        </div>
+        <div class="article row grid-right">
+          <div class="col-md-10">
+            <article class="content wrap" id="_content" data-uid="DotNext.Optional`1">
+  
+  
+  <h1 id="DotNext_Optional_1" data-uid="DotNext.Optional`1" class="text-break">Struct Optional&lt;T&gt;
+  </h1>
   <div class="markdown level0 summary"><p>A container object which may or may not contain a value.</p>
-</div>
-  <div class="markdown level0 conceptual"></div>
-  <div classs="implements">
-    <h5>Implements</h5>
-    <div><a class="xref" href="https://docs.microsoft.com/dotnet/api/system.iequatable-1">IEquatable</a>&lt;<a class="xref" href="DotNext.Optional-1.html">Optional</a>&lt;T&gt;&gt;</div>
-    <div><a class="xref" href="https://docs.microsoft.com/dotnet/api/system.iequatable-1">IEquatable</a>&lt;T&gt;</div>
-    <div><a class="xref" href="https://docs.microsoft.com/dotnet/api/system.collections.istructuralequatable">IStructuralEquatable</a></div>
-    <div><a class="xref" href="https://docs.microsoft.com/dotnet/api/system.runtime.serialization.iserializable">ISerializable</a></div>
-  </div>
-  <div class="inheritedMembers">
-    <h5>Inherited Members</h5>
-    <div>
-      <a class="xref" href="https://docs.microsoft.com/dotnet/api/system.object.equals#System_Object_Equals_System_Object_System_Object_">Object.Equals(Object, Object)</a>
-    </div>
-    <div>
-      <a class="xref" href="https://docs.microsoft.com/dotnet/api/system.object.gettype#System_Object_GetType">Object.GetType()</a>
-    </div>
-    <div>
-      <a class="xref" href="https://docs.microsoft.com/dotnet/api/system.object.referenceequals#System_Object_ReferenceEquals_System_Object_System_Object_">Object.ReferenceEquals(Object, Object)</a>
-    </div>
-  </div>
-  <h6><strong>Namespace</strong>: <a class="xref" href="DotNext.html">DotNext</a></h6>
-  <h6><strong>Assembly</strong>: DotNext.dll</h6>
-  <h5 id="DotNext_Optional_1_syntax">Syntax</h5>
-  <div class="codewrapper">
+</div>
+  <div class="markdown level0 conceptual"></div>
+  <div classs="implements">
+    <h5>Implements</h5>
+    <div><a class="xref" href="https://docs.microsoft.com/dotnet/api/system.iequatable-1">IEquatable</a>&lt;<a class="xref" href="DotNext.Optional-1.html">Optional</a>&lt;T&gt;&gt;</div>
+    <div><a class="xref" href="https://docs.microsoft.com/dotnet/api/system.iequatable-1">IEquatable</a>&lt;T&gt;</div>
+    <div><a class="xref" href="https://docs.microsoft.com/dotnet/api/system.collections.istructuralequatable">IStructuralEquatable</a></div>
+    <div><a class="xref" href="https://docs.microsoft.com/dotnet/api/system.runtime.serialization.iserializable">ISerializable</a></div>
+  </div>
+  <div class="inheritedMembers">
+    <h5>Inherited Members</h5>
+    <div>
+      <a class="xref" href="https://docs.microsoft.com/dotnet/api/system.object.equals#System_Object_Equals_System_Object_System_Object_">Object.Equals(Object, Object)</a>
+    </div>
+    <div>
+      <a class="xref" href="https://docs.microsoft.com/dotnet/api/system.object.gettype#System_Object_GetType">Object.GetType()</a>
+    </div>
+    <div>
+      <a class="xref" href="https://docs.microsoft.com/dotnet/api/system.object.referenceequals#System_Object_ReferenceEquals_System_Object_System_Object_">Object.ReferenceEquals(Object, Object)</a>
+    </div>
+  </div>
+  <h6><strong>Namespace</strong>: <a class="xref" href="DotNext.html">DotNext</a></h6>
+  <h6><strong>Assembly</strong>: DotNext.dll</h6>
+  <h5 id="DotNext_Optional_1_syntax">Syntax</h5>
+  <div class="codewrapper">
     <pre><code class="lang-csharp hljs">[Serializable]
-public struct Optional&lt;T&gt; : IEquatable&lt;Optional&lt;T&gt;&gt;, IEquatable&lt;T&gt;, IStructuralEquatable, ISerializable</code></pre>
-  </div>
-  <h5 class="typeParameters">Type Parameters</h5>
-  <table class="table table-bordered table-striped table-condensed">
-    <thead>
-      <tr>
-        <th>Name</th>
-        <th>Description</th>
-      </tr>
-    </thead>
-    <tbody>
-      <tr>
-        <td><span class="parametername">T</span></td>
+public struct Optional&lt;T&gt; : IEquatable&lt;Optional&lt;T&gt;&gt;, IEquatable&lt;T&gt;, IStructuralEquatable, ISerializable</code></pre>
+  </div>
+  <h5 class="typeParameters">Type Parameters</h5>
+  <table class="table table-bordered table-striped table-condensed">
+    <thead>
+      <tr>
+        <th>Name</th>
+        <th>Description</th>
+      </tr>
+    </thead>
+    <tbody>
+      <tr>
+        <td><span class="parametername">T</span></td>
         <td><p>Type of value.</p>
-</td>
-      </tr>
-    </tbody>
-  </table>
-  <h3 id="constructors">Constructors
-  </h3>
-  <span class="small pull-right mobile-hide">
-    <span class="divider">|</span>
-    <a href="https://github.com/sakno/dotNext/new/gh-pages/apiSpec/new?filename=DotNext_Optional_1__ctor__0_.md&amp;value=---%0Auid%3A%20DotNext.Optional%601.%23ctor(%600)%0Asummary%3A%20'*You%20can%20override%20summary%20for%20the%20API%20here%20using%20*MARKDOWN*%20syntax'%0A---%0A%0A*Please%20type%20below%20more%20information%20about%20this%20API%3A*%0A%0A">Improve this Doc</a>
-  </span>
-  <span class="small pull-right mobile-hide">
-    <a href="https://github.com/sakno/dotNext/blob/gh-pages/src/DotNext/Optional.cs/#L179">View Source</a>
-  </span>
-  <a id="DotNext_Optional_1__ctor_" data-uid="DotNext.Optional`1.#ctor*"></a>
-  <h4 id="DotNext_Optional_1__ctor__0_" data-uid="DotNext.Optional`1.#ctor(`0)">Optional(T)</h4>
+</td>
+      </tr>
+    </tbody>
+  </table>
+  <h3 id="constructors">Constructors
+  </h3>
+  <span class="small pull-right mobile-hide">
+    <span class="divider">|</span>
+    <a href="https://github.com/sakno/DotNext/new/gh-pages/apiSpec/new?filename=DotNext_Optional_1__ctor__0_.md&amp;value=---%0Auid%3A%20DotNext.Optional%601.%23ctor(%600)%0Asummary%3A%20'*You%20can%20override%20summary%20for%20the%20API%20here%20using%20*MARKDOWN*%20syntax'%0A---%0A%0A*Please%20type%20below%20more%20information%20about%20this%20API%3A*%0A%0A">Improve this Doc</a>
+  </span>
+  <span class="small pull-right mobile-hide">
+    <a href="https://github.com/sakno/DotNext/blob/gh-pages/src/DotNext/Optional.cs/#L179">View Source</a>
+  </span>
+  <a id="DotNext_Optional_1__ctor_" data-uid="DotNext.Optional`1.#ctor*"></a>
+  <h4 id="DotNext_Optional_1__ctor__0_" data-uid="DotNext.Optional`1.#ctor(`0)">Optional(T)</h4>
   <div class="markdown level1 summary"><p>Constructs non-empty container.</p>
-</div>
-  <div class="markdown level1 conceptual"></div>
-  <h5 class="decalaration">Declaration</h5>
-  <div class="codewrapper">
-    <pre><code class="lang-csharp hljs">public Optional(T value)</code></pre>
-  </div>
-  <h5 class="parameters">Parameters</h5>
-  <table class="table table-bordered table-striped table-condensed">
-    <thead>
-      <tr>
-        <th>Type</th>
-        <th>Name</th>
-        <th>Description</th>
-      </tr>
-    </thead>
-    <tbody>
-      <tr>
-        <td><span class="xref">T</span></td>
-        <td><span class="parametername">value</span></td>
+</div>
+  <div class="markdown level1 conceptual"></div>
+  <h5 class="decalaration">Declaration</h5>
+  <div class="codewrapper">
+    <pre><code class="lang-csharp hljs">public Optional(T value)</code></pre>
+  </div>
+  <h5 class="parameters">Parameters</h5>
+  <table class="table table-bordered table-striped table-condensed">
+    <thead>
+      <tr>
+        <th>Type</th>
+        <th>Name</th>
+        <th>Description</th>
+      </tr>
+    </thead>
+    <tbody>
+      <tr>
+        <td><span class="xref">T</span></td>
+        <td><span class="parametername">value</span></td>
         <td><p>A value to be placed into container.</p>
-</td>
-      </tr>
-    </tbody>
-  </table>
-  <h3 id="properties">Properties
-  </h3>
-  <span class="small pull-right mobile-hide">
-    <span class="divider">|</span>
-    <a href="https://github.com/sakno/dotNext/new/gh-pages/apiSpec/new?filename=DotNext_Optional_1_Empty.md&amp;value=---%0Auid%3A%20DotNext.Optional%601.Empty%0Asummary%3A%20'*You%20can%20override%20summary%20for%20the%20API%20here%20using%20*MARKDOWN*%20syntax'%0A---%0A%0A*Please%20type%20below%20more%20information%20about%20this%20API%3A*%0A%0A">Improve this Doc</a>
-  </span>
-  <span class="small pull-right mobile-hide">
-    <a href="https://github.com/sakno/dotNext/blob/gh-pages/src/DotNext/Optional.cs/#L201">View Source</a>
-  </span>
-  <a id="DotNext_Optional_1_Empty_" data-uid="DotNext.Optional`1.Empty*"></a>
-  <h4 id="DotNext_Optional_1_Empty" data-uid="DotNext.Optional`1.Empty">Empty</h4>
+</td>
+      </tr>
+    </tbody>
+  </table>
+  <h3 id="properties">Properties
+  </h3>
+  <span class="small pull-right mobile-hide">
+    <span class="divider">|</span>
+    <a href="https://github.com/sakno/DotNext/new/gh-pages/apiSpec/new?filename=DotNext_Optional_1_Empty.md&amp;value=---%0Auid%3A%20DotNext.Optional%601.Empty%0Asummary%3A%20'*You%20can%20override%20summary%20for%20the%20API%20here%20using%20*MARKDOWN*%20syntax'%0A---%0A%0A*Please%20type%20below%20more%20information%20about%20this%20API%3A*%0A%0A">Improve this Doc</a>
+  </span>
+  <span class="small pull-right mobile-hide">
+    <a href="https://github.com/sakno/DotNext/blob/gh-pages/src/DotNext/Optional.cs/#L201">View Source</a>
+  </span>
+  <a id="DotNext_Optional_1_Empty_" data-uid="DotNext.Optional`1.Empty*"></a>
+  <h4 id="DotNext_Optional_1_Empty" data-uid="DotNext.Optional`1.Empty">Empty</h4>
   <div class="markdown level1 summary"><p>Represents optional container without value.</p>
-</div>
-  <div class="markdown level1 conceptual"></div>
-  <h5 class="decalaration">Declaration</h5>
-  <div class="codewrapper">
-    <pre><code class="lang-csharp hljs">public static Optional&lt;T&gt; Empty { get; }</code></pre>
-  </div>
-  <h5 class="propertyValue">Property Value</h5>
-  <table class="table table-bordered table-striped table-condensed">
-    <thead>
-      <tr>
-        <th>Type</th>
-        <th>Description</th>
-      </tr>
-    </thead>
-    <tbody>
-      <tr>
-        <td><a class="xref" href="DotNext.Optional-1.html">Optional</a>&lt;T&gt;</td>
-        <td></td>
-      </tr>
-    </tbody>
-  </table>
-  <span class="small pull-right mobile-hide">
-    <span class="divider">|</span>
-    <a href="https://github.com/sakno/dotNext/new/gh-pages/apiSpec/new?filename=DotNext_Optional_1_HasValue.md&amp;value=---%0Auid%3A%20DotNext.Optional%601.HasValue%0Asummary%3A%20'*You%20can%20override%20summary%20for%20the%20API%20here%20using%20*MARKDOWN*%20syntax'%0A---%0A%0A*Please%20type%20below%20more%20information%20about%20this%20API%3A*%0A%0A">Improve this Doc</a>
-  </span>
-  <span class="small pull-right mobile-hide">
-    <a href="https://github.com/sakno/dotNext/blob/gh-pages/src/DotNext/Optional.cs/#L206">View Source</a>
-  </span>
-  <a id="DotNext_Optional_1_HasValue_" data-uid="DotNext.Optional`1.HasValue*"></a>
-  <h4 id="DotNext_Optional_1_HasValue" data-uid="DotNext.Optional`1.HasValue">HasValue</h4>
+</div>
+  <div class="markdown level1 conceptual"></div>
+  <h5 class="decalaration">Declaration</h5>
+  <div class="codewrapper">
+    <pre><code class="lang-csharp hljs">public static Optional&lt;T&gt; Empty { get; }</code></pre>
+  </div>
+  <h5 class="propertyValue">Property Value</h5>
+  <table class="table table-bordered table-striped table-condensed">
+    <thead>
+      <tr>
+        <th>Type</th>
+        <th>Description</th>
+      </tr>
+    </thead>
+    <tbody>
+      <tr>
+        <td><a class="xref" href="DotNext.Optional-1.html">Optional</a>&lt;T&gt;</td>
+        <td></td>
+      </tr>
+    </tbody>
+  </table>
+  <span class="small pull-right mobile-hide">
+    <span class="divider">|</span>
+    <a href="https://github.com/sakno/DotNext/new/gh-pages/apiSpec/new?filename=DotNext_Optional_1_HasValue.md&amp;value=---%0Auid%3A%20DotNext.Optional%601.HasValue%0Asummary%3A%20'*You%20can%20override%20summary%20for%20the%20API%20here%20using%20*MARKDOWN*%20syntax'%0A---%0A%0A*Please%20type%20below%20more%20information%20about%20this%20API%3A*%0A%0A">Improve this Doc</a>
+  </span>
+  <span class="small pull-right mobile-hide">
+    <a href="https://github.com/sakno/DotNext/blob/gh-pages/src/DotNext/Optional.cs/#L206">View Source</a>
+  </span>
+  <a id="DotNext_Optional_1_HasValue_" data-uid="DotNext.Optional`1.HasValue*"></a>
+  <h4 id="DotNext_Optional_1_HasValue" data-uid="DotNext.Optional`1.HasValue">HasValue</h4>
   <div class="markdown level1 summary"><p>Indicates whether the value is present.</p>
-</div>
-  <div class="markdown level1 conceptual"></div>
-  <h5 class="decalaration">Declaration</h5>
-  <div class="codewrapper">
-    <pre><code class="lang-csharp hljs">public bool HasValue { get; }</code></pre>
-  </div>
-  <h5 class="propertyValue">Property Value</h5>
-  <table class="table table-bordered table-striped table-condensed">
-    <thead>
-      <tr>
-        <th>Type</th>
-        <th>Description</th>
-      </tr>
-    </thead>
-    <tbody>
-      <tr>
-        <td><a class="xref" href="https://docs.microsoft.com/dotnet/api/system.boolean">Boolean</a></td>
-        <td></td>
-      </tr>
-    </tbody>
-  </table>
-  <span class="small pull-right mobile-hide">
-    <span class="divider">|</span>
-    <a href="https://github.com/sakno/dotNext/new/gh-pages/apiSpec/new?filename=DotNext_Optional_1_Value.md&amp;value=---%0Auid%3A%20DotNext.Optional%601.Value%0Asummary%3A%20'*You%20can%20override%20summary%20for%20the%20API%20here%20using%20*MARKDOWN*%20syntax'%0A---%0A%0A*Please%20type%20below%20more%20information%20about%20this%20API%3A*%0A%0A">Improve this Doc</a>
-  </span>
-  <span class="small pull-right mobile-hide">
-    <a href="https://github.com/sakno/dotNext/blob/gh-pages/src/DotNext/Optional.cs/#L289">View Source</a>
-  </span>
-  <a id="DotNext_Optional_1_Value_" data-uid="DotNext.Optional`1.Value*"></a>
-  <h4 id="DotNext_Optional_1_Value" data-uid="DotNext.Optional`1.Value">Value</h4>
+</div>
+  <div class="markdown level1 conceptual"></div>
+  <h5 class="decalaration">Declaration</h5>
+  <div class="codewrapper">
+    <pre><code class="lang-csharp hljs">public bool HasValue { get; }</code></pre>
+  </div>
+  <h5 class="propertyValue">Property Value</h5>
+  <table class="table table-bordered table-striped table-condensed">
+    <thead>
+      <tr>
+        <th>Type</th>
+        <th>Description</th>
+      </tr>
+    </thead>
+    <tbody>
+      <tr>
+        <td><a class="xref" href="https://docs.microsoft.com/dotnet/api/system.boolean">Boolean</a></td>
+        <td></td>
+      </tr>
+    </tbody>
+  </table>
+  <span class="small pull-right mobile-hide">
+    <span class="divider">|</span>
+    <a href="https://github.com/sakno/DotNext/new/gh-pages/apiSpec/new?filename=DotNext_Optional_1_Value.md&amp;value=---%0Auid%3A%20DotNext.Optional%601.Value%0Asummary%3A%20'*You%20can%20override%20summary%20for%20the%20API%20here%20using%20*MARKDOWN*%20syntax'%0A---%0A%0A*Please%20type%20below%20more%20information%20about%20this%20API%3A*%0A%0A">Improve this Doc</a>
+  </span>
+  <span class="small pull-right mobile-hide">
+    <a href="https://github.com/sakno/DotNext/blob/gh-pages/src/DotNext/Optional.cs/#L289">View Source</a>
+  </span>
+  <a id="DotNext_Optional_1_Value_" data-uid="DotNext.Optional`1.Value*"></a>
+  <h4 id="DotNext_Optional_1_Value" data-uid="DotNext.Optional`1.Value">Value</h4>
   <div class="markdown level1 summary"><p>If a value is present, returns the value, otherwise throw exception.</p>
-</div>
-  <div class="markdown level1 conceptual"></div>
-  <h5 class="decalaration">Declaration</h5>
-  <div class="codewrapper">
-    <pre><code class="lang-csharp hljs">public T Value { get; }</code></pre>
-  </div>
-  <h5 class="propertyValue">Property Value</h5>
-  <table class="table table-bordered table-striped table-condensed">
-    <thead>
-      <tr>
-        <th>Type</th>
-        <th>Description</th>
-      </tr>
-    </thead>
-    <tbody>
-      <tr>
-        <td><span class="xref">T</span></td>
-        <td></td>
-      </tr>
-    </tbody>
-  </table>
-  <h5 class="exceptions">Exceptions</h5>
-  <table class="table table-bordered table-striped table-condensed">
-    <thead>
-      <tr>
-        <th>Type</th>
-        <th>Condition</th>
-      </tr>
-    </thead>
-    <tbody>
-      <tr>
-        <td><a class="xref" href="https://docs.microsoft.com/dotnet/api/system.invalidoperationexception">InvalidOperationException</a></td>
+</div>
+  <div class="markdown level1 conceptual"></div>
+  <h5 class="decalaration">Declaration</h5>
+  <div class="codewrapper">
+    <pre><code class="lang-csharp hljs">public T Value { get; }</code></pre>
+  </div>
+  <h5 class="propertyValue">Property Value</h5>
+  <table class="table table-bordered table-striped table-condensed">
+    <thead>
+      <tr>
+        <th>Type</th>
+        <th>Description</th>
+      </tr>
+    </thead>
+    <tbody>
+      <tr>
+        <td><span class="xref">T</span></td>
+        <td></td>
+      </tr>
+    </tbody>
+  </table>
+  <h5 class="exceptions">Exceptions</h5>
+  <table class="table table-bordered table-striped table-condensed">
+    <thead>
+      <tr>
+        <th>Type</th>
+        <th>Condition</th>
+      </tr>
+    </thead>
+    <tbody>
+      <tr>
+        <td><a class="xref" href="https://docs.microsoft.com/dotnet/api/system.invalidoperationexception">InvalidOperationException</a></td>
         <td><p>No value is present.</p>
-</td>
-      </tr>
-    </tbody>
-  </table>
-  <h3 id="methods">Methods
-  </h3>
-  <span class="small pull-right mobile-hide">
-    <span class="divider">|</span>
-    <a href="https://github.com/sakno/dotNext/new/gh-pages/apiSpec/new?filename=DotNext_Optional_1_Box.md&amp;value=---%0Auid%3A%20DotNext.Optional%601.Box%0Asummary%3A%20'*You%20can%20override%20summary%20for%20the%20API%20here%20using%20*MARKDOWN*%20syntax'%0A---%0A%0A*Please%20type%20below%20more%20information%20about%20this%20API%3A*%0A%0A">Improve this Doc</a>
-  </span>
-  <span class="small pull-right mobile-hide">
-    <a href="https://github.com/sakno/dotNext/blob/gh-pages/src/DotNext/Optional.cs/#L212">View Source</a>
-  </span>
-  <a id="DotNext_Optional_1_Box_" data-uid="DotNext.Optional`1.Box*"></a>
-  <h4 id="DotNext_Optional_1_Box" data-uid="DotNext.Optional`1.Box">Box()</h4>
+</td>
+      </tr>
+    </tbody>
+  </table>
+  <h3 id="methods">Methods
+  </h3>
+  <span class="small pull-right mobile-hide">
+    <span class="divider">|</span>
+    <a href="https://github.com/sakno/DotNext/new/gh-pages/apiSpec/new?filename=DotNext_Optional_1_Box.md&amp;value=---%0Auid%3A%20DotNext.Optional%601.Box%0Asummary%3A%20'*You%20can%20override%20summary%20for%20the%20API%20here%20using%20*MARKDOWN*%20syntax'%0A---%0A%0A*Please%20type%20below%20more%20information%20about%20this%20API%3A*%0A%0A">Improve this Doc</a>
+  </span>
+  <span class="small pull-right mobile-hide">
+    <a href="https://github.com/sakno/DotNext/blob/gh-pages/src/DotNext/Optional.cs/#L212">View Source</a>
+  </span>
+  <a id="DotNext_Optional_1_Box_" data-uid="DotNext.Optional`1.Box*"></a>
+  <h4 id="DotNext_Optional_1_Box" data-uid="DotNext.Optional`1.Box">Box()</h4>
   <div class="markdown level1 summary"><p>Boxes value encapsulated by this object.</p>
-</div>
-  <div class="markdown level1 conceptual"></div>
-  <h5 class="decalaration">Declaration</h5>
-  <div class="codewrapper">
-    <pre><code class="lang-csharp hljs">public Optional&lt;object&gt; Box()</code></pre>
-  </div>
-  <h5 class="returns">Returns</h5>
-  <table class="table table-bordered table-striped table-condensed">
-    <thead>
-      <tr>
-        <th>Type</th>
-        <th>Description</th>
-      </tr>
-    </thead>
-    <tbody>
-      <tr>
-        <td><a class="xref" href="DotNext.Optional-1.html">Optional</a>&lt;<a class="xref" href="https://docs.microsoft.com/dotnet/api/system.object">Object</a>&gt;</td>
+</div>
+  <div class="markdown level1 conceptual"></div>
+  <h5 class="decalaration">Declaration</h5>
+  <div class="codewrapper">
+    <pre><code class="lang-csharp hljs">public Optional&lt;object&gt; Box()</code></pre>
+  </div>
+  <h5 class="returns">Returns</h5>
+  <table class="table table-bordered table-striped table-condensed">
+    <thead>
+      <tr>
+        <th>Type</th>
+        <th>Description</th>
+      </tr>
+    </thead>
+    <tbody>
+      <tr>
+        <td><a class="xref" href="DotNext.Optional-1.html">Optional</a>&lt;<a class="xref" href="https://docs.microsoft.com/dotnet/api/system.object">Object</a>&gt;</td>
         <td><p>The boxed value.</p>
-</td>
-      </tr>
-    </tbody>
-  </table>
-  <span class="small pull-right mobile-hide">
-    <span class="divider">|</span>
-    <a href="https://github.com/sakno/dotNext/new/gh-pages/apiSpec/new?filename=DotNext_Optional_1_Convert__1_DotNext_ValueFunc__0___0___.md&amp;value=---%0Auid%3A%20DotNext.Optional%601.Convert%60%601(DotNext.ValueFunc%7B%600%2C%60%600%7D%40)%0Asummary%3A%20'*You%20can%20override%20summary%20for%20the%20API%20here%20using%20*MARKDOWN*%20syntax'%0A---%0A%0A*Please%20type%20below%20more%20information%20about%20this%20API%3A*%0A%0A">Improve this Doc</a>
-  </span>
-  <span class="small pull-right mobile-hide">
-    <a href="https://github.com/sakno/dotNext/blob/gh-pages/src/DotNext/Optional.cs/#L299">View Source</a>
-  </span>
-  <a id="DotNext_Optional_1_Convert_" data-uid="DotNext.Optional`1.Convert*"></a>
-  <h4 id="DotNext_Optional_1_Convert__1_DotNext_ValueFunc__0___0___" data-uid="DotNext.Optional`1.Convert``1(DotNext.ValueFunc{`0,``0}@)">Convert&lt;U&gt;(ValueFunc&lt;T, U&gt;)</h4>
+</td>
+      </tr>
+    </tbody>
+  </table>
+  <span class="small pull-right mobile-hide">
+    <span class="divider">|</span>
+    <a href="https://github.com/sakno/DotNext/new/gh-pages/apiSpec/new?filename=DotNext_Optional_1_Convert__1_DotNext_ValueFunc__0___0___.md&amp;value=---%0Auid%3A%20DotNext.Optional%601.Convert%60%601(DotNext.ValueFunc%7B%600%2C%60%600%7D%40)%0Asummary%3A%20'*You%20can%20override%20summary%20for%20the%20API%20here%20using%20*MARKDOWN*%20syntax'%0A---%0A%0A*Please%20type%20below%20more%20information%20about%20this%20API%3A*%0A%0A">Improve this Doc</a>
+  </span>
+  <span class="small pull-right mobile-hide">
+    <a href="https://github.com/sakno/DotNext/blob/gh-pages/src/DotNext/Optional.cs/#L299">View Source</a>
+  </span>
+  <a id="DotNext_Optional_1_Convert_" data-uid="DotNext.Optional`1.Convert*"></a>
+  <h4 id="DotNext_Optional_1_Convert__1_DotNext_ValueFunc__0___0___" data-uid="DotNext.Optional`1.Convert``1(DotNext.ValueFunc{`0,``0}@)">Convert&lt;U&gt;(ValueFunc&lt;T, U&gt;)</h4>
   <div class="markdown level1 summary"><p>If a value is present, apply the provided mapping function to it, and if the result is
 non-null, return an Optional describing the result. Otherwise returns <a class="xref" href="DotNext.Optional-1.html#DotNext_Optional_1_Empty">Empty</a>.</p>
-</div>
-  <div class="markdown level1 conceptual"></div>
-  <h5 class="decalaration">Declaration</h5>
-  <div class="codewrapper">
-    <pre><code class="lang-csharp hljs">public Optional&lt;U&gt; Convert&lt;U&gt;(in ValueFunc&lt;T, U&gt; mapper)</code></pre>
-  </div>
-  <h5 class="parameters">Parameters</h5>
-  <table class="table table-bordered table-striped table-condensed">
-    <thead>
-      <tr>
-        <th>Type</th>
-        <th>Name</th>
-        <th>Description</th>
-      </tr>
-    </thead>
-    <tbody>
-      <tr>
-        <td><a class="xref" href="DotNext.ValueFunc-2.html">ValueFunc</a>&lt;T, U&gt;</td>
-        <td><span class="parametername">mapper</span></td>
+</div>
+  <div class="markdown level1 conceptual"></div>
+  <h5 class="decalaration">Declaration</h5>
+  <div class="codewrapper">
+    <pre><code class="lang-csharp hljs">public Optional&lt;U&gt; Convert&lt;U&gt;(in ValueFunc&lt;T, U&gt; mapper)</code></pre>
+  </div>
+  <h5 class="parameters">Parameters</h5>
+  <table class="table table-bordered table-striped table-condensed">
+    <thead>
+      <tr>
+        <th>Type</th>
+        <th>Name</th>
+        <th>Description</th>
+      </tr>
+    </thead>
+    <tbody>
+      <tr>
+        <td><a class="xref" href="DotNext.ValueFunc-2.html">ValueFunc</a>&lt;T, U&gt;</td>
+        <td><span class="parametername">mapper</span></td>
         <td><p>A mapping function to be applied to the value, if present.</p>
-</td>
-      </tr>
-    </tbody>
-  </table>
-  <h5 class="returns">Returns</h5>
-  <table class="table table-bordered table-striped table-condensed">
-    <thead>
-      <tr>
-        <th>Type</th>
-        <th>Description</th>
-      </tr>
-    </thead>
-    <tbody>
-      <tr>
-        <td><a class="xref" href="DotNext.Optional-1.html">Optional</a>&lt;U&gt;</td>
+</td>
+      </tr>
+    </tbody>
+  </table>
+  <h5 class="returns">Returns</h5>
+  <table class="table table-bordered table-striped table-condensed">
+    <thead>
+      <tr>
+        <th>Type</th>
+        <th>Description</th>
+      </tr>
+    </thead>
+    <tbody>
+      <tr>
+        <td><a class="xref" href="DotNext.Optional-1.html">Optional</a>&lt;U&gt;</td>
         <td><p>An Optional describing the result of applying a mapping function to the value of this Optional, if a value is present, otherwise <a class="xref" href="DotNext.Optional-1.html#DotNext_Optional_1_Empty">Empty</a>.</p>
-</td>
-      </tr>
-    </tbody>
-  </table>
-  <h5 class="typeParameters">Type Parameters</h5>
-  <table class="table table-bordered table-striped table-condensed">
-    <thead>
-      <tr>
-        <th>Name</th>
-        <th>Description</th>
-      </tr>
-    </thead>
-    <tbody>
-      <tr>
-        <td><span class="parametername">U</span></td>
+</td>
+      </tr>
+    </tbody>
+  </table>
+  <h5 class="typeParameters">Type Parameters</h5>
+  <table class="table table-bordered table-striped table-condensed">
+    <thead>
+      <tr>
+        <th>Name</th>
+        <th>Description</th>
+      </tr>
+    </thead>
+    <tbody>
+      <tr>
+        <td><span class="parametername">U</span></td>
         <td><p>The type of the result of the mapping function.</p>
-</td>
-      </tr>
-    </tbody>
-  </table>
-  <span class="small pull-right mobile-hide">
-    <span class="divider">|</span>
-    <a href="https://github.com/sakno/dotNext/new/gh-pages/apiSpec/new?filename=DotNext_Optional_1_Convert__1_DotNext_ValueFunc__0_DotNext_Optional___0____.md&amp;value=---%0Auid%3A%20DotNext.Optional%601.Convert%60%601(DotNext.ValueFunc%7B%600%2CDotNext.Optional%7B%60%600%7D%7D%40)%0Asummary%3A%20'*You%20can%20override%20summary%20for%20the%20API%20here%20using%20*MARKDOWN*%20syntax'%0A---%0A%0A*Please%20type%20below%20more%20information%20about%20this%20API%3A*%0A%0A">Improve this Doc</a>
-  </span>
-  <span class="small pull-right mobile-hide">
-    <a href="https://github.com/sakno/dotNext/blob/gh-pages/src/DotNext/Optional.cs/#L317">View Source</a>
-  </span>
-  <a id="DotNext_Optional_1_Convert_" data-uid="DotNext.Optional`1.Convert*"></a>
-  <h4 id="DotNext_Optional_1_Convert__1_DotNext_ValueFunc__0_DotNext_Optional___0____" data-uid="DotNext.Optional`1.Convert``1(DotNext.ValueFunc{`0,DotNext.Optional{``0}}@)">Convert&lt;U&gt;(ValueFunc&lt;T, Optional&lt;U&gt;&gt;)</h4>
+</td>
+      </tr>
+    </tbody>
+  </table>
+  <span class="small pull-right mobile-hide">
+    <span class="divider">|</span>
+    <a href="https://github.com/sakno/DotNext/new/gh-pages/apiSpec/new?filename=DotNext_Optional_1_Convert__1_DotNext_ValueFunc__0_DotNext_Optional___0____.md&amp;value=---%0Auid%3A%20DotNext.Optional%601.Convert%60%601(DotNext.ValueFunc%7B%600%2CDotNext.Optional%7B%60%600%7D%7D%40)%0Asummary%3A%20'*You%20can%20override%20summary%20for%20the%20API%20here%20using%20*MARKDOWN*%20syntax'%0A---%0A%0A*Please%20type%20below%20more%20information%20about%20this%20API%3A*%0A%0A">Improve this Doc</a>
+  </span>
+  <span class="small pull-right mobile-hide">
+    <a href="https://github.com/sakno/DotNext/blob/gh-pages/src/DotNext/Optional.cs/#L317">View Source</a>
+  </span>
+  <a id="DotNext_Optional_1_Convert_" data-uid="DotNext.Optional`1.Convert*"></a>
+  <h4 id="DotNext_Optional_1_Convert__1_DotNext_ValueFunc__0_DotNext_Optional___0____" data-uid="DotNext.Optional`1.Convert``1(DotNext.ValueFunc{`0,DotNext.Optional{``0}}@)">Convert&lt;U&gt;(ValueFunc&lt;T, Optional&lt;U&gt;&gt;)</h4>
   <div class="markdown level1 summary"><p>If a value is present, apply the provided mapping function to it, and if the result is
 non-null, return an Optional describing the result. Otherwise returns <a class="xref" href="DotNext.Optional-1.html#DotNext_Optional_1_Empty">Empty</a>.</p>
-</div>
-  <div class="markdown level1 conceptual"></div>
-  <h5 class="decalaration">Declaration</h5>
-  <div class="codewrapper">
-    <pre><code class="lang-csharp hljs">public Optional&lt;U&gt; Convert&lt;U&gt;(in ValueFunc&lt;T, Optional&lt;U&gt;&gt; mapper)</code></pre>
-  </div>
-  <h5 class="parameters">Parameters</h5>
-  <table class="table table-bordered table-striped table-condensed">
-    <thead>
-      <tr>
-        <th>Type</th>
-        <th>Name</th>
-        <th>Description</th>
-      </tr>
-    </thead>
-    <tbody>
-      <tr>
-        <td><a class="xref" href="DotNext.ValueFunc-2.html">ValueFunc</a>&lt;T, <a class="xref" href="DotNext.Optional-1.html">Optional</a>&lt;U&gt;&gt;</td>
-        <td><span class="parametername">mapper</span></td>
+</div>
+  <div class="markdown level1 conceptual"></div>
+  <h5 class="decalaration">Declaration</h5>
+  <div class="codewrapper">
+    <pre><code class="lang-csharp hljs">public Optional&lt;U&gt; Convert&lt;U&gt;(in ValueFunc&lt;T, Optional&lt;U&gt;&gt; mapper)</code></pre>
+  </div>
+  <h5 class="parameters">Parameters</h5>
+  <table class="table table-bordered table-striped table-condensed">
+    <thead>
+      <tr>
+        <th>Type</th>
+        <th>Name</th>
+        <th>Description</th>
+      </tr>
+    </thead>
+    <tbody>
+      <tr>
+        <td><a class="xref" href="DotNext.ValueFunc-2.html">ValueFunc</a>&lt;T, <a class="xref" href="DotNext.Optional-1.html">Optional</a>&lt;U&gt;&gt;</td>
+        <td><span class="parametername">mapper</span></td>
         <td><p>A mapping function to be applied to the value, if present.</p>
-</td>
-      </tr>
-    </tbody>
-  </table>
-  <h5 class="returns">Returns</h5>
-  <table class="table table-bordered table-striped table-condensed">
-    <thead>
-      <tr>
-        <th>Type</th>
-        <th>Description</th>
-      </tr>
-    </thead>
-    <tbody>
-      <tr>
-        <td><a class="xref" href="DotNext.Optional-1.html">Optional</a>&lt;U&gt;</td>
+</td>
+      </tr>
+    </tbody>
+  </table>
+  <h5 class="returns">Returns</h5>
+  <table class="table table-bordered table-striped table-condensed">
+    <thead>
+      <tr>
+        <th>Type</th>
+        <th>Description</th>
+      </tr>
+    </thead>
+    <tbody>
+      <tr>
+        <td><a class="xref" href="DotNext.Optional-1.html">Optional</a>&lt;U&gt;</td>
         <td><p>An Optional describing the result of applying a mapping function to the value of this Optional, if a value is present, otherwise <a class="xref" href="DotNext.Optional-1.html#DotNext_Optional_1_Empty">Empty</a>.</p>
-</td>
-      </tr>
-    </tbody>
-  </table>
-  <h5 class="typeParameters">Type Parameters</h5>
-  <table class="table table-bordered table-striped table-condensed">
-    <thead>
-      <tr>
-        <th>Name</th>
-        <th>Description</th>
-      </tr>
-    </thead>
-    <tbody>
-      <tr>
-        <td><span class="parametername">U</span></td>
+</td>
+      </tr>
+    </tbody>
+  </table>
+  <h5 class="typeParameters">Type Parameters</h5>
+  <table class="table table-bordered table-striped table-condensed">
+    <thead>
+      <tr>
+        <th>Name</th>
+        <th>Description</th>
+      </tr>
+    </thead>
+    <tbody>
+      <tr>
+        <td><span class="parametername">U</span></td>
         <td><p>The type of the result of the mapping function.</p>
-</td>
-      </tr>
-    </tbody>
-  </table>
-  <span class="small pull-right mobile-hide">
-    <span class="divider">|</span>
-    <a href="https://github.com/sakno/dotNext/new/gh-pages/apiSpec/new?filename=DotNext_Optional_1_Convert__1_System_Converter__0___0__.md&amp;value=---%0Auid%3A%20DotNext.Optional%601.Convert%60%601(System.Converter%7B%600%2C%60%600%7D)%0Asummary%3A%20'*You%20can%20override%20summary%20for%20the%20API%20here%20using%20*MARKDOWN*%20syntax'%0A---%0A%0A*Please%20type%20below%20more%20information%20about%20this%20API%3A*%0A%0A">Improve this Doc</a>
-  </span>
-  <span class="small pull-right mobile-hide">
-    <a href="https://github.com/sakno/dotNext/blob/gh-pages/src/DotNext/Optional.cs/#L308">View Source</a>
-  </span>
-  <a id="DotNext_Optional_1_Convert_" data-uid="DotNext.Optional`1.Convert*"></a>
-  <h4 id="DotNext_Optional_1_Convert__1_System_Converter__0___0__" data-uid="DotNext.Optional`1.Convert``1(System.Converter{`0,``0})">Convert&lt;U&gt;(Converter&lt;T, U&gt;)</h4>
+</td>
+      </tr>
+    </tbody>
+  </table>
+  <span class="small pull-right mobile-hide">
+    <span class="divider">|</span>
+    <a href="https://github.com/sakno/DotNext/new/gh-pages/apiSpec/new?filename=DotNext_Optional_1_Convert__1_System_Converter__0___0__.md&amp;value=---%0Auid%3A%20DotNext.Optional%601.Convert%60%601(System.Converter%7B%600%2C%60%600%7D)%0Asummary%3A%20'*You%20can%20override%20summary%20for%20the%20API%20here%20using%20*MARKDOWN*%20syntax'%0A---%0A%0A*Please%20type%20below%20more%20information%20about%20this%20API%3A*%0A%0A">Improve this Doc</a>
+  </span>
+  <span class="small pull-right mobile-hide">
+    <a href="https://github.com/sakno/DotNext/blob/gh-pages/src/DotNext/Optional.cs/#L308">View Source</a>
+  </span>
+  <a id="DotNext_Optional_1_Convert_" data-uid="DotNext.Optional`1.Convert*"></a>
+  <h4 id="DotNext_Optional_1_Convert__1_System_Converter__0___0__" data-uid="DotNext.Optional`1.Convert``1(System.Converter{`0,``0})">Convert&lt;U&gt;(Converter&lt;T, U&gt;)</h4>
   <div class="markdown level1 summary"><p>If a value is present, apply the provided mapping function to it, and if the result is
 non-null, return an Optional describing the result. Otherwise returns <a class="xref" href="DotNext.Optional-1.html#DotNext_Optional_1_Empty">Empty</a>.</p>
-</div>
-  <div class="markdown level1 conceptual"></div>
-  <h5 class="decalaration">Declaration</h5>
-  <div class="codewrapper">
-    <pre><code class="lang-csharp hljs">public Optional&lt;U&gt; Convert&lt;U&gt;(Converter&lt;T, U&gt; mapper)</code></pre>
-  </div>
-  <h5 class="parameters">Parameters</h5>
-  <table class="table table-bordered table-striped table-condensed">
-    <thead>
-      <tr>
-        <th>Type</th>
-        <th>Name</th>
-        <th>Description</th>
-      </tr>
-    </thead>
-    <tbody>
-      <tr>
-        <td><a class="xref" href="https://docs.microsoft.com/dotnet/api/system.converter-2">Converter</a>&lt;T, U&gt;</td>
-        <td><span class="parametername">mapper</span></td>
+</div>
+  <div class="markdown level1 conceptual"></div>
+  <h5 class="decalaration">Declaration</h5>
+  <div class="codewrapper">
+    <pre><code class="lang-csharp hljs">public Optional&lt;U&gt; Convert&lt;U&gt;(Converter&lt;T, U&gt; mapper)</code></pre>
+  </div>
+  <h5 class="parameters">Parameters</h5>
+  <table class="table table-bordered table-striped table-condensed">
+    <thead>
+      <tr>
+        <th>Type</th>
+        <th>Name</th>
+        <th>Description</th>
+      </tr>
+    </thead>
+    <tbody>
+      <tr>
+        <td><a class="xref" href="https://docs.microsoft.com/dotnet/api/system.converter-2">Converter</a>&lt;T, U&gt;</td>
+        <td><span class="parametername">mapper</span></td>
         <td><p>A mapping function to be applied to the value, if present.</p>
-</td>
-      </tr>
-    </tbody>
-  </table>
-  <h5 class="returns">Returns</h5>
-  <table class="table table-bordered table-striped table-condensed">
-    <thead>
-      <tr>
-        <th>Type</th>
-        <th>Description</th>
-      </tr>
-    </thead>
-    <tbody>
-      <tr>
-        <td><a class="xref" href="DotNext.Optional-1.html">Optional</a>&lt;U&gt;</td>
+</td>
+      </tr>
+    </tbody>
+  </table>
+  <h5 class="returns">Returns</h5>
+  <table class="table table-bordered table-striped table-condensed">
+    <thead>
+      <tr>
+        <th>Type</th>
+        <th>Description</th>
+      </tr>
+    </thead>
+    <tbody>
+      <tr>
+        <td><a class="xref" href="DotNext.Optional-1.html">Optional</a>&lt;U&gt;</td>
         <td><p>An Optional describing the result of applying a mapping function to the value of this Optional, if a value is present, otherwise <a class="xref" href="DotNext.Optional-1.html#DotNext_Optional_1_Empty">Empty</a>.</p>
-</td>
-      </tr>
-    </tbody>
-  </table>
-  <h5 class="typeParameters">Type Parameters</h5>
-  <table class="table table-bordered table-striped table-condensed">
-    <thead>
-      <tr>
-        <th>Name</th>
-        <th>Description</th>
-      </tr>
-    </thead>
-    <tbody>
-      <tr>
-        <td><span class="parametername">U</span></td>
+</td>
+      </tr>
+    </tbody>
+  </table>
+  <h5 class="typeParameters">Type Parameters</h5>
+  <table class="table table-bordered table-striped table-condensed">
+    <thead>
+      <tr>
+        <th>Name</th>
+        <th>Description</th>
+      </tr>
+    </thead>
+    <tbody>
+      <tr>
+        <td><span class="parametername">U</span></td>
         <td><p>The type of the result of the mapping function.</p>
-</td>
-      </tr>
-    </tbody>
-  </table>
-  <span class="small pull-right mobile-hide">
-    <span class="divider">|</span>
-    <a href="https://github.com/sakno/dotNext/new/gh-pages/apiSpec/new?filename=DotNext_Optional_1_Convert__1_System_Converter__0_DotNext_Optional___0___.md&amp;value=---%0Auid%3A%20DotNext.Optional%601.Convert%60%601(System.Converter%7B%600%2CDotNext.Optional%7B%60%600%7D%7D)%0Asummary%3A%20'*You%20can%20override%20summary%20for%20the%20API%20here%20using%20*MARKDOWN*%20syntax'%0A---%0A%0A*Please%20type%20below%20more%20information%20about%20this%20API%3A*%0A%0A">Improve this Doc</a>
-  </span>
-  <span class="small pull-right mobile-hide">
-    <a href="https://github.com/sakno/dotNext/blob/gh-pages/src/DotNext/Optional.cs/#L326">View Source</a>
-  </span>
-  <a id="DotNext_Optional_1_Convert_" data-uid="DotNext.Optional`1.Convert*"></a>
-  <h4 id="DotNext_Optional_1_Convert__1_System_Converter__0_DotNext_Optional___0___" data-uid="DotNext.Optional`1.Convert``1(System.Converter{`0,DotNext.Optional{``0}})">Convert&lt;U&gt;(Converter&lt;T, Optional&lt;U&gt;&gt;)</h4>
+</td>
+      </tr>
+    </tbody>
+  </table>
+  <span class="small pull-right mobile-hide">
+    <span class="divider">|</span>
+    <a href="https://github.com/sakno/DotNext/new/gh-pages/apiSpec/new?filename=DotNext_Optional_1_Convert__1_System_Converter__0_DotNext_Optional___0___.md&amp;value=---%0Auid%3A%20DotNext.Optional%601.Convert%60%601(System.Converter%7B%600%2CDotNext.Optional%7B%60%600%7D%7D)%0Asummary%3A%20'*You%20can%20override%20summary%20for%20the%20API%20here%20using%20*MARKDOWN*%20syntax'%0A---%0A%0A*Please%20type%20below%20more%20information%20about%20this%20API%3A*%0A%0A">Improve this Doc</a>
+  </span>
+  <span class="small pull-right mobile-hide">
+    <a href="https://github.com/sakno/DotNext/blob/gh-pages/src/DotNext/Optional.cs/#L326">View Source</a>
+  </span>
+  <a id="DotNext_Optional_1_Convert_" data-uid="DotNext.Optional`1.Convert*"></a>
+  <h4 id="DotNext_Optional_1_Convert__1_System_Converter__0_DotNext_Optional___0___" data-uid="DotNext.Optional`1.Convert``1(System.Converter{`0,DotNext.Optional{``0}})">Convert&lt;U&gt;(Converter&lt;T, Optional&lt;U&gt;&gt;)</h4>
   <div class="markdown level1 summary"><p>If a value is present, apply the provided mapping function to it, and if the result is
 non-null, return an Optional describing the result. Otherwise returns <a class="xref" href="DotNext.Optional-1.html#DotNext_Optional_1_Empty">Empty</a>.</p>
-</div>
-  <div class="markdown level1 conceptual"></div>
-  <h5 class="decalaration">Declaration</h5>
-  <div class="codewrapper">
-    <pre><code class="lang-csharp hljs">public Optional&lt;U&gt; Convert&lt;U&gt;(Converter&lt;T, Optional&lt;U&gt;&gt; mapper)</code></pre>
-  </div>
-  <h5 class="parameters">Parameters</h5>
-  <table class="table table-bordered table-striped table-condensed">
-    <thead>
-      <tr>
-        <th>Type</th>
-        <th>Name</th>
-        <th>Description</th>
-      </tr>
-    </thead>
-    <tbody>
-      <tr>
-        <td><a class="xref" href="https://docs.microsoft.com/dotnet/api/system.converter-2">Converter</a>&lt;T, <a class="xref" href="DotNext.Optional-1.html">Optional</a>&lt;U&gt;&gt;</td>
-        <td><span class="parametername">mapper</span></td>
+</div>
+  <div class="markdown level1 conceptual"></div>
+  <h5 class="decalaration">Declaration</h5>
+  <div class="codewrapper">
+    <pre><code class="lang-csharp hljs">public Optional&lt;U&gt; Convert&lt;U&gt;(Converter&lt;T, Optional&lt;U&gt;&gt; mapper)</code></pre>
+  </div>
+  <h5 class="parameters">Parameters</h5>
+  <table class="table table-bordered table-striped table-condensed">
+    <thead>
+      <tr>
+        <th>Type</th>
+        <th>Name</th>
+        <th>Description</th>
+      </tr>
+    </thead>
+    <tbody>
+      <tr>
+        <td><a class="xref" href="https://docs.microsoft.com/dotnet/api/system.converter-2">Converter</a>&lt;T, <a class="xref" href="DotNext.Optional-1.html">Optional</a>&lt;U&gt;&gt;</td>
+        <td><span class="parametername">mapper</span></td>
         <td><p>A mapping function to be applied to the value, if present.</p>
-</td>
-      </tr>
-    </tbody>
-  </table>
-  <h5 class="returns">Returns</h5>
-  <table class="table table-bordered table-striped table-condensed">
-    <thead>
-      <tr>
-        <th>Type</th>
-        <th>Description</th>
-      </tr>
-    </thead>
-    <tbody>
-      <tr>
-        <td><a class="xref" href="DotNext.Optional-1.html">Optional</a>&lt;U&gt;</td>
+</td>
+      </tr>
+    </tbody>
+  </table>
+  <h5 class="returns">Returns</h5>
+  <table class="table table-bordered table-striped table-condensed">
+    <thead>
+      <tr>
+        <th>Type</th>
+        <th>Description</th>
+      </tr>
+    </thead>
+    <tbody>
+      <tr>
+        <td><a class="xref" href="DotNext.Optional-1.html">Optional</a>&lt;U&gt;</td>
         <td><p>An Optional describing the result of applying a mapping function to the value of this Optional, if a value is present, otherwise <a class="xref" href="DotNext.Optional-1.html#DotNext_Optional_1_Empty">Empty</a>.</p>
-</td>
-      </tr>
-    </tbody>
-  </table>
-  <h5 class="typeParameters">Type Parameters</h5>
-  <table class="table table-bordered table-striped table-condensed">
-    <thead>
-      <tr>
-        <th>Name</th>
-        <th>Description</th>
-      </tr>
-    </thead>
-    <tbody>
-      <tr>
-        <td><span class="parametername">U</span></td>
+</td>
+      </tr>
+    </tbody>
+  </table>
+  <h5 class="typeParameters">Type Parameters</h5>
+  <table class="table table-bordered table-striped table-condensed">
+    <thead>
+      <tr>
+        <th>Name</th>
+        <th>Description</th>
+      </tr>
+    </thead>
+    <tbody>
+      <tr>
+        <td><span class="parametername">U</span></td>
         <td><p>The type of the result of the mapping function.</p>
-</td>
-      </tr>
-    </tbody>
-  </table>
-  <span class="small pull-right mobile-hide">
-    <span class="divider">|</span>
-    <a href="https://github.com/sakno/dotNext/new/gh-pages/apiSpec/new?filename=DotNext_Optional_1_Equals__0_.md&amp;value=---%0Auid%3A%20DotNext.Optional%601.Equals(%600)%0Asummary%3A%20'*You%20can%20override%20summary%20for%20the%20API%20here%20using%20*MARKDOWN*%20syntax'%0A---%0A%0A*Please%20type%20below%20more%20information%20about%20this%20API%3A*%0A%0A">Improve this Doc</a>
-  </span>
-  <span class="small pull-right mobile-hide">
-    <a href="https://github.com/sakno/dotNext/blob/gh-pages/src/DotNext/Optional.cs/#L366">View Source</a>
-  </span>
-  <a id="DotNext_Optional_1_Equals_" data-uid="DotNext.Optional`1.Equals*"></a>
-  <h4 id="DotNext_Optional_1_Equals__0_" data-uid="DotNext.Optional`1.Equals(`0)">Equals(T)</h4>
+</td>
+      </tr>
+    </tbody>
+  </table>
+  <span class="small pull-right mobile-hide">
+    <span class="divider">|</span>
+    <a href="https://github.com/sakno/DotNext/new/gh-pages/apiSpec/new?filename=DotNext_Optional_1_Equals__0_.md&amp;value=---%0Auid%3A%20DotNext.Optional%601.Equals(%600)%0Asummary%3A%20'*You%20can%20override%20summary%20for%20the%20API%20here%20using%20*MARKDOWN*%20syntax'%0A---%0A%0A*Please%20type%20below%20more%20information%20about%20this%20API%3A*%0A%0A">Improve this Doc</a>
+  </span>
+  <span class="small pull-right mobile-hide">
+    <a href="https://github.com/sakno/DotNext/blob/gh-pages/src/DotNext/Optional.cs/#L366">View Source</a>
+  </span>
+  <a id="DotNext_Optional_1_Equals_" data-uid="DotNext.Optional`1.Equals*"></a>
+  <h4 id="DotNext_Optional_1_Equals__0_" data-uid="DotNext.Optional`1.Equals(`0)">Equals(T)</h4>
   <div class="markdown level1 summary"><p>Determines whether this container stored the same
 value as the specified value.</p>
-</div>
-  <div class="markdown level1 conceptual"></div>
-  <h5 class="decalaration">Declaration</h5>
-  <div class="codewrapper">
-    <pre><code class="lang-csharp hljs">public bool Equals(T other)</code></pre>
-  </div>
-  <h5 class="parameters">Parameters</h5>
-  <table class="table table-bordered table-striped table-condensed">
-    <thead>
-      <tr>
-        <th>Type</th>
-        <th>Name</th>
-        <th>Description</th>
-      </tr>
-    </thead>
-    <tbody>
-      <tr>
-        <td><span class="xref">T</span></td>
-        <td><span class="parametername">other</span></td>
+</div>
+  <div class="markdown level1 conceptual"></div>
+  <h5 class="decalaration">Declaration</h5>
+  <div class="codewrapper">
+    <pre><code class="lang-csharp hljs">public bool Equals(T other)</code></pre>
+  </div>
+  <h5 class="parameters">Parameters</h5>
+  <table class="table table-bordered table-striped table-condensed">
+    <thead>
+      <tr>
+        <th>Type</th>
+        <th>Name</th>
+        <th>Description</th>
+      </tr>
+    </thead>
+    <tbody>
+      <tr>
+        <td><span class="xref">T</span></td>
+        <td><span class="parametername">other</span></td>
         <td><p>Other value to compare.</p>
-</td>
-      </tr>
-    </tbody>
-  </table>
-  <h5 class="returns">Returns</h5>
-  <table class="table table-bordered table-striped table-condensed">
-    <thead>
-      <tr>
-        <th>Type</th>
-        <th>Description</th>
-      </tr>
-    </thead>
-    <tbody>
-      <tr>
-        <td><a class="xref" href="https://docs.microsoft.com/dotnet/api/system.boolean">Boolean</a></td>
+</td>
+      </tr>
+    </tbody>
+  </table>
+  <h5 class="returns">Returns</h5>
+  <table class="table table-bordered table-striped table-condensed">
+    <thead>
+      <tr>
+        <th>Type</th>
+        <th>Description</th>
+      </tr>
+    </thead>
+    <tbody>
+      <tr>
+        <td><a class="xref" href="https://docs.microsoft.com/dotnet/api/system.boolean">Boolean</a></td>
         <td><p><span class="xref">true</span> if <a class="xref" href="DotNext.Optional-1.html#DotNext_Optional_1_Value">Value</a> is equal to <code data-dev-comment-type="paramref" class="paramref">other</code>; otherwise, <span class="xref">false</span>.</p>
-</td>
-      </tr>
-    </tbody>
-  </table>
-  <span class="small pull-right mobile-hide">
-    <span class="divider">|</span>
-    <a href="https://github.com/sakno/dotNext/new/gh-pages/apiSpec/new?filename=DotNext_Optional_1_Equals_DotNext_Optional__0__.md&amp;value=---%0Auid%3A%20DotNext.Optional%601.Equals(DotNext.Optional%7B%600%7D)%0Asummary%3A%20'*You%20can%20override%20summary%20for%20the%20API%20here%20using%20*MARKDOWN*%20syntax'%0A---%0A%0A*Please%20type%20below%20more%20information%20about%20this%20API%3A*%0A%0A">Improve this Doc</a>
-  </span>
-  <span class="small pull-right mobile-hide">
-    <a href="https://github.com/sakno/dotNext/blob/gh-pages/src/DotNext/Optional.cs/#L374">View Source</a>
-  </span>
-  <a id="DotNext_Optional_1_Equals_" data-uid="DotNext.Optional`1.Equals*"></a>
-  <h4 id="DotNext_Optional_1_Equals_DotNext_Optional__0__" data-uid="DotNext.Optional`1.Equals(DotNext.Optional{`0})">Equals(Optional&lt;T&gt;)</h4>
+</td>
+      </tr>
+    </tbody>
+  </table>
+  <span class="small pull-right mobile-hide">
+    <span class="divider">|</span>
+    <a href="https://github.com/sakno/DotNext/new/gh-pages/apiSpec/new?filename=DotNext_Optional_1_Equals_DotNext_Optional__0__.md&amp;value=---%0Auid%3A%20DotNext.Optional%601.Equals(DotNext.Optional%7B%600%7D)%0Asummary%3A%20'*You%20can%20override%20summary%20for%20the%20API%20here%20using%20*MARKDOWN*%20syntax'%0A---%0A%0A*Please%20type%20below%20more%20information%20about%20this%20API%3A*%0A%0A">Improve this Doc</a>
+  </span>
+  <span class="small pull-right mobile-hide">
+    <a href="https://github.com/sakno/DotNext/blob/gh-pages/src/DotNext/Optional.cs/#L374">View Source</a>
+  </span>
+  <a id="DotNext_Optional_1_Equals_" data-uid="DotNext.Optional`1.Equals*"></a>
+  <h4 id="DotNext_Optional_1_Equals_DotNext_Optional__0__" data-uid="DotNext.Optional`1.Equals(DotNext.Optional{`0})">Equals(Optional&lt;T&gt;)</h4>
   <div class="markdown level1 summary"><p>Determines whether this container stores
 the same value as other.</p>
-</div>
-  <div class="markdown level1 conceptual"></div>
-  <h5 class="decalaration">Declaration</h5>
-  <div class="codewrapper">
-    <pre><code class="lang-csharp hljs">public bool Equals(Optional&lt;T&gt; other)</code></pre>
-  </div>
-  <h5 class="parameters">Parameters</h5>
-  <table class="table table-bordered table-striped table-condensed">
-    <thead>
-      <tr>
-        <th>Type</th>
-        <th>Name</th>
-        <th>Description</th>
-      </tr>
-    </thead>
-    <tbody>
-      <tr>
-        <td><a class="xref" href="DotNext.Optional-1.html">Optional</a>&lt;T&gt;</td>
-        <td><span class="parametername">other</span></td>
+</div>
+  <div class="markdown level1 conceptual"></div>
+  <h5 class="decalaration">Declaration</h5>
+  <div class="codewrapper">
+    <pre><code class="lang-csharp hljs">public bool Equals(Optional&lt;T&gt; other)</code></pre>
+  </div>
+  <h5 class="parameters">Parameters</h5>
+  <table class="table table-bordered table-striped table-condensed">
+    <thead>
+      <tr>
+        <th>Type</th>
+        <th>Name</th>
+        <th>Description</th>
+      </tr>
+    </thead>
+    <tbody>
+      <tr>
+        <td><a class="xref" href="DotNext.Optional-1.html">Optional</a>&lt;T&gt;</td>
+        <td><span class="parametername">other</span></td>
         <td><p>Other container to compare.</p>
-</td>
-      </tr>
-    </tbody>
-  </table>
-  <h5 class="returns">Returns</h5>
-  <table class="table table-bordered table-striped table-condensed">
-    <thead>
-      <tr>
-        <th>Type</th>
-        <th>Description</th>
-      </tr>
-    </thead>
-    <tbody>
-      <tr>
-        <td><a class="xref" href="https://docs.microsoft.com/dotnet/api/system.boolean">Boolean</a></td>
+</td>
+      </tr>
+    </tbody>
+  </table>
+  <h5 class="returns">Returns</h5>
+  <table class="table table-bordered table-striped table-condensed">
+    <thead>
+      <tr>
+        <th>Type</th>
+        <th>Description</th>
+      </tr>
+    </thead>
+    <tbody>
+      <tr>
+        <td><a class="xref" href="https://docs.microsoft.com/dotnet/api/system.boolean">Boolean</a></td>
         <td><p><span class="xref">true</span> if this container stores the same value as <code data-dev-comment-type="paramref" class="paramref">other</code>; otherwise, <span class="xref">false</span>.</p>
-</td>
-      </tr>
-    </tbody>
-  </table>
-  <span class="small pull-right mobile-hide">
-    <span class="divider">|</span>
-    <a href="https://github.com/sakno/dotNext/new/gh-pages/apiSpec/new?filename=DotNext_Optional_1_Equals_System_Object_.md&amp;value=---%0Auid%3A%20DotNext.Optional%601.Equals(System.Object)%0Asummary%3A%20'*You%20can%20override%20summary%20for%20the%20API%20here%20using%20*MARKDOWN*%20syntax'%0A---%0A%0A*Please%20type%20below%20more%20information%20about%20this%20API%3A*%0A%0A">Improve this Doc</a>
-  </span>
-  <span class="small pull-right mobile-hide">
-    <a href="https://github.com/sakno/dotNext/blob/gh-pages/src/DotNext/Optional.cs/#L387">View Source</a>
-  </span>
-  <a id="DotNext_Optional_1_Equals_" data-uid="DotNext.Optional`1.Equals*"></a>
-  <h4 id="DotNext_Optional_1_Equals_System_Object_" data-uid="DotNext.Optional`1.Equals(System.Object)">Equals(Object)</h4>
+</td>
+      </tr>
+    </tbody>
+  </table>
+  <span class="small pull-right mobile-hide">
+    <span class="divider">|</span>
+    <a href="https://github.com/sakno/DotNext/new/gh-pages/apiSpec/new?filename=DotNext_Optional_1_Equals_System_Object_.md&amp;value=---%0Auid%3A%20DotNext.Optional%601.Equals(System.Object)%0Asummary%3A%20'*You%20can%20override%20summary%20for%20the%20API%20here%20using%20*MARKDOWN*%20syntax'%0A---%0A%0A*Please%20type%20below%20more%20information%20about%20this%20API%3A*%0A%0A">Improve this Doc</a>
+  </span>
+  <span class="small pull-right mobile-hide">
+    <a href="https://github.com/sakno/DotNext/blob/gh-pages/src/DotNext/Optional.cs/#L387">View Source</a>
+  </span>
+  <a id="DotNext_Optional_1_Equals_" data-uid="DotNext.Optional`1.Equals*"></a>
+  <h4 id="DotNext_Optional_1_Equals_System_Object_" data-uid="DotNext.Optional`1.Equals(System.Object)">Equals(Object)</h4>
   <div class="markdown level1 summary"><p>Determines whether this container stores
 the same value as other.</p>
-</div>
-  <div class="markdown level1 conceptual"></div>
-  <h5 class="decalaration">Declaration</h5>
-  <div class="codewrapper">
-    <pre><code class="lang-csharp hljs">public override bool Equals(object other)</code></pre>
-  </div>
-  <h5 class="parameters">Parameters</h5>
-  <table class="table table-bordered table-striped table-condensed">
-    <thead>
-      <tr>
-        <th>Type</th>
-        <th>Name</th>
-        <th>Description</th>
-      </tr>
-    </thead>
-    <tbody>
-      <tr>
-        <td><a class="xref" href="https://docs.microsoft.com/dotnet/api/system.object">Object</a></td>
-        <td><span class="parametername">other</span></td>
+</div>
+  <div class="markdown level1 conceptual"></div>
+  <h5 class="decalaration">Declaration</h5>
+  <div class="codewrapper">
+    <pre><code class="lang-csharp hljs">public override bool Equals(object other)</code></pre>
+  </div>
+  <h5 class="parameters">Parameters</h5>
+  <table class="table table-bordered table-striped table-condensed">
+    <thead>
+      <tr>
+        <th>Type</th>
+        <th>Name</th>
+        <th>Description</th>
+      </tr>
+    </thead>
+    <tbody>
+      <tr>
+        <td><a class="xref" href="https://docs.microsoft.com/dotnet/api/system.object">Object</a></td>
+        <td><span class="parametername">other</span></td>
         <td><p>Other container to compare.</p>
-</td>
-      </tr>
-    </tbody>
-  </table>
-  <h5 class="returns">Returns</h5>
-  <table class="table table-bordered table-striped table-condensed">
-    <thead>
-      <tr>
-        <th>Type</th>
-        <th>Description</th>
-      </tr>
-    </thead>
-    <tbody>
-      <tr>
-        <td><a class="xref" href="https://docs.microsoft.com/dotnet/api/system.boolean">Boolean</a></td>
+</td>
+      </tr>
+    </tbody>
+  </table>
+  <h5 class="returns">Returns</h5>
+  <table class="table table-bordered table-striped table-condensed">
+    <thead>
+      <tr>
+        <th>Type</th>
+        <th>Description</th>
+      </tr>
+    </thead>
+    <tbody>
+      <tr>
+        <td><a class="xref" href="https://docs.microsoft.com/dotnet/api/system.boolean">Boolean</a></td>
         <td><p><span class="xref">true</span> if this container stores the same value as <code data-dev-comment-type="paramref" class="paramref">other</code>; otherwise, <span class="xref">false</span>.</p>
-</td>
-      </tr>
-    </tbody>
-  </table>
-  <h5 class="overrides">Overrides</h5>
-  <div><a class="xref" href="https://docs.microsoft.com/dotnet/api/system.valuetype.equals#System_ValueType_Equals_System_Object_">ValueType.Equals(Object)</a></div>
-  <span class="small pull-right mobile-hide">
-    <span class="divider">|</span>
-    <a href="https://github.com/sakno/dotNext/new/gh-pages/apiSpec/new?filename=DotNext_Optional_1_Equals_System_Object_System_Collections_IEqualityComparer_.md&amp;value=---%0Auid%3A%20DotNext.Optional%601.Equals(System.Object%2CSystem.Collections.IEqualityComparer)%0Asummary%3A%20'*You%20can%20override%20summary%20for%20the%20API%20here%20using%20*MARKDOWN*%20syntax'%0A---%0A%0A*Please%20type%20below%20more%20information%20about%20this%20API%3A*%0A%0A">Improve this Doc</a>
-  </span>
-  <span class="small pull-right mobile-hide">
-    <a href="https://github.com/sakno/dotNext/blob/gh-pages/src/DotNext/Optional.cs/#L402">View Source</a>
-  </span>
-  <a id="DotNext_Optional_1_Equals_" data-uid="DotNext.Optional`1.Equals*"></a>
-  <h4 id="DotNext_Optional_1_Equals_System_Object_System_Collections_IEqualityComparer_" data-uid="DotNext.Optional`1.Equals(System.Object,System.Collections.IEqualityComparer)">Equals(Object, IEqualityComparer)</h4>
+</td>
+      </tr>
+    </tbody>
+  </table>
+  <h5 class="overrides">Overrides</h5>
+  <div><a class="xref" href="https://docs.microsoft.com/dotnet/api/system.valuetype.equals#System_ValueType_Equals_System_Object_">ValueType.Equals(Object)</a></div>
+  <span class="small pull-right mobile-hide">
+    <span class="divider">|</span>
+    <a href="https://github.com/sakno/DotNext/new/gh-pages/apiSpec/new?filename=DotNext_Optional_1_Equals_System_Object_System_Collections_IEqualityComparer_.md&amp;value=---%0Auid%3A%20DotNext.Optional%601.Equals(System.Object%2CSystem.Collections.IEqualityComparer)%0Asummary%3A%20'*You%20can%20override%20summary%20for%20the%20API%20here%20using%20*MARKDOWN*%20syntax'%0A---%0A%0A*Please%20type%20below%20more%20information%20about%20this%20API%3A*%0A%0A">Improve this Doc</a>
+  </span>
+  <span class="small pull-right mobile-hide">
+    <a href="https://github.com/sakno/DotNext/blob/gh-pages/src/DotNext/Optional.cs/#L402">View Source</a>
+  </span>
+  <a id="DotNext_Optional_1_Equals_" data-uid="DotNext.Optional`1.Equals*"></a>
+  <h4 id="DotNext_Optional_1_Equals_System_Object_System_Collections_IEqualityComparer_" data-uid="DotNext.Optional`1.Equals(System.Object,System.Collections.IEqualityComparer)">Equals(Object, IEqualityComparer)</h4>
   <div class="markdown level1 summary"><p>Performs equality check between stored value
 and the specified value using method <a class="xref" href="https://docs.microsoft.com/dotnet/api/system.collections.iequalitycomparer.equals#System_Collections_IEqualityComparer_Equals_System_Object_System_Object_">Equals(Object, Object)</a>.</p>
-</div>
-  <div class="markdown level1 conceptual"></div>
-  <h5 class="decalaration">Declaration</h5>
-  <div class="codewrapper">
-    <pre><code class="lang-csharp hljs">public bool Equals(object other, IEqualityComparer comparer)</code></pre>
-  </div>
-  <h5 class="parameters">Parameters</h5>
-  <table class="table table-bordered table-striped table-condensed">
-    <thead>
-      <tr>
-        <th>Type</th>
-        <th>Name</th>
-        <th>Description</th>
-      </tr>
-    </thead>
-    <tbody>
-      <tr>
-        <td><a class="xref" href="https://docs.microsoft.com/dotnet/api/system.object">Object</a></td>
-        <td><span class="parametername">other</span></td>
+</div>
+  <div class="markdown level1 conceptual"></div>
+  <h5 class="decalaration">Declaration</h5>
+  <div class="codewrapper">
+    <pre><code class="lang-csharp hljs">public bool Equals(object other, IEqualityComparer comparer)</code></pre>
+  </div>
+  <h5 class="parameters">Parameters</h5>
+  <table class="table table-bordered table-striped table-condensed">
+    <thead>
+      <tr>
+        <th>Type</th>
+        <th>Name</th>
+        <th>Description</th>
+      </tr>
+    </thead>
+    <tbody>
+      <tr>
+        <td><a class="xref" href="https://docs.microsoft.com/dotnet/api/system.object">Object</a></td>
+        <td><span class="parametername">other</span></td>
         <td><p>Other object to compare with <a class="xref" href="DotNext.Optional-1.html#DotNext_Optional_1_Value">Value</a>.</p>
-</td>
-      </tr>
-      <tr>
-        <td><a class="xref" href="https://docs.microsoft.com/dotnet/api/system.collections.iequalitycomparer">IEqualityComparer</a></td>
-        <td><span class="parametername">comparer</span></td>
+</td>
+      </tr>
+      <tr>
+        <td><a class="xref" href="https://docs.microsoft.com/dotnet/api/system.collections.iequalitycomparer">IEqualityComparer</a></td>
+        <td><span class="parametername">comparer</span></td>
         <td><p>The comparer implementing custom equality check.</p>
-</td>
-      </tr>
-    </tbody>
-  </table>
-  <h5 class="returns">Returns</h5>
-  <table class="table table-bordered table-striped table-condensed">
-    <thead>
-      <tr>
-        <th>Type</th>
-        <th>Description</th>
-      </tr>
-    </thead>
-    <tbody>
-      <tr>
-        <td><a class="xref" href="https://docs.microsoft.com/dotnet/api/system.boolean">Boolean</a></td>
+</td>
+      </tr>
+    </tbody>
+  </table>
+  <h5 class="returns">Returns</h5>
+  <table class="table table-bordered table-striped table-condensed">
+    <thead>
+      <tr>
+        <th>Type</th>
+        <th>Description</th>
+      </tr>
+    </thead>
+    <tbody>
+      <tr>
+        <td><a class="xref" href="https://docs.microsoft.com/dotnet/api/system.boolean">Boolean</a></td>
         <td><p><span class="xref">true</span> if <code data-dev-comment-type="paramref" class="paramref">other</code> is equal to <a class="xref" href="DotNext.Optional-1.html#DotNext_Optional_1_Value">Value</a> using custom check; otherwise, <span class="xref">false</span>.</p>
-</td>
-      </tr>
-    </tbody>
-  </table>
-  <span class="small pull-right mobile-hide">
-    <span class="divider">|</span>
-    <a href="https://github.com/sakno/dotNext/new/gh-pages/apiSpec/new?filename=DotNext_Optional_1_GetHashCode.md&amp;value=---%0Auid%3A%20DotNext.Optional%601.GetHashCode%0Asummary%3A%20'*You%20can%20override%20summary%20for%20the%20API%20here%20using%20*MARKDOWN*%20syntax'%0A---%0A%0A*Please%20type%20below%20more%20information%20about%20this%20API%3A*%0A%0A">Improve this Doc</a>
-  </span>
-  <span class="small pull-right mobile-hide">
-    <a href="https://github.com/sakno/dotNext/blob/gh-pages/src/DotNext/Optional.cs/#L358">View Source</a>
-  </span>
-  <a id="DotNext_Optional_1_GetHashCode_" data-uid="DotNext.Optional`1.GetHashCode*"></a>
-  <h4 id="DotNext_Optional_1_GetHashCode" data-uid="DotNext.Optional`1.GetHashCode">GetHashCode()</h4>
+</td>
+      </tr>
+    </tbody>
+  </table>
+  <span class="small pull-right mobile-hide">
+    <span class="divider">|</span>
+    <a href="https://github.com/sakno/DotNext/new/gh-pages/apiSpec/new?filename=DotNext_Optional_1_GetHashCode.md&amp;value=---%0Auid%3A%20DotNext.Optional%601.GetHashCode%0Asummary%3A%20'*You%20can%20override%20summary%20for%20the%20API%20here%20using%20*MARKDOWN*%20syntax'%0A---%0A%0A*Please%20type%20below%20more%20information%20about%20this%20API%3A*%0A%0A">Improve this Doc</a>
+  </span>
+  <span class="small pull-right mobile-hide">
+    <a href="https://github.com/sakno/DotNext/blob/gh-pages/src/DotNext/Optional.cs/#L358">View Source</a>
+  </span>
+  <a id="DotNext_Optional_1_GetHashCode_" data-uid="DotNext.Optional`1.GetHashCode*"></a>
+  <h4 id="DotNext_Optional_1_GetHashCode" data-uid="DotNext.Optional`1.GetHashCode">GetHashCode()</h4>
   <div class="markdown level1 summary"><p>Computes hash code of the stored value.</p>
-</div>
-  <div class="markdown level1 conceptual"></div>
-  <h5 class="decalaration">Declaration</h5>
-  <div class="codewrapper">
-    <pre><code class="lang-csharp hljs">public override int GetHashCode()</code></pre>
-  </div>
-  <h5 class="returns">Returns</h5>
-  <table class="table table-bordered table-striped table-condensed">
-    <thead>
-      <tr>
-        <th>Type</th>
-        <th>Description</th>
-      </tr>
-    </thead>
-    <tbody>
-      <tr>
-        <td><a class="xref" href="https://docs.microsoft.com/dotnet/api/system.int32">Int32</a></td>
+</div>
+  <div class="markdown level1 conceptual"></div>
+  <h5 class="decalaration">Declaration</h5>
+  <div class="codewrapper">
+    <pre><code class="lang-csharp hljs">public override int GetHashCode()</code></pre>
+  </div>
+  <h5 class="returns">Returns</h5>
+  <table class="table table-bordered table-striped table-condensed">
+    <thead>
+      <tr>
+        <th>Type</th>
+        <th>Description</th>
+      </tr>
+    </thead>
+    <tbody>
+      <tr>
+        <td><a class="xref" href="https://docs.microsoft.com/dotnet/api/system.int32">Int32</a></td>
         <td><p>The hash code of the stored value.</p>
-</td>
-      </tr>
-    </tbody>
-  </table>
-  <h5 class="overrides">Overrides</h5>
-  <div><a class="xref" href="https://docs.microsoft.com/dotnet/api/system.valuetype.gethashcode#System_ValueType_GetHashCode">ValueType.GetHashCode()</a></div>
-  <h5 id="DotNext_Optional_1_GetHashCode_remarks">Remarks</h5>
+</td>
+      </tr>
+    </tbody>
+  </table>
+  <h5 class="overrides">Overrides</h5>
+  <div><a class="xref" href="https://docs.microsoft.com/dotnet/api/system.valuetype.gethashcode#System_ValueType_GetHashCode">ValueType.GetHashCode()</a></div>
+  <h5 id="DotNext_Optional_1_GetHashCode_remarks">Remarks</h5>
   <div class="markdown level1 remarks"><p>This method calls <a class="xref" href="https://docs.microsoft.com/dotnet/api/system.object.gethashcode#System_Object_GetHashCode">GetHashCode()</a>
 for the object <a class="xref" href="DotNext.Optional-1.html#DotNext_Optional_1_Value">Value</a>.</p>
-</div>
-  <span class="small pull-right mobile-hide">
-    <span class="divider">|</span>
-    <a href="https://github.com/sakno/dotNext/new/gh-pages/apiSpec/new?filename=DotNext_Optional_1_GetHashCode_System_Collections_IEqualityComparer_.md&amp;value=---%0Auid%3A%20DotNext.Optional%601.GetHashCode(System.Collections.IEqualityComparer)%0Asummary%3A%20'*You%20can%20override%20summary%20for%20the%20API%20here%20using%20*MARKDOWN*%20syntax'%0A---%0A%0A*Please%20type%20below%20more%20information%20about%20this%20API%3A*%0A%0A">Improve this Doc</a>
-  </span>
-  <span class="small pull-right mobile-hide">
-    <a href="https://github.com/sakno/dotNext/blob/gh-pages/src/DotNext/Optional.cs/#L411">View Source</a>
-  </span>
-  <a id="DotNext_Optional_1_GetHashCode_" data-uid="DotNext.Optional`1.GetHashCode*"></a>
-  <h4 id="DotNext_Optional_1_GetHashCode_System_Collections_IEqualityComparer_" data-uid="DotNext.Optional`1.GetHashCode(System.Collections.IEqualityComparer)">GetHashCode(IEqualityComparer)</h4>
+</div>
+  <span class="small pull-right mobile-hide">
+    <span class="divider">|</span>
+    <a href="https://github.com/sakno/DotNext/new/gh-pages/apiSpec/new?filename=DotNext_Optional_1_GetHashCode_System_Collections_IEqualityComparer_.md&amp;value=---%0Auid%3A%20DotNext.Optional%601.GetHashCode(System.Collections.IEqualityComparer)%0Asummary%3A%20'*You%20can%20override%20summary%20for%20the%20API%20here%20using%20*MARKDOWN*%20syntax'%0A---%0A%0A*Please%20type%20below%20more%20information%20about%20this%20API%3A*%0A%0A">Improve this Doc</a>
+  </span>
+  <span class="small pull-right mobile-hide">
+    <a href="https://github.com/sakno/DotNext/blob/gh-pages/src/DotNext/Optional.cs/#L411">View Source</a>
+  </span>
+  <a id="DotNext_Optional_1_GetHashCode_" data-uid="DotNext.Optional`1.GetHashCode*"></a>
+  <h4 id="DotNext_Optional_1_GetHashCode_System_Collections_IEqualityComparer_" data-uid="DotNext.Optional`1.GetHashCode(System.Collections.IEqualityComparer)">GetHashCode(IEqualityComparer)</h4>
   <div class="markdown level1 summary"><p>Computes hash code for the stored value
 using method <a class="xref" href="https://docs.microsoft.com/dotnet/api/system.collections.iequalitycomparer.gethashcode#System_Collections_IEqualityComparer_GetHashCode_System_Object_">GetHashCode(Object)</a>.</p>
-</div>
-  <div class="markdown level1 conceptual"></div>
-  <h5 class="decalaration">Declaration</h5>
-  <div class="codewrapper">
-    <pre><code class="lang-csharp hljs">public int GetHashCode(IEqualityComparer comparer)</code></pre>
-  </div>
-  <h5 class="parameters">Parameters</h5>
-  <table class="table table-bordered table-striped table-condensed">
-    <thead>
-      <tr>
-        <th>Type</th>
-        <th>Name</th>
-        <th>Description</th>
-      </tr>
-    </thead>
-    <tbody>
-      <tr>
-        <td><a class="xref" href="https://docs.microsoft.com/dotnet/api/system.collections.iequalitycomparer">IEqualityComparer</a></td>
-        <td><span class="parametername">comparer</span></td>
+</div>
+  <div class="markdown level1 conceptual"></div>
+  <h5 class="decalaration">Declaration</h5>
+  <div class="codewrapper">
+    <pre><code class="lang-csharp hljs">public int GetHashCode(IEqualityComparer comparer)</code></pre>
+  </div>
+  <h5 class="parameters">Parameters</h5>
+  <table class="table table-bordered table-striped table-condensed">
+    <thead>
+      <tr>
+        <th>Type</th>
+        <th>Name</th>
+        <th>Description</th>
+      </tr>
+    </thead>
+    <tbody>
+      <tr>
+        <td><a class="xref" href="https://docs.microsoft.com/dotnet/api/system.collections.iequalitycomparer">IEqualityComparer</a></td>
+        <td><span class="parametername">comparer</span></td>
         <td><p>The comparer implementing hash code function.</p>
-</td>
-      </tr>
-    </tbody>
-  </table>
-  <h5 class="returns">Returns</h5>
-  <table class="table table-bordered table-striped table-condensed">
-    <thead>
-      <tr>
-        <th>Type</th>
-        <th>Description</th>
-      </tr>
-    </thead>
-    <tbody>
-      <tr>
-        <td><a class="xref" href="https://docs.microsoft.com/dotnet/api/system.int32">Int32</a></td>
+</td>
+      </tr>
+    </tbody>
+  </table>
+  <h5 class="returns">Returns</h5>
+  <table class="table table-bordered table-striped table-condensed">
+    <thead>
+      <tr>
+        <th>Type</th>
+        <th>Description</th>
+      </tr>
+    </thead>
+    <tbody>
+      <tr>
+        <td><a class="xref" href="https://docs.microsoft.com/dotnet/api/system.int32">Int32</a></td>
         <td><p>The hash code of <a class="xref" href="DotNext.Optional-1.html#DotNext_Optional_1_Value">Value</a>.</p>
-</td>
-      </tr>
-    </tbody>
-  </table>
-  <span class="small pull-right mobile-hide">
-    <span class="divider">|</span>
-    <a href="https://github.com/sakno/dotNext/new/gh-pages/apiSpec/new?filename=DotNext_Optional_1_If_DotNext_ValueFunc__0_System_Boolean___.md&amp;value=---%0Auid%3A%20DotNext.Optional%601.If(DotNext.ValueFunc%7B%600%2CSystem.Boolean%7D%40)%0Asummary%3A%20'*You%20can%20override%20summary%20for%20the%20API%20here%20using%20*MARKDOWN*%20syntax'%0A---%0A%0A*Please%20type%20below%20more%20information%20about%20this%20API%3A*%0A%0A">Improve this Doc</a>
-  </span>
-  <span class="small pull-right mobile-hide">
-    <a href="https://github.com/sakno/dotNext/blob/gh-pages/src/DotNext/Optional.cs/#L334">View Source</a>
-  </span>
-  <a id="DotNext_Optional_1_If_" data-uid="DotNext.Optional`1.If*"></a>
-  <h4 id="DotNext_Optional_1_If_DotNext_ValueFunc__0_System_Boolean___" data-uid="DotNext.Optional`1.If(DotNext.ValueFunc{`0,System.Boolean}@)">If(ValueFunc&lt;T, Boolean&gt;)</h4>
+</td>
+      </tr>
+    </tbody>
+  </table>
+  <span class="small pull-right mobile-hide">
+    <span class="divider">|</span>
+    <a href="https://github.com/sakno/DotNext/new/gh-pages/apiSpec/new?filename=DotNext_Optional_1_If_DotNext_ValueFunc__0_System_Boolean___.md&amp;value=---%0Auid%3A%20DotNext.Optional%601.If(DotNext.ValueFunc%7B%600%2CSystem.Boolean%7D%40)%0Asummary%3A%20'*You%20can%20override%20summary%20for%20the%20API%20here%20using%20*MARKDOWN*%20syntax'%0A---%0A%0A*Please%20type%20below%20more%20information%20about%20this%20API%3A*%0A%0A">Improve this Doc</a>
+  </span>
+  <span class="small pull-right mobile-hide">
+    <a href="https://github.com/sakno/DotNext/blob/gh-pages/src/DotNext/Optional.cs/#L334">View Source</a>
+  </span>
+  <a id="DotNext_Optional_1_If_" data-uid="DotNext.Optional`1.If*"></a>
+  <h4 id="DotNext_Optional_1_If_DotNext_ValueFunc__0_System_Boolean___" data-uid="DotNext.Optional`1.If(DotNext.ValueFunc{`0,System.Boolean}@)">If(ValueFunc&lt;T, Boolean&gt;)</h4>
   <div class="markdown level1 summary"><p>If a value is present, and the value matches the given predicate,
 return an Optional describing the value, otherwise return an empty Optional.</p>
-</div>
-  <div class="markdown level1 conceptual"></div>
-  <h5 class="decalaration">Declaration</h5>
-  <div class="codewrapper">
-    <pre><code class="lang-csharp hljs">public Optional&lt;T&gt; If(in ValueFunc&lt;T, bool&gt; condition)</code></pre>
-  </div>
-  <h5 class="parameters">Parameters</h5>
-  <table class="table table-bordered table-striped table-condensed">
-    <thead>
-      <tr>
-        <th>Type</th>
-        <th>Name</th>
-        <th>Description</th>
-      </tr>
-    </thead>
-    <tbody>
-      <tr>
-        <td><a class="xref" href="DotNext.ValueFunc-2.html">ValueFunc</a>&lt;T, <a class="xref" href="https://docs.microsoft.com/dotnet/api/system.boolean">Boolean</a>&gt;</td>
-        <td><span class="parametername">condition</span></td>
+</div>
+  <div class="markdown level1 conceptual"></div>
+  <h5 class="decalaration">Declaration</h5>
+  <div class="codewrapper">
+    <pre><code class="lang-csharp hljs">public Optional&lt;T&gt; If(in ValueFunc&lt;T, bool&gt; condition)</code></pre>
+  </div>
+  <h5 class="parameters">Parameters</h5>
+  <table class="table table-bordered table-striped table-condensed">
+    <thead>
+      <tr>
+        <th>Type</th>
+        <th>Name</th>
+        <th>Description</th>
+      </tr>
+    </thead>
+    <tbody>
+      <tr>
+        <td><a class="xref" href="DotNext.ValueFunc-2.html">ValueFunc</a>&lt;T, <a class="xref" href="https://docs.microsoft.com/dotnet/api/system.boolean">Boolean</a>&gt;</td>
+        <td><span class="parametername">condition</span></td>
         <td><p>A predicate to apply to the value, if present.</p>
-</td>
-      </tr>
-    </tbody>
-  </table>
-  <h5 class="returns">Returns</h5>
-  <table class="table table-bordered table-striped table-condensed">
-    <thead>
-      <tr>
-        <th>Type</th>
-        <th>Description</th>
-      </tr>
-    </thead>
-    <tbody>
-      <tr>
-        <td><a class="xref" href="DotNext.Optional-1.html">Optional</a>&lt;T&gt;</td>
+</td>
+      </tr>
+    </tbody>
+  </table>
+  <h5 class="returns">Returns</h5>
+  <table class="table table-bordered table-striped table-condensed">
+    <thead>
+      <tr>
+        <th>Type</th>
+        <th>Description</th>
+      </tr>
+    </thead>
+    <tbody>
+      <tr>
+        <td><a class="xref" href="DotNext.Optional-1.html">Optional</a>&lt;T&gt;</td>
         <td><p>An Optional describing the value of this Optional if a value is present and the value matches the given predicate, otherwise an empty Optional</p>
-</td>
-      </tr>
-    </tbody>
-  </table>
-  <span class="small pull-right mobile-hide">
-    <span class="divider">|</span>
-    <a href="https://github.com/sakno/dotNext/new/gh-pages/apiSpec/new?filename=DotNext_Optional_1_If_System_Predicate__0__.md&amp;value=---%0Auid%3A%20DotNext.Optional%601.If(System.Predicate%7B%600%7D)%0Asummary%3A%20'*You%20can%20override%20summary%20for%20the%20API%20here%20using%20*MARKDOWN*%20syntax'%0A---%0A%0A*Please%20type%20below%20more%20information%20about%20this%20API%3A*%0A%0A">Improve this Doc</a>
-  </span>
-  <span class="small pull-right mobile-hide">
-    <a href="https://github.com/sakno/dotNext/blob/gh-pages/src/DotNext/Optional.cs/#L342">View Source</a>
-  </span>
-  <a id="DotNext_Optional_1_If_" data-uid="DotNext.Optional`1.If*"></a>
-  <h4 id="DotNext_Optional_1_If_System_Predicate__0__" data-uid="DotNext.Optional`1.If(System.Predicate{`0})">If(Predicate&lt;T&gt;)</h4>
+</td>
+      </tr>
+    </tbody>
+  </table>
+  <span class="small pull-right mobile-hide">
+    <span class="divider">|</span>
+    <a href="https://github.com/sakno/DotNext/new/gh-pages/apiSpec/new?filename=DotNext_Optional_1_If_System_Predicate__0__.md&amp;value=---%0Auid%3A%20DotNext.Optional%601.If(System.Predicate%7B%600%7D)%0Asummary%3A%20'*You%20can%20override%20summary%20for%20the%20API%20here%20using%20*MARKDOWN*%20syntax'%0A---%0A%0A*Please%20type%20below%20more%20information%20about%20this%20API%3A*%0A%0A">Improve this Doc</a>
+  </span>
+  <span class="small pull-right mobile-hide">
+    <a href="https://github.com/sakno/DotNext/blob/gh-pages/src/DotNext/Optional.cs/#L342">View Source</a>
+  </span>
+  <a id="DotNext_Optional_1_If_" data-uid="DotNext.Optional`1.If*"></a>
+  <h4 id="DotNext_Optional_1_If_System_Predicate__0__" data-uid="DotNext.Optional`1.If(System.Predicate{`0})">If(Predicate&lt;T&gt;)</h4>
   <div class="markdown level1 summary"><p>If a value is present, and the value matches the given predicate,
 return an Optional describing the value, otherwise return an empty Optional.</p>
-</div>
-  <div class="markdown level1 conceptual"></div>
-  <h5 class="decalaration">Declaration</h5>
-  <div class="codewrapper">
-    <pre><code class="lang-csharp hljs">public Optional&lt;T&gt; If(Predicate&lt;T&gt; condition)</code></pre>
-  </div>
-  <h5 class="parameters">Parameters</h5>
-  <table class="table table-bordered table-striped table-condensed">
-    <thead>
-      <tr>
-        <th>Type</th>
-        <th>Name</th>
-        <th>Description</th>
-      </tr>
-    </thead>
-    <tbody>
-      <tr>
-        <td><a class="xref" href="https://docs.microsoft.com/dotnet/api/system.predicate-1">Predicate</a>&lt;T&gt;</td>
-        <td><span class="parametername">condition</span></td>
+</div>
+  <div class="markdown level1 conceptual"></div>
+  <h5 class="decalaration">Declaration</h5>
+  <div class="codewrapper">
+    <pre><code class="lang-csharp hljs">public Optional&lt;T&gt; If(Predicate&lt;T&gt; condition)</code></pre>
+  </div>
+  <h5 class="parameters">Parameters</h5>
+  <table class="table table-bordered table-striped table-condensed">
+    <thead>
+      <tr>
+        <th>Type</th>
+        <th>Name</th>
+        <th>Description</th>
+      </tr>
+    </thead>
+    <tbody>
+      <tr>
+        <td><a class="xref" href="https://docs.microsoft.com/dotnet/api/system.predicate-1">Predicate</a>&lt;T&gt;</td>
+        <td><span class="parametername">condition</span></td>
         <td><p>A predicate to apply to the value, if present.</p>
-</td>
-      </tr>
-    </tbody>
-  </table>
-  <h5 class="returns">Returns</h5>
-  <table class="table table-bordered table-striped table-condensed">
-    <thead>
-      <tr>
-        <th>Type</th>
-        <th>Description</th>
-      </tr>
-    </thead>
-    <tbody>
-      <tr>
-        <td><a class="xref" href="DotNext.Optional-1.html">Optional</a>&lt;T&gt;</td>
+</td>
+      </tr>
+    </tbody>
+  </table>
+  <h5 class="returns">Returns</h5>
+  <table class="table table-bordered table-striped table-condensed">
+    <thead>
+      <tr>
+        <th>Type</th>
+        <th>Description</th>
+      </tr>
+    </thead>
+    <tbody>
+      <tr>
+        <td><a class="xref" href="DotNext.Optional-1.html">Optional</a>&lt;T&gt;</td>
         <td><p>An Optional describing the value of this Optional if a value is present and the value matches the given predicate, otherwise an empty Optional</p>
-</td>
-      </tr>
-    </tbody>
-  </table>
-  <span class="small pull-right mobile-hide">
-    <span class="divider">|</span>
-    <a href="https://github.com/sakno/dotNext/new/gh-pages/apiSpec/new?filename=DotNext_Optional_1_Or__0_.md&amp;value=---%0Auid%3A%20DotNext.Optional%601.Or(%600)%0Asummary%3A%20'*You%20can%20override%20summary%20for%20the%20API%20here%20using%20*MARKDOWN*%20syntax'%0A---%0A%0A*Please%20type%20below%20more%20information%20about%20this%20API%3A*%0A%0A">Improve this Doc</a>
-  </span>
-  <span class="small pull-right mobile-hide">
-    <a href="https://github.com/sakno/dotNext/blob/gh-pages/src/DotNext/Optional.cs/#L230">View Source</a>
-  </span>
-  <a id="DotNext_Optional_1_Or_" data-uid="DotNext.Optional`1.Or*"></a>
-  <h4 id="DotNext_Optional_1_Or__0_" data-uid="DotNext.Optional`1.Or(`0)">Or(T)</h4>
+</td>
+      </tr>
+    </tbody>
+  </table>
+  <span class="small pull-right mobile-hide">
+    <span class="divider">|</span>
+    <a href="https://github.com/sakno/DotNext/new/gh-pages/apiSpec/new?filename=DotNext_Optional_1_Or__0_.md&amp;value=---%0Auid%3A%20DotNext.Optional%601.Or(%600)%0Asummary%3A%20'*You%20can%20override%20summary%20for%20the%20API%20here%20using%20*MARKDOWN*%20syntax'%0A---%0A%0A*Please%20type%20below%20more%20information%20about%20this%20API%3A*%0A%0A">Improve this Doc</a>
+  </span>
+  <span class="small pull-right mobile-hide">
+    <a href="https://github.com/sakno/DotNext/blob/gh-pages/src/DotNext/Optional.cs/#L230">View Source</a>
+  </span>
+  <a id="DotNext_Optional_1_Or_" data-uid="DotNext.Optional`1.Or*"></a>
+  <h4 id="DotNext_Optional_1_Or__0_" data-uid="DotNext.Optional`1.Or(`0)">Or(T)</h4>
   <div class="markdown level1 summary"><p>Returns the value if present; otherwise return default value.</p>
-</div>
-  <div class="markdown level1 conceptual"></div>
-  <h5 class="decalaration">Declaration</h5>
-  <div class="codewrapper">
-    <pre><code class="lang-csharp hljs">public T Or(T defaultValue)</code></pre>
-  </div>
-  <h5 class="parameters">Parameters</h5>
-  <table class="table table-bordered table-striped table-condensed">
-    <thead>
-      <tr>
-        <th>Type</th>
-        <th>Name</th>
-        <th>Description</th>
-      </tr>
-    </thead>
-    <tbody>
-      <tr>
-        <td><span class="xref">T</span></td>
-        <td><span class="parametername">defaultValue</span></td>
+</div>
+  <div class="markdown level1 conceptual"></div>
+  <h5 class="decalaration">Declaration</h5>
+  <div class="codewrapper">
+    <pre><code class="lang-csharp hljs">public T Or(T defaultValue)</code></pre>
+  </div>
+  <h5 class="parameters">Parameters</h5>
+  <table class="table table-bordered table-striped table-condensed">
+    <thead>
+      <tr>
+        <th>Type</th>
+        <th>Name</th>
+        <th>Description</th>
+      </tr>
+    </thead>
+    <tbody>
+      <tr>
+        <td><span class="xref">T</span></td>
+        <td><span class="parametername">defaultValue</span></td>
         <td><p>The value to be returned if there is no value present.</p>
-</td>
-      </tr>
-    </tbody>
-  </table>
-  <h5 class="returns">Returns</h5>
-  <table class="table table-bordered table-striped table-condensed">
-    <thead>
-      <tr>
-        <th>Type</th>
-        <th>Description</th>
-      </tr>
-    </thead>
-    <tbody>
-      <tr>
-        <td><span class="xref">T</span></td>
+</td>
+      </tr>
+    </tbody>
+  </table>
+  <h5 class="returns">Returns</h5>
+  <table class="table table-bordered table-striped table-condensed">
+    <thead>
+      <tr>
+        <th>Type</th>
+        <th>Description</th>
+      </tr>
+    </thead>
+    <tbody>
+      <tr>
+        <td><span class="xref">T</span></td>
         <td><p>The value, if present, otherwise <code data-dev-comment-type="paramref" class="paramref">defaultValue</code>.</p>
-</td>
-      </tr>
-    </tbody>
-  </table>
-  <span class="small pull-right mobile-hide">
-    <span class="divider">|</span>
-    <a href="https://github.com/sakno/dotNext/new/gh-pages/apiSpec/new?filename=DotNext_Optional_1_OrDefault.md&amp;value=---%0Auid%3A%20DotNext.Optional%601.OrDefault%0Asummary%3A%20'*You%20can%20override%20summary%20for%20the%20API%20here%20using%20*MARKDOWN*%20syntax'%0A---%0A%0A*Please%20type%20below%20more%20information%20about%20this%20API%3A*%0A%0A">Improve this Doc</a>
-  </span>
-  <span class="small pull-right mobile-hide">
-    <a href="https://github.com/sakno/dotNext/blob/gh-pages/src/DotNext/Optional.cs/#L283">View Source</a>
-  </span>
-  <a id="DotNext_Optional_1_OrDefault_" data-uid="DotNext.Optional`1.OrDefault*"></a>
-  <h4 id="DotNext_Optional_1_OrDefault" data-uid="DotNext.Optional`1.OrDefault">OrDefault()</h4>
+</td>
+      </tr>
+    </tbody>
+  </table>
+  <span class="small pull-right mobile-hide">
+    <span class="divider">|</span>
+    <a href="https://github.com/sakno/DotNext/new/gh-pages/apiSpec/new?filename=DotNext_Optional_1_OrDefault.md&amp;value=---%0Auid%3A%20DotNext.Optional%601.OrDefault%0Asummary%3A%20'*You%20can%20override%20summary%20for%20the%20API%20here%20using%20*MARKDOWN*%20syntax'%0A---%0A%0A*Please%20type%20below%20more%20information%20about%20this%20API%3A*%0A%0A">Improve this Doc</a>
+  </span>
+  <span class="small pull-right mobile-hide">
+    <a href="https://github.com/sakno/DotNext/blob/gh-pages/src/DotNext/Optional.cs/#L283">View Source</a>
+  </span>
+  <a id="DotNext_Optional_1_OrDefault_" data-uid="DotNext.Optional`1.OrDefault*"></a>
+  <h4 id="DotNext_Optional_1_OrDefault" data-uid="DotNext.Optional`1.OrDefault">OrDefault()</h4>
   <div class="markdown level1 summary"><p>If a value is present, returns the value, otherwise return default value.</p>
-</div>
-  <div class="markdown level1 conceptual"></div>
-  <h5 class="decalaration">Declaration</h5>
-  <div class="codewrapper">
-    <pre><code class="lang-csharp hljs">public T OrDefault()</code></pre>
-  </div>
-  <h5 class="returns">Returns</h5>
-  <table class="table table-bordered table-striped table-condensed">
-    <thead>
-      <tr>
-        <th>Type</th>
-        <th>Description</th>
-      </tr>
-    </thead>
-    <tbody>
-      <tr>
-        <td><span class="xref">T</span></td>
+</div>
+  <div class="markdown level1 conceptual"></div>
+  <h5 class="decalaration">Declaration</h5>
+  <div class="codewrapper">
+    <pre><code class="lang-csharp hljs">public T OrDefault()</code></pre>
+  </div>
+  <h5 class="returns">Returns</h5>
+  <table class="table table-bordered table-striped table-condensed">
+    <thead>
+      <tr>
+        <th>Type</th>
+        <th>Description</th>
+      </tr>
+    </thead>
+    <tbody>
+      <tr>
+        <td><span class="xref">T</span></td>
         <td><p>The value, if present, otherwise default</p>
-</td>
-      </tr>
-    </tbody>
-  </table>
-  <span class="small pull-right mobile-hide">
-    <span class="divider">|</span>
-    <a href="https://github.com/sakno/dotNext/new/gh-pages/apiSpec/new?filename=DotNext_Optional_1_OrInvoke_DotNext_ValueFunc__0___.md&amp;value=---%0Auid%3A%20DotNext.Optional%601.OrInvoke(DotNext.ValueFunc%7B%600%7D%40)%0Asummary%3A%20'*You%20can%20override%20summary%20for%20the%20API%20here%20using%20*MARKDOWN*%20syntax'%0A---%0A%0A*Please%20type%20below%20more%20information%20about%20this%20API%3A*%0A%0A">Improve this Doc</a>
-  </span>
-  <span class="small pull-right mobile-hide">
-    <a href="https://github.com/sakno/dotNext/blob/gh-pages/src/DotNext/Optional.cs/#L270">View Source</a>
-  </span>
-  <a id="DotNext_Optional_1_OrInvoke_" data-uid="DotNext.Optional`1.OrInvoke*"></a>
-  <h4 id="DotNext_Optional_1_OrInvoke_DotNext_ValueFunc__0___" data-uid="DotNext.Optional`1.OrInvoke(DotNext.ValueFunc{`0}@)">OrInvoke(ValueFunc&lt;T&gt;)</h4>
+</td>
+      </tr>
+    </tbody>
+  </table>
+  <span class="small pull-right mobile-hide">
+    <span class="divider">|</span>
+    <a href="https://github.com/sakno/DotNext/new/gh-pages/apiSpec/new?filename=DotNext_Optional_1_OrInvoke_DotNext_ValueFunc__0___.md&amp;value=---%0Auid%3A%20DotNext.Optional%601.OrInvoke(DotNext.ValueFunc%7B%600%7D%40)%0Asummary%3A%20'*You%20can%20override%20summary%20for%20the%20API%20here%20using%20*MARKDOWN*%20syntax'%0A---%0A%0A*Please%20type%20below%20more%20information%20about%20this%20API%3A*%0A%0A">Improve this Doc</a>
+  </span>
+  <span class="small pull-right mobile-hide">
+    <a href="https://github.com/sakno/DotNext/blob/gh-pages/src/DotNext/Optional.cs/#L270">View Source</a>
+  </span>
+  <a id="DotNext_Optional_1_OrInvoke_" data-uid="DotNext.Optional`1.OrInvoke*"></a>
+  <h4 id="DotNext_Optional_1_OrInvoke_DotNext_ValueFunc__0___" data-uid="DotNext.Optional`1.OrInvoke(DotNext.ValueFunc{`0}@)">OrInvoke(ValueFunc&lt;T&gt;)</h4>
   <div class="markdown level1 summary"><p>Returns the value if present; otherwise invoke delegate.</p>
-</div>
-  <div class="markdown level1 conceptual"></div>
-  <h5 class="decalaration">Declaration</h5>
-  <div class="codewrapper">
-    <pre><code class="lang-csharp hljs">public T OrInvoke(in ValueFunc&lt;T&gt; defaultFunc)</code></pre>
-  </div>
-  <h5 class="parameters">Parameters</h5>
-  <table class="table table-bordered table-striped table-condensed">
-    <thead>
-      <tr>
-        <th>Type</th>
-        <th>Name</th>
-        <th>Description</th>
-      </tr>
-    </thead>
-    <tbody>
-      <tr>
-        <td><a class="xref" href="DotNext.ValueFunc-1.html">ValueFunc</a>&lt;T&gt;</td>
-        <td><span class="parametername">defaultFunc</span></td>
+</div>
+  <div class="markdown level1 conceptual"></div>
+  <h5 class="decalaration">Declaration</h5>
+  <div class="codewrapper">
+    <pre><code class="lang-csharp hljs">public T OrInvoke(in ValueFunc&lt;T&gt; defaultFunc)</code></pre>
+  </div>
+  <h5 class="parameters">Parameters</h5>
+  <table class="table table-bordered table-striped table-condensed">
+    <thead>
+      <tr>
+        <th>Type</th>
+        <th>Name</th>
+        <th>Description</th>
+      </tr>
+    </thead>
+    <tbody>
+      <tr>
+        <td><a class="xref" href="DotNext.ValueFunc-1.html">ValueFunc</a>&lt;T&gt;</td>
+        <td><span class="parametername">defaultFunc</span></td>
         <td><p>A delegate to be invoked if value is not present.</p>
-</td>
-      </tr>
-    </tbody>
-  </table>
-  <h5 class="returns">Returns</h5>
-  <table class="table table-bordered table-striped table-condensed">
-    <thead>
-      <tr>
-        <th>Type</th>
-        <th>Description</th>
-      </tr>
-    </thead>
-    <tbody>
-      <tr>
-        <td><span class="xref">T</span></td>
+</td>
+      </tr>
+    </tbody>
+  </table>
+  <h5 class="returns">Returns</h5>
+  <table class="table table-bordered table-striped table-condensed">
+    <thead>
+      <tr>
+        <th>Type</th>
+        <th>Description</th>
+      </tr>
+    </thead>
+    <tbody>
+      <tr>
+        <td><span class="xref">T</span></td>
         <td><p>The value, if present, otherwise returned from delegate.</p>
-</td>
-      </tr>
-    </tbody>
-  </table>
-  <span class="small pull-right mobile-hide">
-    <span class="divider">|</span>
-    <a href="https://github.com/sakno/dotNext/new/gh-pages/apiSpec/new?filename=DotNext_Optional_1_OrInvoke_System_Func__0__.md&amp;value=---%0Auid%3A%20DotNext.Optional%601.OrInvoke(System.Func%7B%600%7D)%0Asummary%3A%20'*You%20can%20override%20summary%20for%20the%20API%20here%20using%20*MARKDOWN*%20syntax'%0A---%0A%0A*Please%20type%20below%20more%20information%20about%20this%20API%3A*%0A%0A">Improve this Doc</a>
-  </span>
-  <span class="small pull-right mobile-hide">
-    <a href="https://github.com/sakno/dotNext/blob/gh-pages/src/DotNext/Optional.cs/#L277">View Source</a>
-  </span>
-  <a id="DotNext_Optional_1_OrInvoke_" data-uid="DotNext.Optional`1.OrInvoke*"></a>
-  <h4 id="DotNext_Optional_1_OrInvoke_System_Func__0__" data-uid="DotNext.Optional`1.OrInvoke(System.Func{`0})">OrInvoke(Func&lt;T&gt;)</h4>
+</td>
+      </tr>
+    </tbody>
+  </table>
+  <span class="small pull-right mobile-hide">
+    <span class="divider">|</span>
+    <a href="https://github.com/sakno/DotNext/new/gh-pages/apiSpec/new?filename=DotNext_Optional_1_OrInvoke_System_Func__0__.md&amp;value=---%0Auid%3A%20DotNext.Optional%601.OrInvoke(System.Func%7B%600%7D)%0Asummary%3A%20'*You%20can%20override%20summary%20for%20the%20API%20here%20using%20*MARKDOWN*%20syntax'%0A---%0A%0A*Please%20type%20below%20more%20information%20about%20this%20API%3A*%0A%0A">Improve this Doc</a>
+  </span>
+  <span class="small pull-right mobile-hide">
+    <a href="https://github.com/sakno/DotNext/blob/gh-pages/src/DotNext/Optional.cs/#L277">View Source</a>
+  </span>
+  <a id="DotNext_Optional_1_OrInvoke_" data-uid="DotNext.Optional`1.OrInvoke*"></a>
+  <h4 id="DotNext_Optional_1_OrInvoke_System_Func__0__" data-uid="DotNext.Optional`1.OrInvoke(System.Func{`0})">OrInvoke(Func&lt;T&gt;)</h4>
   <div class="markdown level1 summary"><p>Returns the value if present; otherwise invoke delegate.</p>
-</div>
-  <div class="markdown level1 conceptual"></div>
-  <h5 class="decalaration">Declaration</h5>
-  <div class="codewrapper">
-    <pre><code class="lang-csharp hljs">public T OrInvoke(Func&lt;T&gt; defaultFunc)</code></pre>
-  </div>
-  <h5 class="parameters">Parameters</h5>
-  <table class="table table-bordered table-striped table-condensed">
-    <thead>
-      <tr>
-        <th>Type</th>
-        <th>Name</th>
-        <th>Description</th>
-      </tr>
-    </thead>
-    <tbody>
-      <tr>
-        <td><a class="xref" href="https://docs.microsoft.com/dotnet/api/system.func-1">Func</a>&lt;T&gt;</td>
-        <td><span class="parametername">defaultFunc</span></td>
+</div>
+  <div class="markdown level1 conceptual"></div>
+  <h5 class="decalaration">Declaration</h5>
+  <div class="codewrapper">
+    <pre><code class="lang-csharp hljs">public T OrInvoke(Func&lt;T&gt; defaultFunc)</code></pre>
+  </div>
+  <h5 class="parameters">Parameters</h5>
+  <table class="table table-bordered table-striped table-condensed">
+    <thead>
+      <tr>
+        <th>Type</th>
+        <th>Name</th>
+        <th>Description</th>
+      </tr>
+    </thead>
+    <tbody>
+      <tr>
+        <td><a class="xref" href="https://docs.microsoft.com/dotnet/api/system.func-1">Func</a>&lt;T&gt;</td>
+        <td><span class="parametername">defaultFunc</span></td>
         <td><p>A delegate to be invoked if value is not present.</p>
-</td>
-      </tr>
-    </tbody>
-  </table>
-  <h5 class="returns">Returns</h5>
-  <table class="table table-bordered table-striped table-condensed">
-    <thead>
-      <tr>
-        <th>Type</th>
-        <th>Description</th>
-      </tr>
-    </thead>
-    <tbody>
-      <tr>
-        <td><span class="xref">T</span></td>
+</td>
+      </tr>
+    </tbody>
+  </table>
+  <h5 class="returns">Returns</h5>
+  <table class="table table-bordered table-striped table-condensed">
+    <thead>
+      <tr>
+        <th>Type</th>
+        <th>Description</th>
+      </tr>
+    </thead>
+    <tbody>
+      <tr>
+        <td><span class="xref">T</span></td>
         <td><p>The value, if present, otherwise returned from delegate.</p>
-</td>
-      </tr>
-    </tbody>
-  </table>
-  <span class="small pull-right mobile-hide">
-    <span class="divider">|</span>
-    <a href="https://github.com/sakno/dotNext/new/gh-pages/apiSpec/new?filename=DotNext_Optional_1_OrThrow__1.md&amp;value=---%0Auid%3A%20DotNext.Optional%601.OrThrow%60%601%0Asummary%3A%20'*You%20can%20override%20summary%20for%20the%20API%20here%20using%20*MARKDOWN*%20syntax'%0A---%0A%0A*Please%20type%20below%20more%20information%20about%20this%20API%3A*%0A%0A">Improve this Doc</a>
-  </span>
-  <span class="small pull-right mobile-hide">
-    <a href="https://github.com/sakno/dotNext/blob/gh-pages/src/DotNext/Optional.cs/#L238">View Source</a>
-  </span>
-  <a id="DotNext_Optional_1_OrThrow_" data-uid="DotNext.Optional`1.OrThrow*"></a>
-  <h4 id="DotNext_Optional_1_OrThrow__1" data-uid="DotNext.Optional`1.OrThrow``1">OrThrow&lt;E&gt;()</h4>
+</td>
+      </tr>
+    </tbody>
+  </table>
+  <span class="small pull-right mobile-hide">
+    <span class="divider">|</span>
+    <a href="https://github.com/sakno/DotNext/new/gh-pages/apiSpec/new?filename=DotNext_Optional_1_OrThrow__1.md&amp;value=---%0Auid%3A%20DotNext.Optional%601.OrThrow%60%601%0Asummary%3A%20'*You%20can%20override%20summary%20for%20the%20API%20here%20using%20*MARKDOWN*%20syntax'%0A---%0A%0A*Please%20type%20below%20more%20information%20about%20this%20API%3A*%0A%0A">Improve this Doc</a>
+  </span>
+  <span class="small pull-right mobile-hide">
+    <a href="https://github.com/sakno/DotNext/blob/gh-pages/src/DotNext/Optional.cs/#L238">View Source</a>
+  </span>
+  <a id="DotNext_Optional_1_OrThrow_" data-uid="DotNext.Optional`1.OrThrow*"></a>
+  <h4 id="DotNext_Optional_1_OrThrow__1" data-uid="DotNext.Optional`1.OrThrow``1">OrThrow&lt;E&gt;()</h4>
   <div class="markdown level1 summary"><p>If a value is present, returns the value, otherwise throw exception.</p>
-</div>
-  <div class="markdown level1 conceptual"></div>
-  <h5 class="decalaration">Declaration</h5>
-  <div class="codewrapper">
+</div>
+  <div class="markdown level1 conceptual"></div>
+  <h5 class="decalaration">Declaration</h5>
+  <div class="codewrapper">
     <pre><code class="lang-csharp hljs">public T OrThrow&lt;E&gt;()
-    where E : Exception, new()</code></pre>
-  </div>
-  <h5 class="returns">Returns</h5>
-  <table class="table table-bordered table-striped table-condensed">
-    <thead>
-      <tr>
-        <th>Type</th>
-        <th>Description</th>
-      </tr>
-    </thead>
-    <tbody>
-      <tr>
-        <td><span class="xref">T</span></td>
+
+    where E : Exception, new()</code></pre>
+  </div>
+  <h5 class="returns">Returns</h5>
+  <table class="table table-bordered table-striped table-condensed">
+    <thead>
+      <tr>
+        <th>Type</th>
+        <th>Description</th>
+      </tr>
+    </thead>
+    <tbody>
+      <tr>
+        <td><span class="xref">T</span></td>
         <td><p>The value, if present.</p>
-</td>
-      </tr>
-    </tbody>
-  </table>
-  <h5 class="typeParameters">Type Parameters</h5>
-  <table class="table table-bordered table-striped table-condensed">
-    <thead>
-      <tr>
-        <th>Name</th>
-        <th>Description</th>
-      </tr>
-    </thead>
-    <tbody>
-      <tr>
-        <td><span class="parametername">E</span></td>
+</td>
+      </tr>
+    </tbody>
+  </table>
+  <h5 class="typeParameters">Type Parameters</h5>
+  <table class="table table-bordered table-striped table-condensed">
+    <thead>
+      <tr>
+        <th>Name</th>
+        <th>Description</th>
+      </tr>
+    </thead>
+    <tbody>
+      <tr>
+        <td><span class="parametername">E</span></td>
         <td><p>Type of exception to throw.</p>
-</td>
-      </tr>
-    </tbody>
-  </table>
-  <span class="small pull-right mobile-hide">
-    <span class="divider">|</span>
-    <a href="https://github.com/sakno/dotNext/new/gh-pages/apiSpec/new?filename=DotNext_Optional_1_OrThrow__1_DotNext_ValueFunc___0___.md&amp;value=---%0Auid%3A%20DotNext.Optional%601.OrThrow%60%601(DotNext.ValueFunc%7B%60%600%7D%40)%0Asummary%3A%20'*You%20can%20override%20summary%20for%20the%20API%20here%20using%20*MARKDOWN*%20syntax'%0A---%0A%0A*Please%20type%20below%20more%20information%20about%20this%20API%3A*%0A%0A">Improve this Doc</a>
-  </span>
-  <span class="small pull-right mobile-hide">
-    <a href="https://github.com/sakno/dotNext/blob/gh-pages/src/DotNext/Optional.cs/#L249">View Source</a>
-  </span>
-  <a id="DotNext_Optional_1_OrThrow_" data-uid="DotNext.Optional`1.OrThrow*"></a>
-  <h4 id="DotNext_Optional_1_OrThrow__1_DotNext_ValueFunc___0___" data-uid="DotNext.Optional`1.OrThrow``1(DotNext.ValueFunc{``0}@)">OrThrow&lt;E&gt;(ValueFunc&lt;E&gt;)</h4>
+</td>
+      </tr>
+    </tbody>
+  </table>
+  <span class="small pull-right mobile-hide">
+    <span class="divider">|</span>
+    <a href="https://github.com/sakno/DotNext/new/gh-pages/apiSpec/new?filename=DotNext_Optional_1_OrThrow__1_DotNext_ValueFunc___0___.md&amp;value=---%0Auid%3A%20DotNext.Optional%601.OrThrow%60%601(DotNext.ValueFunc%7B%60%600%7D%40)%0Asummary%3A%20'*You%20can%20override%20summary%20for%20the%20API%20here%20using%20*MARKDOWN*%20syntax'%0A---%0A%0A*Please%20type%20below%20more%20information%20about%20this%20API%3A*%0A%0A">Improve this Doc</a>
+  </span>
+  <span class="small pull-right mobile-hide">
+    <a href="https://github.com/sakno/DotNext/blob/gh-pages/src/DotNext/Optional.cs/#L249">View Source</a>
+  </span>
+  <a id="DotNext_Optional_1_OrThrow_" data-uid="DotNext.Optional`1.OrThrow*"></a>
+  <h4 id="DotNext_Optional_1_OrThrow__1_DotNext_ValueFunc___0___" data-uid="DotNext.Optional`1.OrThrow``1(DotNext.ValueFunc{``0}@)">OrThrow&lt;E&gt;(ValueFunc&lt;E&gt;)</h4>
   <div class="markdown level1 summary"><p>If a value is present, returns the value, otherwise throw exception.</p>
-</div>
-  <div class="markdown level1 conceptual"></div>
-  <h5 class="decalaration">Declaration</h5>
-  <div class="codewrapper">
+</div>
+  <div class="markdown level1 conceptual"></div>
+  <h5 class="decalaration">Declaration</h5>
+  <div class="codewrapper">
     <pre><code class="lang-csharp hljs">public T OrThrow&lt;E&gt;(in ValueFunc&lt;E&gt; exceptionFactory)
-    where E : Exception</code></pre>
-  </div>
-  <h5 class="parameters">Parameters</h5>
-  <table class="table table-bordered table-striped table-condensed">
-    <thead>
-      <tr>
-        <th>Type</th>
-        <th>Name</th>
-        <th>Description</th>
-      </tr>
-    </thead>
-    <tbody>
-      <tr>
-        <td><a class="xref" href="DotNext.ValueFunc-1.html">ValueFunc</a>&lt;E&gt;</td>
-        <td><span class="parametername">exceptionFactory</span></td>
+
+    where E : Exception</code></pre>
+  </div>
+  <h5 class="parameters">Parameters</h5>
+  <table class="table table-bordered table-striped table-condensed">
+    <thead>
+      <tr>
+        <th>Type</th>
+        <th>Name</th>
+        <th>Description</th>
+      </tr>
+    </thead>
+    <tbody>
+      <tr>
+        <td><a class="xref" href="DotNext.ValueFunc-1.html">ValueFunc</a>&lt;E&gt;</td>
+        <td><span class="parametername">exceptionFactory</span></td>
         <td><p>Exception factory.</p>
-</td>
-      </tr>
-    </tbody>
-  </table>
-  <h5 class="returns">Returns</h5>
-  <table class="table table-bordered table-striped table-condensed">
-    <thead>
-      <tr>
-        <th>Type</th>
-        <th>Description</th>
-      </tr>
-    </thead>
-    <tbody>
-      <tr>
-        <td><span class="xref">T</span></td>
+</td>
+      </tr>
+    </tbody>
+  </table>
+  <h5 class="returns">Returns</h5>
+  <table class="table table-bordered table-striped table-condensed">
+    <thead>
+      <tr>
+        <th>Type</th>
+        <th>Description</th>
+      </tr>
+    </thead>
+    <tbody>
+      <tr>
+        <td><span class="xref">T</span></td>
         <td><p>The value, if present.</p>
-</td>
-      </tr>
-    </tbody>
-  </table>
-  <h5 class="typeParameters">Type Parameters</h5>
-  <table class="table table-bordered table-striped table-condensed">
-    <thead>
-      <tr>
-        <th>Name</th>
-        <th>Description</th>
-      </tr>
-    </thead>
-    <tbody>
-      <tr>
-        <td><span class="parametername">E</span></td>
-        <td></td>
-      </tr>
-    </tbody>
-  </table>
-  <span class="small pull-right mobile-hide">
-    <span class="divider">|</span>
-    <a href="https://github.com/sakno/dotNext/new/gh-pages/apiSpec/new?filename=DotNext_Optional_1_OrThrow__1_System_Func___0__.md&amp;value=---%0Auid%3A%20DotNext.Optional%601.OrThrow%60%601(System.Func%7B%60%600%7D)%0Asummary%3A%20'*You%20can%20override%20summary%20for%20the%20API%20here%20using%20*MARKDOWN*%20syntax'%0A---%0A%0A*Please%20type%20below%20more%20information%20about%20this%20API%3A*%0A%0A">Improve this Doc</a>
-  </span>
-  <span class="small pull-right mobile-hide">
-    <a href="https://github.com/sakno/dotNext/blob/gh-pages/src/DotNext/Optional.cs/#L260">View Source</a>
-  </span>
-  <a id="DotNext_Optional_1_OrThrow_" data-uid="DotNext.Optional`1.OrThrow*"></a>
-  <h4 id="DotNext_Optional_1_OrThrow__1_System_Func___0__" data-uid="DotNext.Optional`1.OrThrow``1(System.Func{``0})">OrThrow&lt;E&gt;(Func&lt;E&gt;)</h4>
+</td>
+      </tr>
+    </tbody>
+  </table>
+  <h5 class="typeParameters">Type Parameters</h5>
+  <table class="table table-bordered table-striped table-condensed">
+    <thead>
+      <tr>
+        <th>Name</th>
+        <th>Description</th>
+      </tr>
+    </thead>
+    <tbody>
+      <tr>
+        <td><span class="parametername">E</span></td>
+        <td></td>
+      </tr>
+    </tbody>
+  </table>
+  <span class="small pull-right mobile-hide">
+    <span class="divider">|</span>
+    <a href="https://github.com/sakno/DotNext/new/gh-pages/apiSpec/new?filename=DotNext_Optional_1_OrThrow__1_System_Func___0__.md&amp;value=---%0Auid%3A%20DotNext.Optional%601.OrThrow%60%601(System.Func%7B%60%600%7D)%0Asummary%3A%20'*You%20can%20override%20summary%20for%20the%20API%20here%20using%20*MARKDOWN*%20syntax'%0A---%0A%0A*Please%20type%20below%20more%20information%20about%20this%20API%3A*%0A%0A">Improve this Doc</a>
+  </span>
+  <span class="small pull-right mobile-hide">
+    <a href="https://github.com/sakno/DotNext/blob/gh-pages/src/DotNext/Optional.cs/#L260">View Source</a>
+  </span>
+  <a id="DotNext_Optional_1_OrThrow_" data-uid="DotNext.Optional`1.OrThrow*"></a>
+  <h4 id="DotNext_Optional_1_OrThrow__1_System_Func___0__" data-uid="DotNext.Optional`1.OrThrow``1(System.Func{``0})">OrThrow&lt;E&gt;(Func&lt;E&gt;)</h4>
   <div class="markdown level1 summary"><p>If a value is present, returns the value, otherwise throw exception.</p>
-</div>
-  <div class="markdown level1 conceptual"></div>
-  <h5 class="decalaration">Declaration</h5>
-  <div class="codewrapper">
+</div>
+  <div class="markdown level1 conceptual"></div>
+  <h5 class="decalaration">Declaration</h5>
+  <div class="codewrapper">
     <pre><code class="lang-csharp hljs">public T OrThrow&lt;E&gt;(Func&lt;E&gt; exceptionFactory)
-    where E : Exception</code></pre>
-  </div>
-  <h5 class="parameters">Parameters</h5>
-  <table class="table table-bordered table-striped table-condensed">
-    <thead>
-      <tr>
-        <th>Type</th>
-        <th>Name</th>
-        <th>Description</th>
-      </tr>
-    </thead>
-    <tbody>
-      <tr>
-        <td><a class="xref" href="https://docs.microsoft.com/dotnet/api/system.func-1">Func</a>&lt;E&gt;</td>
-        <td><span class="parametername">exceptionFactory</span></td>
+
+    where E : Exception</code></pre>
+  </div>
+  <h5 class="parameters">Parameters</h5>
+  <table class="table table-bordered table-striped table-condensed">
+    <thead>
+      <tr>
+        <th>Type</th>
+        <th>Name</th>
+        <th>Description</th>
+      </tr>
+    </thead>
+    <tbody>
+      <tr>
+        <td><a class="xref" href="https://docs.microsoft.com/dotnet/api/system.func-1">Func</a>&lt;E&gt;</td>
+        <td><span class="parametername">exceptionFactory</span></td>
         <td><p>Exception factory.</p>
-</td>
-      </tr>
-    </tbody>
-  </table>
-  <h5 class="returns">Returns</h5>
-  <table class="table table-bordered table-striped table-condensed">
-    <thead>
-      <tr>
-        <th>Type</th>
-        <th>Description</th>
-      </tr>
-    </thead>
-    <tbody>
-      <tr>
-        <td><span class="xref">T</span></td>
+</td>
+      </tr>
+    </tbody>
+  </table>
+  <h5 class="returns">Returns</h5>
+  <table class="table table-bordered table-striped table-condensed">
+    <thead>
+      <tr>
+        <th>Type</th>
+        <th>Description</th>
+      </tr>
+    </thead>
+    <tbody>
+      <tr>
+        <td><span class="xref">T</span></td>
         <td><p>The value, if present.</p>
-</td>
-      </tr>
-    </tbody>
-  </table>
-  <h5 class="typeParameters">Type Parameters</h5>
-  <table class="table table-bordered table-striped table-condensed">
-    <thead>
-      <tr>
-        <th>Name</th>
-        <th>Description</th>
-      </tr>
-    </thead>
-    <tbody>
-      <tr>
-        <td><span class="parametername">E</span></td>
-        <td></td>
-      </tr>
-    </tbody>
-  </table>
-  <span class="small pull-right mobile-hide">
-    <span class="divider">|</span>
-    <a href="https://github.com/sakno/dotNext/new/gh-pages/apiSpec/new?filename=DotNext_Optional_1_ToString.md&amp;value=---%0Auid%3A%20DotNext.Optional%601.ToString%0Asummary%3A%20'*You%20can%20override%20summary%20for%20the%20API%20here%20using%20*MARKDOWN*%20syntax'%0A---%0A%0A*Please%20type%20below%20more%20information%20about%20this%20API%3A*%0A%0A">Improve this Doc</a>
-  </span>
-  <span class="small pull-right mobile-hide">
-    <a href="https://github.com/sakno/dotNext/blob/gh-pages/src/DotNext/Optional.cs/#L348">View Source</a>
-  </span>
-  <a id="DotNext_Optional_1_ToString_" data-uid="DotNext.Optional`1.ToString*"></a>
-  <h4 id="DotNext_Optional_1_ToString" data-uid="DotNext.Optional`1.ToString">ToString()</h4>
+</td>
+      </tr>
+    </tbody>
+  </table>
+  <h5 class="typeParameters">Type Parameters</h5>
+  <table class="table table-bordered table-striped table-condensed">
+    <thead>
+      <tr>
+        <th>Name</th>
+        <th>Description</th>
+      </tr>
+    </thead>
+    <tbody>
+      <tr>
+        <td><span class="parametername">E</span></td>
+        <td></td>
+      </tr>
+    </tbody>
+  </table>
+  <span class="small pull-right mobile-hide">
+    <span class="divider">|</span>
+    <a href="https://github.com/sakno/DotNext/new/gh-pages/apiSpec/new?filename=DotNext_Optional_1_ToString.md&amp;value=---%0Auid%3A%20DotNext.Optional%601.ToString%0Asummary%3A%20'*You%20can%20override%20summary%20for%20the%20API%20here%20using%20*MARKDOWN*%20syntax'%0A---%0A%0A*Please%20type%20below%20more%20information%20about%20this%20API%3A*%0A%0A">Improve this Doc</a>
+  </span>
+  <span class="small pull-right mobile-hide">
+    <a href="https://github.com/sakno/DotNext/blob/gh-pages/src/DotNext/Optional.cs/#L348">View Source</a>
+  </span>
+  <a id="DotNext_Optional_1_ToString_" data-uid="DotNext.Optional`1.ToString*"></a>
+  <h4 id="DotNext_Optional_1_ToString" data-uid="DotNext.Optional`1.ToString">ToString()</h4>
   <div class="markdown level1 summary"><p>Returns textual representation of this object.</p>
-</div>
-  <div class="markdown level1 conceptual"></div>
-  <h5 class="decalaration">Declaration</h5>
-  <div class="codewrapper">
-    <pre><code class="lang-csharp hljs">public override string ToString()</code></pre>
-  </div>
-  <h5 class="returns">Returns</h5>
-  <table class="table table-bordered table-striped table-condensed">
-    <thead>
-      <tr>
-        <th>Type</th>
-        <th>Description</th>
-      </tr>
-    </thead>
-    <tbody>
-      <tr>
-        <td><a class="xref" href="https://docs.microsoft.com/dotnet/api/system.string">String</a></td>
+</div>
+  <div class="markdown level1 conceptual"></div>
+  <h5 class="decalaration">Declaration</h5>
+  <div class="codewrapper">
+    <pre><code class="lang-csharp hljs">public override string ToString()</code></pre>
+  </div>
+  <h5 class="returns">Returns</h5>
+  <table class="table table-bordered table-striped table-condensed">
+    <thead>
+      <tr>
+        <th>Type</th>
+        <th>Description</th>
+      </tr>
+    </thead>
+    <tbody>
+      <tr>
+        <td><a class="xref" href="https://docs.microsoft.com/dotnet/api/system.string">String</a></td>
         <td><p>The textual representation of this object.</p>
-</td>
-      </tr>
-    </tbody>
-  </table>
-  <h5 class="overrides">Overrides</h5>
-  <div><a class="xref" href="https://docs.microsoft.com/dotnet/api/system.valuetype.tostring#System_ValueType_ToString">ValueType.ToString()</a></div>
-  <span class="small pull-right mobile-hide">
-    <span class="divider">|</span>
-    <a href="https://github.com/sakno/dotNext/new/gh-pages/apiSpec/new?filename=DotNext_Optional_1_TryGet__0__.md&amp;value=---%0Auid%3A%20DotNext.Optional%601.TryGet(%600%40)%0Asummary%3A%20'*You%20can%20override%20summary%20for%20the%20API%20here%20using%20*MARKDOWN*%20syntax'%0A---%0A%0A*Please%20type%20below%20more%20information%20about%20this%20API%3A*%0A%0A">Improve this Doc</a>
-  </span>
-  <span class="small pull-right mobile-hide">
-    <a href="https://github.com/sakno/dotNext/blob/gh-pages/src/DotNext/Optional.cs/#L219">View Source</a>
-  </span>
-  <a id="DotNext_Optional_1_TryGet_" data-uid="DotNext.Optional`1.TryGet*"></a>
-  <h4 id="DotNext_Optional_1_TryGet__0__" data-uid="DotNext.Optional`1.TryGet(`0@)">TryGet(out T)</h4>
+</td>
+      </tr>
+    </tbody>
+  </table>
+  <h5 class="overrides">Overrides</h5>
+  <div><a class="xref" href="https://docs.microsoft.com/dotnet/api/system.valuetype.tostring#System_ValueType_ToString">ValueType.ToString()</a></div>
+  <span class="small pull-right mobile-hide">
+    <span class="divider">|</span>
+    <a href="https://github.com/sakno/DotNext/new/gh-pages/apiSpec/new?filename=DotNext_Optional_1_TryGet__0__.md&amp;value=---%0Auid%3A%20DotNext.Optional%601.TryGet(%600%40)%0Asummary%3A%20'*You%20can%20override%20summary%20for%20the%20API%20here%20using%20*MARKDOWN*%20syntax'%0A---%0A%0A*Please%20type%20below%20more%20information%20about%20this%20API%3A*%0A%0A">Improve this Doc</a>
+  </span>
+  <span class="small pull-right mobile-hide">
+    <a href="https://github.com/sakno/DotNext/blob/gh-pages/src/DotNext/Optional.cs/#L219">View Source</a>
+  </span>
+  <a id="DotNext_Optional_1_TryGet_" data-uid="DotNext.Optional`1.TryGet*"></a>
+  <h4 id="DotNext_Optional_1_TryGet__0__" data-uid="DotNext.Optional`1.TryGet(`0@)">TryGet(out T)</h4>
   <div class="markdown level1 summary"><p>Attempts to extract value from container if it is present.</p>
-</div>
-  <div class="markdown level1 conceptual"></div>
-  <h5 class="decalaration">Declaration</h5>
-  <div class="codewrapper">
-    <pre><code class="lang-csharp hljs">public bool TryGet(out T value)</code></pre>
-  </div>
-  <h5 class="parameters">Parameters</h5>
-  <table class="table table-bordered table-striped table-condensed">
-    <thead>
-      <tr>
-        <th>Type</th>
-        <th>Name</th>
-        <th>Description</th>
-      </tr>
-    </thead>
-    <tbody>
-      <tr>
-        <td><span class="xref">T</span></td>
-        <td><span class="parametername">value</span></td>
+</div>
+  <div class="markdown level1 conceptual"></div>
+  <h5 class="decalaration">Declaration</h5>
+  <div class="codewrapper">
+    <pre><code class="lang-csharp hljs">public bool TryGet(out T value)</code></pre>
+  </div>
+  <h5 class="parameters">Parameters</h5>
+  <table class="table table-bordered table-striped table-condensed">
+    <thead>
+      <tr>
+        <th>Type</th>
+        <th>Name</th>
+        <th>Description</th>
+      </tr>
+    </thead>
+    <tbody>
+      <tr>
+        <td><span class="xref">T</span></td>
+        <td><span class="parametername">value</span></td>
         <td><p>Extracted value.</p>
-</td>
-      </tr>
-    </tbody>
-  </table>
-  <h5 class="returns">Returns</h5>
-  <table class="table table-bordered table-striped table-condensed">
-    <thead>
-      <tr>
-        <th>Type</th>
-        <th>Description</th>
-      </tr>
-    </thead>
-    <tbody>
-      <tr>
-        <td><a class="xref" href="https://docs.microsoft.com/dotnet/api/system.boolean">Boolean</a></td>
+</td>
+      </tr>
+    </tbody>
+  </table>
+  <h5 class="returns">Returns</h5>
+  <table class="table table-bordered table-striped table-condensed">
+    <thead>
+      <tr>
+        <th>Type</th>
+        <th>Description</th>
+      </tr>
+    </thead>
+    <tbody>
+      <tr>
+        <td><a class="xref" href="https://docs.microsoft.com/dotnet/api/system.boolean">Boolean</a></td>
         <td><p><span class="xref">true</span> if value is present; otherwise, <span class="xref">false</span>.</p>
-</td>
-      </tr>
-    </tbody>
-  </table>
-  <h3 id="operators">Operators
-  </h3>
-  <span class="small pull-right mobile-hide">
-    <span class="divider">|</span>
-    <a href="https://github.com/sakno/dotNext/new/gh-pages/apiSpec/new?filename=DotNext_Optional_1_op_BitwiseOr_DotNext_Optional__0___DotNext_Optional__0___.md&amp;value=---%0Auid%3A%20DotNext.Optional%601.op_BitwiseOr(DotNext.Optional%7B%600%7D%40%2CDotNext.Optional%7B%600%7D%40)%0Asummary%3A%20'*You%20can%20override%20summary%20for%20the%20API%20here%20using%20*MARKDOWN*%20syntax'%0A---%0A%0A*Please%20type%20below%20more%20information%20about%20this%20API%3A*%0A%0A">Improve this Doc</a>
-  </span>
-  <span class="small pull-right mobile-hide">
-    <a href="https://github.com/sakno/dotNext/blob/gh-pages/src/DotNext/Optional.cs/#L461">View Source</a>
-  </span>
-  <a id="DotNext_Optional_1_op_BitwiseOr_" data-uid="DotNext.Optional`1.op_BitwiseOr*"></a>
-  <h4 id="DotNext_Optional_1_op_BitwiseOr_DotNext_Optional__0___DotNext_Optional__0___" data-uid="DotNext.Optional`1.op_BitwiseOr(DotNext.Optional{`0}@,DotNext.Optional{`0}@)">BitwiseOr(Optional&lt;T&gt;, Optional&lt;T&gt;)</h4>
+</td>
+      </tr>
+    </tbody>
+  </table>
+  <h3 id="operators">Operators
+  </h3>
+  <span class="small pull-right mobile-hide">
+    <span class="divider">|</span>
+    <a href="https://github.com/sakno/DotNext/new/gh-pages/apiSpec/new?filename=DotNext_Optional_1_op_BitwiseOr_DotNext_Optional__0___DotNext_Optional__0___.md&amp;value=---%0Auid%3A%20DotNext.Optional%601.op_BitwiseOr(DotNext.Optional%7B%600%7D%40%2CDotNext.Optional%7B%600%7D%40)%0Asummary%3A%20'*You%20can%20override%20summary%20for%20the%20API%20here%20using%20*MARKDOWN*%20syntax'%0A---%0A%0A*Please%20type%20below%20more%20information%20about%20this%20API%3A*%0A%0A">Improve this Doc</a>
+  </span>
+  <span class="small pull-right mobile-hide">
+    <a href="https://github.com/sakno/DotNext/blob/gh-pages/src/DotNext/Optional.cs/#L461">View Source</a>
+  </span>
+  <a id="DotNext_Optional_1_op_BitwiseOr_" data-uid="DotNext.Optional`1.op_BitwiseOr*"></a>
+  <h4 id="DotNext_Optional_1_op_BitwiseOr_DotNext_Optional__0___DotNext_Optional__0___" data-uid="DotNext.Optional`1.op_BitwiseOr(DotNext.Optional{`0}@,DotNext.Optional{`0}@)">BitwiseOr(Optional&lt;T&gt;, Optional&lt;T&gt;)</h4>
   <div class="markdown level1 summary"><p>Returns non-empty container.</p>
-</div>
-  <div class="markdown level1 conceptual"></div>
-  <h5 class="decalaration">Declaration</h5>
-  <div class="codewrapper">
-    <pre><code class="lang-csharp hljs">public static Optional&lt;T&gt; operator |(in Optional&lt;T&gt; first, in Optional&lt;T&gt; second)</code></pre>
-  </div>
-  <h5 class="parameters">Parameters</h5>
-  <table class="table table-bordered table-striped table-condensed">
-    <thead>
-      <tr>
-        <th>Type</th>
-        <th>Name</th>
-        <th>Description</th>
-      </tr>
-    </thead>
-    <tbody>
-      <tr>
-        <td><a class="xref" href="DotNext.Optional-1.html">Optional</a>&lt;T&gt;</td>
-        <td><span class="parametername">first</span></td>
+</div>
+  <div class="markdown level1 conceptual"></div>
+  <h5 class="decalaration">Declaration</h5>
+  <div class="codewrapper">
+    <pre><code class="lang-csharp hljs">public static Optional&lt;T&gt; operator |(in Optional&lt;T&gt; first, in Optional&lt;T&gt; second)</code></pre>
+  </div>
+  <h5 class="parameters">Parameters</h5>
+  <table class="table table-bordered table-striped table-condensed">
+    <thead>
+      <tr>
+        <th>Type</th>
+        <th>Name</th>
+        <th>Description</th>
+      </tr>
+    </thead>
+    <tbody>
+      <tr>
+        <td><a class="xref" href="DotNext.Optional-1.html">Optional</a>&lt;T&gt;</td>
+        <td><span class="parametername">first</span></td>
         <td><p>The first container.</p>
-</td>
-      </tr>
-      <tr>
-        <td><a class="xref" href="DotNext.Optional-1.html">Optional</a>&lt;T&gt;</td>
-        <td><span class="parametername">second</span></td>
+</td>
+      </tr>
+      <tr>
+        <td><a class="xref" href="DotNext.Optional-1.html">Optional</a>&lt;T&gt;</td>
+        <td><span class="parametername">second</span></td>
         <td><p>The second container.</p>
-</td>
-      </tr>
-    </tbody>
-  </table>
-  <h5 class="returns">Returns</h5>
-  <table class="table table-bordered table-striped table-condensed">
-    <thead>
-      <tr>
-        <th>Type</th>
-        <th>Description</th>
-      </tr>
-    </thead>
-    <tbody>
-      <tr>
-        <td><a class="xref" href="DotNext.Optional-1.html">Optional</a>&lt;T&gt;</td>
+</td>
+      </tr>
+    </tbody>
+  </table>
+  <h5 class="returns">Returns</h5>
+  <table class="table table-bordered table-striped table-condensed">
+    <thead>
+      <tr>
+        <th>Type</th>
+        <th>Description</th>
+      </tr>
+    </thead>
+    <tbody>
+      <tr>
+        <td><a class="xref" href="DotNext.Optional-1.html">Optional</a>&lt;T&gt;</td>
         <td><p>The first non-empty container.</p>
-</td>
-      </tr>
-    </tbody>
-  </table>
-  <h5 id="DotNext_Optional_1_op_BitwiseOr_DotNext_Optional__0___DotNext_Optional__0____seealso">See Also</h5>
-  <div class="seealso">
-      <div><a class="xref" href="DotNext.Optional.html#DotNext_Optional_Coalesce__1_DotNext_Optional___0___DotNext_Optional___0___">Coalesce&lt;T&gt;</a>(<a class="xref" href="DotNext.Optional-1.html">Optional</a>&lt;T&gt;, <a class="xref" href="DotNext.Optional-1.html">Optional</a>&lt;T&gt;)</div>
-  </div>
-  <span class="small pull-right mobile-hide">
-    <span class="divider">|</span>
-    <a href="https://github.com/sakno/dotNext/new/gh-pages/apiSpec/new?filename=DotNext_Optional_1_op_Equality_DotNext_Optional__0___DotNext_Optional__0___.md&amp;value=---%0Auid%3A%20DotNext.Optional%601.op_Equality(DotNext.Optional%7B%600%7D%40%2CDotNext.Optional%7B%600%7D%40)%0Asummary%3A%20'*You%20can%20override%20summary%20for%20the%20API%20here%20using%20*MARKDOWN*%20syntax'%0A---%0A%0A*Please%20type%20below%20more%20information%20about%20this%20API%3A*%0A%0A">Improve this Doc</a>
-  </span>
-  <span class="small pull-right mobile-hide">
-    <a href="https://github.com/sakno/dotNext/blob/gh-pages/src/DotNext/Optional.cs/#L434">View Source</a>
-  </span>
-  <a id="DotNext_Optional_1_op_Equality_" data-uid="DotNext.Optional`1.op_Equality*"></a>
-  <h4 id="DotNext_Optional_1_op_Equality_DotNext_Optional__0___DotNext_Optional__0___" data-uid="DotNext.Optional`1.op_Equality(DotNext.Optional{`0}@,DotNext.Optional{`0}@)">Equality(Optional&lt;T&gt;, Optional&lt;T&gt;)</h4>
+</td>
+      </tr>
+    </tbody>
+  </table>
+  <h5 id="DotNext_Optional_1_op_BitwiseOr_DotNext_Optional__0___DotNext_Optional__0____seealso">See Also</h5>
+  <div class="seealso">
+      <div><a class="xref" href="DotNext.Optional.html#DotNext_Optional_Coalesce__1_DotNext_Optional___0___DotNext_Optional___0___">Coalesce&lt;T&gt;</a>(<a class="xref" href="DotNext.Optional-1.html">Optional</a>&lt;T&gt;, <a class="xref" href="DotNext.Optional-1.html">Optional</a>&lt;T&gt;)</div>
+  </div>
+  <span class="small pull-right mobile-hide">
+    <span class="divider">|</span>
+    <a href="https://github.com/sakno/DotNext/new/gh-pages/apiSpec/new?filename=DotNext_Optional_1_op_Equality_DotNext_Optional__0___DotNext_Optional__0___.md&amp;value=---%0Auid%3A%20DotNext.Optional%601.op_Equality(DotNext.Optional%7B%600%7D%40%2CDotNext.Optional%7B%600%7D%40)%0Asummary%3A%20'*You%20can%20override%20summary%20for%20the%20API%20here%20using%20*MARKDOWN*%20syntax'%0A---%0A%0A*Please%20type%20below%20more%20information%20about%20this%20API%3A*%0A%0A">Improve this Doc</a>
+  </span>
+  <span class="small pull-right mobile-hide">
+    <a href="https://github.com/sakno/DotNext/blob/gh-pages/src/DotNext/Optional.cs/#L434">View Source</a>
+  </span>
+  <a id="DotNext_Optional_1_op_Equality_" data-uid="DotNext.Optional`1.op_Equality*"></a>
+  <h4 id="DotNext_Optional_1_op_Equality_DotNext_Optional__0___DotNext_Optional__0___" data-uid="DotNext.Optional`1.op_Equality(DotNext.Optional{`0}@,DotNext.Optional{`0}@)">Equality(Optional&lt;T&gt;, Optional&lt;T&gt;)</h4>
   <div class="markdown level1 summary"><p>Determines whether two containers store the same value.</p>
-</div>
-  <div class="markdown level1 conceptual"></div>
-  <h5 class="decalaration">Declaration</h5>
-  <div class="codewrapper">
-    <pre><code class="lang-csharp hljs">public static bool operator ==(in Optional&lt;T&gt; first, in Optional&lt;T&gt; second)</code></pre>
-  </div>
-  <h5 class="parameters">Parameters</h5>
-  <table class="table table-bordered table-striped table-condensed">
-    <thead>
-      <tr>
-        <th>Type</th>
-        <th>Name</th>
-        <th>Description</th>
-      </tr>
-    </thead>
-    <tbody>
-      <tr>
-        <td><a class="xref" href="DotNext.Optional-1.html">Optional</a>&lt;T&gt;</td>
-        <td><span class="parametername">first</span></td>
+</div>
+  <div class="markdown level1 conceptual"></div>
+  <h5 class="decalaration">Declaration</h5>
+  <div class="codewrapper">
+    <pre><code class="lang-csharp hljs">public static bool operator ==(in Optional&lt;T&gt; first, in Optional&lt;T&gt; second)</code></pre>
+  </div>
+  <h5 class="parameters">Parameters</h5>
+  <table class="table table-bordered table-striped table-condensed">
+    <thead>
+      <tr>
+        <th>Type</th>
+        <th>Name</th>
+        <th>Description</th>
+      </tr>
+    </thead>
+    <tbody>
+      <tr>
+        <td><a class="xref" href="DotNext.Optional-1.html">Optional</a>&lt;T&gt;</td>
+        <td><span class="parametername">first</span></td>
         <td><p>The first container to compare.</p>
-</td>
-      </tr>
-      <tr>
-        <td><a class="xref" href="DotNext.Optional-1.html">Optional</a>&lt;T&gt;</td>
-        <td><span class="parametername">second</span></td>
+</td>
+      </tr>
+      <tr>
+        <td><a class="xref" href="DotNext.Optional-1.html">Optional</a>&lt;T&gt;</td>
+        <td><span class="parametername">second</span></td>
         <td><p>The second container to compare.</p>
-</td>
-      </tr>
-    </tbody>
-  </table>
-  <h5 class="returns">Returns</h5>
-  <table class="table table-bordered table-striped table-condensed">
-    <thead>
-      <tr>
-        <th>Type</th>
-        <th>Description</th>
-      </tr>
-    </thead>
-    <tbody>
-      <tr>
-        <td><a class="xref" href="https://docs.microsoft.com/dotnet/api/system.boolean">Boolean</a></td>
+</td>
+      </tr>
+    </tbody>
+  </table>
+  <h5 class="returns">Returns</h5>
+  <table class="table table-bordered table-striped table-condensed">
+    <thead>
+      <tr>
+        <th>Type</th>
+        <th>Description</th>
+      </tr>
+    </thead>
+    <tbody>
+      <tr>
+        <td><a class="xref" href="https://docs.microsoft.com/dotnet/api/system.boolean">Boolean</a></td>
         <td><p><span class="xref">true</span>, if both containers store the same value; otherwise, <span class="xref">false</span>.</p>
-</td>
-      </tr>
-    </tbody>
-  </table>
-  <span class="small pull-right mobile-hide">
-    <span class="divider">|</span>
-    <a href="https://github.com/sakno/dotNext/new/gh-pages/apiSpec/new?filename=DotNext_Optional_1_op_ExclusiveOr_DotNext_Optional__0___DotNext_Optional__0___.md&amp;value=---%0Auid%3A%20DotNext.Optional%601.op_ExclusiveOr(DotNext.Optional%7B%600%7D%40%2CDotNext.Optional%7B%600%7D%40)%0Asummary%3A%20'*You%20can%20override%20summary%20for%20the%20API%20here%20using%20*MARKDOWN*%20syntax'%0A---%0A%0A*Please%20type%20below%20more%20information%20about%20this%20API%3A*%0A%0A">Improve this Doc</a>
-  </span>
-  <span class="small pull-right mobile-hide">
-    <a href="https://github.com/sakno/dotNext/blob/gh-pages/src/DotNext/Optional.cs/#L470">View Source</a>
-  </span>
-  <a id="DotNext_Optional_1_op_ExclusiveOr_" data-uid="DotNext.Optional`1.op_ExclusiveOr*"></a>
-  <h4 id="DotNext_Optional_1_op_ExclusiveOr_DotNext_Optional__0___DotNext_Optional__0___" data-uid="DotNext.Optional`1.op_ExclusiveOr(DotNext.Optional{`0}@,DotNext.Optional{`0}@)">ExclusiveOr(Optional&lt;T&gt;, Optional&lt;T&gt;)</h4>
+</td>
+      </tr>
+    </tbody>
+  </table>
+  <span class="small pull-right mobile-hide">
+    <span class="divider">|</span>
+    <a href="https://github.com/sakno/DotNext/new/gh-pages/apiSpec/new?filename=DotNext_Optional_1_op_ExclusiveOr_DotNext_Optional__0___DotNext_Optional__0___.md&amp;value=---%0Auid%3A%20DotNext.Optional%601.op_ExclusiveOr(DotNext.Optional%7B%600%7D%40%2CDotNext.Optional%7B%600%7D%40)%0Asummary%3A%20'*You%20can%20override%20summary%20for%20the%20API%20here%20using%20*MARKDOWN*%20syntax'%0A---%0A%0A*Please%20type%20below%20more%20information%20about%20this%20API%3A*%0A%0A">Improve this Doc</a>
+  </span>
+  <span class="small pull-right mobile-hide">
+    <a href="https://github.com/sakno/DotNext/blob/gh-pages/src/DotNext/Optional.cs/#L470">View Source</a>
+  </span>
+  <a id="DotNext_Optional_1_op_ExclusiveOr_" data-uid="DotNext.Optional`1.op_ExclusiveOr*"></a>
+  <h4 id="DotNext_Optional_1_op_ExclusiveOr_DotNext_Optional__0___DotNext_Optional__0___" data-uid="DotNext.Optional`1.op_ExclusiveOr(DotNext.Optional{`0}@,DotNext.Optional{`0}@)">ExclusiveOr(Optional&lt;T&gt;, Optional&lt;T&gt;)</h4>
   <div class="markdown level1 summary"><p>Determines whether two containers are empty or have values.</p>
-</div>
-  <div class="markdown level1 conceptual"></div>
-  <h5 class="decalaration">Declaration</h5>
-  <div class="codewrapper">
-    <pre><code class="lang-csharp hljs">public static Optional&lt;T&gt; operator ^(in Optional&lt;T&gt; first, in Optional&lt;T&gt; second)</code></pre>
-  </div>
-  <h5 class="parameters">Parameters</h5>
-  <table class="table table-bordered table-striped table-condensed">
-    <thead>
-      <tr>
-        <th>Type</th>
-        <th>Name</th>
-        <th>Description</th>
-      </tr>
-    </thead>
-    <tbody>
-      <tr>
-        <td><a class="xref" href="DotNext.Optional-1.html">Optional</a>&lt;T&gt;</td>
-        <td><span class="parametername">first</span></td>
+</div>
+  <div class="markdown level1 conceptual"></div>
+  <h5 class="decalaration">Declaration</h5>
+  <div class="codewrapper">
+    <pre><code class="lang-csharp hljs">public static Optional&lt;T&gt; operator ^(in Optional&lt;T&gt; first, in Optional&lt;T&gt; second)</code></pre>
+  </div>
+  <h5 class="parameters">Parameters</h5>
+  <table class="table table-bordered table-striped table-condensed">
+    <thead>
+      <tr>
+        <th>Type</th>
+        <th>Name</th>
+        <th>Description</th>
+      </tr>
+    </thead>
+    <tbody>
+      <tr>
+        <td><a class="xref" href="DotNext.Optional-1.html">Optional</a>&lt;T&gt;</td>
+        <td><span class="parametername">first</span></td>
         <td><p>The first container.</p>
-</td>
-      </tr>
-      <tr>
-        <td><a class="xref" href="DotNext.Optional-1.html">Optional</a>&lt;T&gt;</td>
-        <td><span class="parametername">second</span></td>
+</td>
+      </tr>
+      <tr>
+        <td><a class="xref" href="DotNext.Optional-1.html">Optional</a>&lt;T&gt;</td>
+        <td><span class="parametername">second</span></td>
         <td><p>The second container.</p>
-</td>
-      </tr>
-    </tbody>
-  </table>
-  <h5 class="returns">Returns</h5>
-  <table class="table table-bordered table-striped table-condensed">
-    <thead>
-      <tr>
-        <th>Type</th>
-        <th>Description</th>
-      </tr>
-    </thead>
-    <tbody>
-      <tr>
-        <td><a class="xref" href="DotNext.Optional-1.html">Optional</a>&lt;T&gt;</td>
+</td>
+      </tr>
+    </tbody>
+  </table>
+  <h5 class="returns">Returns</h5>
+  <table class="table table-bordered table-striped table-condensed">
+    <thead>
+      <tr>
+        <th>Type</th>
+        <th>Description</th>
+      </tr>
+    </thead>
+    <tbody>
+      <tr>
+        <td><a class="xref" href="DotNext.Optional-1.html">Optional</a>&lt;T&gt;</td>
         <td><p><span class="xref">true</span>, if both containers are empty or have values; otherwise, <span class="xref">false</span>.</p>
-</td>
-      </tr>
-    </tbody>
-  </table>
-  <span class="small pull-right mobile-hide">
-    <span class="divider">|</span>
-    <a href="https://github.com/sakno/dotNext/new/gh-pages/apiSpec/new?filename=DotNext_Optional_1_op_Explicit_DotNext_Optional__0_____0.md&amp;value=---%0Auid%3A%20DotNext.Optional%601.op_Explicit(DotNext.Optional%7B%600%7D%40)~%600%0Asummary%3A%20'*You%20can%20override%20summary%20for%20the%20API%20here%20using%20*MARKDOWN*%20syntax'%0A---%0A%0A*Please%20type%20below%20more%20information%20about%20this%20API%3A*%0A%0A">Improve this Doc</a>
-  </span>
-  <span class="small pull-right mobile-hide">
-    <a href="https://github.com/sakno/dotNext/blob/gh-pages/src/DotNext/Optional.cs/#L426">View Source</a>
-  </span>
-  <a id="DotNext_Optional_1_op_Explicit_" data-uid="DotNext.Optional`1.op_Explicit*"></a>
-  <h4 id="DotNext_Optional_1_op_Explicit_DotNext_Optional__0_____0" data-uid="DotNext.Optional`1.op_Explicit(DotNext.Optional{`0}@)~`0">Explicit(Optional&lt;T&gt; to T)</h4>
+</td>
+      </tr>
+    </tbody>
+  </table>
+  <span class="small pull-right mobile-hide">
+    <span class="divider">|</span>
+    <a href="https://github.com/sakno/DotNext/new/gh-pages/apiSpec/new?filename=DotNext_Optional_1_op_Explicit_DotNext_Optional__0_____0.md&amp;value=---%0Auid%3A%20DotNext.Optional%601.op_Explicit(DotNext.Optional%7B%600%7D%40)~%600%0Asummary%3A%20'*You%20can%20override%20summary%20for%20the%20API%20here%20using%20*MARKDOWN*%20syntax'%0A---%0A%0A*Please%20type%20below%20more%20information%20about%20this%20API%3A*%0A%0A">Improve this Doc</a>
+  </span>
+  <span class="small pull-right mobile-hide">
+    <a href="https://github.com/sakno/DotNext/blob/gh-pages/src/DotNext/Optional.cs/#L426">View Source</a>
+  </span>
+  <a id="DotNext_Optional_1_op_Explicit_" data-uid="DotNext.Optional`1.op_Explicit*"></a>
+  <h4 id="DotNext_Optional_1_op_Explicit_DotNext_Optional__0_____0" data-uid="DotNext.Optional`1.op_Explicit(DotNext.Optional{`0}@)~`0">Explicit(Optional&lt;T&gt; to T)</h4>
   <div class="markdown level1 summary"><p>Extracts value stored in the Optional container.</p>
-</div>
-  <div class="markdown level1 conceptual"></div>
-  <h5 class="decalaration">Declaration</h5>
-  <div class="codewrapper">
-    <pre><code class="lang-csharp hljs">public static explicit operator T(in Optional&lt;T&gt; optional)</code></pre>
-  </div>
-  <h5 class="parameters">Parameters</h5>
-  <table class="table table-bordered table-striped table-condensed">
-    <thead>
-      <tr>
-        <th>Type</th>
-        <th>Name</th>
-        <th>Description</th>
-      </tr>
-    </thead>
-    <tbody>
-      <tr>
-        <td><a class="xref" href="DotNext.Optional-1.html">Optional</a>&lt;T&gt;</td>
-        <td><span class="parametername">optional</span></td>
+</div>
+  <div class="markdown level1 conceptual"></div>
+  <h5 class="decalaration">Declaration</h5>
+  <div class="codewrapper">
+    <pre><code class="lang-csharp hljs">public static explicit operator T(in Optional&lt;T&gt; optional)</code></pre>
+  </div>
+  <h5 class="parameters">Parameters</h5>
+  <table class="table table-bordered table-striped table-condensed">
+    <thead>
+      <tr>
+        <th>Type</th>
+        <th>Name</th>
+        <th>Description</th>
+      </tr>
+    </thead>
+    <tbody>
+      <tr>
+        <td><a class="xref" href="DotNext.Optional-1.html">Optional</a>&lt;T&gt;</td>
+        <td><span class="parametername">optional</span></td>
         <td><p>The container.</p>
-</td>
-      </tr>
-    </tbody>
-  </table>
-  <h5 class="returns">Returns</h5>
-  <table class="table table-bordered table-striped table-condensed">
-    <thead>
-      <tr>
-        <th>Type</th>
-        <th>Description</th>
-      </tr>
-    </thead>
-    <tbody>
-      <tr>
-        <td><span class="xref">T</span></td>
-        <td></td>
-      </tr>
-    </tbody>
-  </table>
-  <h5 class="exceptions">Exceptions</h5>
-  <table class="table table-bordered table-striped table-condensed">
-    <thead>
-      <tr>
-        <th>Type</th>
-        <th>Condition</th>
-      </tr>
-    </thead>
-    <tbody>
-      <tr>
-        <td><a class="xref" href="https://docs.microsoft.com/dotnet/api/system.invalidoperationexception">InvalidOperationException</a></td>
+</td>
+      </tr>
+    </tbody>
+  </table>
+  <h5 class="returns">Returns</h5>
+  <table class="table table-bordered table-striped table-condensed">
+    <thead>
+      <tr>
+        <th>Type</th>
+        <th>Description</th>
+      </tr>
+    </thead>
+    <tbody>
+      <tr>
+        <td><span class="xref">T</span></td>
+        <td></td>
+      </tr>
+    </tbody>
+  </table>
+  <h5 class="exceptions">Exceptions</h5>
+  <table class="table table-bordered table-striped table-condensed">
+    <thead>
+      <tr>
+        <th>Type</th>
+        <th>Condition</th>
+      </tr>
+    </thead>
+    <tbody>
+      <tr>
+        <td><a class="xref" href="https://docs.microsoft.com/dotnet/api/system.invalidoperationexception">InvalidOperationException</a></td>
         <td><p>No value is present.</p>
-</td>
-      </tr>
-    </tbody>
-  </table>
-  <span class="small pull-right mobile-hide">
-    <span class="divider">|</span>
-    <a href="https://github.com/sakno/dotNext/new/gh-pages/apiSpec/new?filename=DotNext_Optional_1_op_False_DotNext_Optional__0___.md&amp;value=---%0Auid%3A%20DotNext.Optional%601.op_False(DotNext.Optional%7B%600%7D%40)%0Asummary%3A%20'*You%20can%20override%20summary%20for%20the%20API%20here%20using%20*MARKDOWN*%20syntax'%0A---%0A%0A*Please%20type%20below%20more%20information%20about%20this%20API%3A*%0A%0A">Improve this Doc</a>
-  </span>
-  <span class="small pull-right mobile-hide">
-    <a href="https://github.com/sakno/dotNext/blob/gh-pages/src/DotNext/Optional.cs/#L491">View Source</a>
-  </span>
-  <a id="DotNext_Optional_1_op_False_" data-uid="DotNext.Optional`1.op_False*"></a>
-  <h4 id="DotNext_Optional_1_op_False_DotNext_Optional__0___" data-uid="DotNext.Optional`1.op_False(DotNext.Optional{`0}@)">False(Optional&lt;T&gt;)</h4>
+</td>
+      </tr>
+    </tbody>
+  </table>
+  <span class="small pull-right mobile-hide">
+    <span class="divider">|</span>
+    <a href="https://github.com/sakno/DotNext/new/gh-pages/apiSpec/new?filename=DotNext_Optional_1_op_False_DotNext_Optional__0___.md&amp;value=---%0Auid%3A%20DotNext.Optional%601.op_False(DotNext.Optional%7B%600%7D%40)%0Asummary%3A%20'*You%20can%20override%20summary%20for%20the%20API%20here%20using%20*MARKDOWN*%20syntax'%0A---%0A%0A*Please%20type%20below%20more%20information%20about%20this%20API%3A*%0A%0A">Improve this Doc</a>
+  </span>
+  <span class="small pull-right mobile-hide">
+    <a href="https://github.com/sakno/DotNext/blob/gh-pages/src/DotNext/Optional.cs/#L491">View Source</a>
+  </span>
+  <a id="DotNext_Optional_1_op_False_" data-uid="DotNext.Optional`1.op_False*"></a>
+  <h4 id="DotNext_Optional_1_op_False_DotNext_Optional__0___" data-uid="DotNext.Optional`1.op_False(DotNext.Optional{`0}@)">False(Optional&lt;T&gt;)</h4>
   <div class="markdown level1 summary"><p>Checks whether the container has no value.</p>
-</div>
-  <div class="markdown level1 conceptual"></div>
-  <h5 class="decalaration">Declaration</h5>
-  <div class="codewrapper">
-    <pre><code class="lang-csharp hljs">public static bool operator false (in Optional&lt;T&gt; optional)</code></pre>
-  </div>
-  <h5 class="parameters">Parameters</h5>
-  <table class="table table-bordered table-striped table-condensed">
-    <thead>
-      <tr>
-        <th>Type</th>
-        <th>Name</th>
-        <th>Description</th>
-      </tr>
-    </thead>
-    <tbody>
-      <tr>
-        <td><a class="xref" href="DotNext.Optional-1.html">Optional</a>&lt;T&gt;</td>
-        <td><span class="parametername">optional</span></td>
+</div>
+  <div class="markdown level1 conceptual"></div>
+  <h5 class="decalaration">Declaration</h5>
+  <div class="codewrapper">
+    <pre><code class="lang-csharp hljs">public static bool operator false (in Optional&lt;T&gt; optional)</code></pre>
+  </div>
+  <h5 class="parameters">Parameters</h5>
+  <table class="table table-bordered table-striped table-condensed">
+    <thead>
+      <tr>
+        <th>Type</th>
+        <th>Name</th>
+        <th>Description</th>
+      </tr>
+    </thead>
+    <tbody>
+      <tr>
+        <td><a class="xref" href="DotNext.Optional-1.html">Optional</a>&lt;T&gt;</td>
+        <td><span class="parametername">optional</span></td>
         <td><p>The container to check.</p>
-</td>
-      </tr>
-    </tbody>
-  </table>
-  <h5 class="returns">Returns</h5>
-  <table class="table table-bordered table-striped table-condensed">
-    <thead>
-      <tr>
-        <th>Type</th>
-        <th>Description</th>
-      </tr>
-    </thead>
-    <tbody>
-      <tr>
-        <td><a class="xref" href="https://docs.microsoft.com/dotnet/api/system.boolean">Boolean</a></td>
+</td>
+      </tr>
+    </tbody>
+  </table>
+  <h5 class="returns">Returns</h5>
+  <table class="table table-bordered table-striped table-condensed">
+    <thead>
+      <tr>
+        <th>Type</th>
+        <th>Description</th>
+      </tr>
+    </thead>
+    <tbody>
+      <tr>
+        <td><a class="xref" href="https://docs.microsoft.com/dotnet/api/system.boolean">Boolean</a></td>
         <td><p><span class="xref">true</span> if this container has no value; otherwise, <span class="xref">false</span>.</p>
-</td>
-      </tr>
-    </tbody>
-  </table>
-  <span class="small pull-right mobile-hide">
-    <span class="divider">|</span>
-    <a href="https://github.com/sakno/dotNext/new/gh-pages/apiSpec/new?filename=DotNext_Optional_1_op_Implicit__0__DotNext_Optional__0_.md&amp;value=---%0Auid%3A%20DotNext.Optional%601.op_Implicit(%600)~DotNext.Optional%7B%600%7D%0Asummary%3A%20'*You%20can%20override%20summary%20for%20the%20API%20here%20using%20*MARKDOWN*%20syntax'%0A---%0A%0A*Please%20type%20below%20more%20information%20about%20this%20API%3A*%0A%0A">Improve this Doc</a>
-  </span>
-  <span class="small pull-right mobile-hide">
-    <a href="https://github.com/sakno/dotNext/blob/gh-pages/src/DotNext/Optional.cs/#L418">View Source</a>
-  </span>
-  <a id="DotNext_Optional_1_op_Implicit_" data-uid="DotNext.Optional`1.op_Implicit*"></a>
-  <h4 id="DotNext_Optional_1_op_Implicit__0__DotNext_Optional__0_" data-uid="DotNext.Optional`1.op_Implicit(`0)~DotNext.Optional{`0}">Implicit(T to Optional&lt;T&gt;)</h4>
+</td>
+      </tr>
+    </tbody>
+  </table>
+  <span class="small pull-right mobile-hide">
+    <span class="divider">|</span>
+    <a href="https://github.com/sakno/DotNext/new/gh-pages/apiSpec/new?filename=DotNext_Optional_1_op_Implicit__0__DotNext_Optional__0_.md&amp;value=---%0Auid%3A%20DotNext.Optional%601.op_Implicit(%600)~DotNext.Optional%7B%600%7D%0Asummary%3A%20'*You%20can%20override%20summary%20for%20the%20API%20here%20using%20*MARKDOWN*%20syntax'%0A---%0A%0A*Please%20type%20below%20more%20information%20about%20this%20API%3A*%0A%0A">Improve this Doc</a>
+  </span>
+  <span class="small pull-right mobile-hide">
+    <a href="https://github.com/sakno/DotNext/blob/gh-pages/src/DotNext/Optional.cs/#L418">View Source</a>
+  </span>
+  <a id="DotNext_Optional_1_op_Implicit_" data-uid="DotNext.Optional`1.op_Implicit*"></a>
+  <h4 id="DotNext_Optional_1_op_Implicit__0__DotNext_Optional__0_" data-uid="DotNext.Optional`1.op_Implicit(`0)~DotNext.Optional{`0}">Implicit(T to Optional&lt;T&gt;)</h4>
   <div class="markdown level1 summary"><p>Wraps value into Optional container.</p>
-</div>
-  <div class="markdown level1 conceptual"></div>
-  <h5 class="decalaration">Declaration</h5>
-  <div class="codewrapper">
-    <pre><code class="lang-csharp hljs">public static implicit operator Optional&lt;T&gt;(T value)</code></pre>
-  </div>
-  <h5 class="parameters">Parameters</h5>
-  <table class="table table-bordered table-striped table-condensed">
-    <thead>
-      <tr>
-        <th>Type</th>
-        <th>Name</th>
-        <th>Description</th>
-      </tr>
-    </thead>
-    <tbody>
-      <tr>
-        <td><span class="xref">T</span></td>
-        <td><span class="parametername">value</span></td>
+</div>
+  <div class="markdown level1 conceptual"></div>
+  <h5 class="decalaration">Declaration</h5>
+  <div class="codewrapper">
+    <pre><code class="lang-csharp hljs">public static implicit operator Optional&lt;T&gt;(T value)</code></pre>
+  </div>
+  <h5 class="parameters">Parameters</h5>
+  <table class="table table-bordered table-striped table-condensed">
+    <thead>
+      <tr>
+        <th>Type</th>
+        <th>Name</th>
+        <th>Description</th>
+      </tr>
+    </thead>
+    <tbody>
+      <tr>
+        <td><span class="xref">T</span></td>
+        <td><span class="parametername">value</span></td>
         <td><p>The value to convert.</p>
-</td>
-      </tr>
-    </tbody>
-  </table>
-  <h5 class="returns">Returns</h5>
-  <table class="table table-bordered table-striped table-condensed">
-    <thead>
-      <tr>
-        <th>Type</th>
-        <th>Description</th>
-      </tr>
-    </thead>
-    <tbody>
-      <tr>
-        <td><a class="xref" href="DotNext.Optional-1.html">Optional</a>&lt;T&gt;</td>
-        <td></td>
-      </tr>
-    </tbody>
-  </table>
-  <span class="small pull-right mobile-hide">
-    <span class="divider">|</span>
-    <a href="https://github.com/sakno/dotNext/new/gh-pages/apiSpec/new?filename=DotNext_Optional_1_op_Inequality_DotNext_Optional__0___DotNext_Optional__0___.md&amp;value=---%0Auid%3A%20DotNext.Optional%601.op_Inequality(DotNext.Optional%7B%600%7D%40%2CDotNext.Optional%7B%600%7D%40)%0Asummary%3A%20'*You%20can%20override%20summary%20for%20the%20API%20here%20using%20*MARKDOWN*%20syntax'%0A---%0A%0A*Please%20type%20below%20more%20information%20about%20this%20API%3A*%0A%0A">Improve this Doc</a>
-  </span>
-  <span class="small pull-right mobile-hide">
-    <a href="https://github.com/sakno/dotNext/blob/gh-pages/src/DotNext/Optional.cs/#L447">View Source</a>
-  </span>
-  <a id="DotNext_Optional_1_op_Inequality_" data-uid="DotNext.Optional`1.op_Inequality*"></a>
-  <h4 id="DotNext_Optional_1_op_Inequality_DotNext_Optional__0___DotNext_Optional__0___" data-uid="DotNext.Optional`1.op_Inequality(DotNext.Optional{`0}@,DotNext.Optional{`0}@)">Inequality(Optional&lt;T&gt;, Optional&lt;T&gt;)</h4>
+</td>
+      </tr>
+    </tbody>
+  </table>
+  <h5 class="returns">Returns</h5>
+  <table class="table table-bordered table-striped table-condensed">
+    <thead>
+      <tr>
+        <th>Type</th>
+        <th>Description</th>
+      </tr>
+    </thead>
+    <tbody>
+      <tr>
+        <td><a class="xref" href="DotNext.Optional-1.html">Optional</a>&lt;T&gt;</td>
+        <td></td>
+      </tr>
+    </tbody>
+  </table>
+  <span class="small pull-right mobile-hide">
+    <span class="divider">|</span>
+    <a href="https://github.com/sakno/DotNext/new/gh-pages/apiSpec/new?filename=DotNext_Optional_1_op_Inequality_DotNext_Optional__0___DotNext_Optional__0___.md&amp;value=---%0Auid%3A%20DotNext.Optional%601.op_Inequality(DotNext.Optional%7B%600%7D%40%2CDotNext.Optional%7B%600%7D%40)%0Asummary%3A%20'*You%20can%20override%20summary%20for%20the%20API%20here%20using%20*MARKDOWN*%20syntax'%0A---%0A%0A*Please%20type%20below%20more%20information%20about%20this%20API%3A*%0A%0A">Improve this Doc</a>
+  </span>
+  <span class="small pull-right mobile-hide">
+    <a href="https://github.com/sakno/DotNext/blob/gh-pages/src/DotNext/Optional.cs/#L447">View Source</a>
+  </span>
+  <a id="DotNext_Optional_1_op_Inequality_" data-uid="DotNext.Optional`1.op_Inequality*"></a>
+  <h4 id="DotNext_Optional_1_op_Inequality_DotNext_Optional__0___DotNext_Optional__0___" data-uid="DotNext.Optional`1.op_Inequality(DotNext.Optional{`0}@,DotNext.Optional{`0}@)">Inequality(Optional&lt;T&gt;, Optional&lt;T&gt;)</h4>
   <div class="markdown level1 summary"><p>Determines whether two containers store the different values.</p>
-</div>
-  <div class="markdown level1 conceptual"></div>
-  <h5 class="decalaration">Declaration</h5>
-  <div class="codewrapper">
-    <pre><code class="lang-csharp hljs">public static bool operator !=(in Optional&lt;T&gt; first, in Optional&lt;T&gt; second)</code></pre>
-  </div>
-  <h5 class="parameters">Parameters</h5>
-  <table class="table table-bordered table-striped table-condensed">
-    <thead>
-      <tr>
-        <th>Type</th>
-        <th>Name</th>
-        <th>Description</th>
-      </tr>
-    </thead>
-    <tbody>
-      <tr>
-        <td><a class="xref" href="DotNext.Optional-1.html">Optional</a>&lt;T&gt;</td>
-        <td><span class="parametername">first</span></td>
+</div>
+  <div class="markdown level1 conceptual"></div>
+  <h5 class="decalaration">Declaration</h5>
+  <div class="codewrapper">
+    <pre><code class="lang-csharp hljs">public static bool operator !=(in Optional&lt;T&gt; first, in Optional&lt;T&gt; second)</code></pre>
+  </div>
+  <h5 class="parameters">Parameters</h5>
+  <table class="table table-bordered table-striped table-condensed">
+    <thead>
+      <tr>
+        <th>Type</th>
+        <th>Name</th>
+        <th>Description</th>
+      </tr>
+    </thead>
+    <tbody>
+      <tr>
+        <td><a class="xref" href="DotNext.Optional-1.html">Optional</a>&lt;T&gt;</td>
+        <td><span class="parametername">first</span></td>
         <td><p>The first container to compare.</p>
-</td>
-      </tr>
-      <tr>
-        <td><a class="xref" href="DotNext.Optional-1.html">Optional</a>&lt;T&gt;</td>
-        <td><span class="parametername">second</span></td>
+</td>
+      </tr>
+      <tr>
+        <td><a class="xref" href="DotNext.Optional-1.html">Optional</a>&lt;T&gt;</td>
+        <td><span class="parametername">second</span></td>
         <td><p>The second container to compare.</p>
-</td>
-      </tr>
-    </tbody>
-  </table>
-  <h5 class="returns">Returns</h5>
-  <table class="table table-bordered table-striped table-condensed">
-    <thead>
-      <tr>
-        <th>Type</th>
-        <th>Description</th>
-      </tr>
-    </thead>
-    <tbody>
-      <tr>
-        <td><a class="xref" href="https://docs.microsoft.com/dotnet/api/system.boolean">Boolean</a></td>
+</td>
+      </tr>
+    </tbody>
+  </table>
+  <h5 class="returns">Returns</h5>
+  <table class="table table-bordered table-striped table-condensed">
+    <thead>
+      <tr>
+        <th>Type</th>
+        <th>Description</th>
+      </tr>
+    </thead>
+    <tbody>
+      <tr>
+        <td><a class="xref" href="https://docs.microsoft.com/dotnet/api/system.boolean">Boolean</a></td>
         <td><p><span class="xref">true</span>, if both containers store the different values; otherwise, <span class="xref">false</span>.</p>
-</td>
-      </tr>
-    </tbody>
-  </table>
-  <span class="small pull-right mobile-hide">
-    <span class="divider">|</span>
-    <a href="https://github.com/sakno/dotNext/new/gh-pages/apiSpec/new?filename=DotNext_Optional_1_op_True_DotNext_Optional__0___.md&amp;value=---%0Auid%3A%20DotNext.Optional%601.op_True(DotNext.Optional%7B%600%7D%40)%0Asummary%3A%20'*You%20can%20override%20summary%20for%20the%20API%20here%20using%20*MARKDOWN*%20syntax'%0A---%0A%0A*Please%20type%20below%20more%20information%20about%20this%20API%3A*%0A%0A">Improve this Doc</a>
-  </span>
-  <span class="small pull-right mobile-hide">
-    <a href="https://github.com/sakno/dotNext/blob/gh-pages/src/DotNext/Optional.cs/#L483">View Source</a>
-  </span>
-  <a id="DotNext_Optional_1_op_True_" data-uid="DotNext.Optional`1.op_True*"></a>
-  <h4 id="DotNext_Optional_1_op_True_DotNext_Optional__0___" data-uid="DotNext.Optional`1.op_True(DotNext.Optional{`0}@)">True(Optional&lt;T&gt;)</h4>
+</td>
+      </tr>
+    </tbody>
+  </table>
+  <span class="small pull-right mobile-hide">
+    <span class="divider">|</span>
+    <a href="https://github.com/sakno/DotNext/new/gh-pages/apiSpec/new?filename=DotNext_Optional_1_op_True_DotNext_Optional__0___.md&amp;value=---%0Auid%3A%20DotNext.Optional%601.op_True(DotNext.Optional%7B%600%7D%40)%0Asummary%3A%20'*You%20can%20override%20summary%20for%20the%20API%20here%20using%20*MARKDOWN*%20syntax'%0A---%0A%0A*Please%20type%20below%20more%20information%20about%20this%20API%3A*%0A%0A">Improve this Doc</a>
+  </span>
+  <span class="small pull-right mobile-hide">
+    <a href="https://github.com/sakno/DotNext/blob/gh-pages/src/DotNext/Optional.cs/#L483">View Source</a>
+  </span>
+  <a id="DotNext_Optional_1_op_True_" data-uid="DotNext.Optional`1.op_True*"></a>
+  <h4 id="DotNext_Optional_1_op_True_DotNext_Optional__0___" data-uid="DotNext.Optional`1.op_True(DotNext.Optional{`0}@)">True(Optional&lt;T&gt;)</h4>
   <div class="markdown level1 summary"><p>Checks whether the container has value.</p>
-</div>
-  <div class="markdown level1 conceptual"></div>
-  <h5 class="decalaration">Declaration</h5>
-  <div class="codewrapper">
-    <pre><code class="lang-csharp hljs">public static bool operator true (in Optional&lt;T&gt; optional)</code></pre>
-  </div>
-  <h5 class="parameters">Parameters</h5>
-  <table class="table table-bordered table-striped table-condensed">
-    <thead>
-      <tr>
-        <th>Type</th>
-        <th>Name</th>
-        <th>Description</th>
-      </tr>
-    </thead>
-    <tbody>
-      <tr>
-        <td><a class="xref" href="DotNext.Optional-1.html">Optional</a>&lt;T&gt;</td>
-        <td><span class="parametername">optional</span></td>
+</div>
+  <div class="markdown level1 conceptual"></div>
+  <h5 class="decalaration">Declaration</h5>
+  <div class="codewrapper">
+    <pre><code class="lang-csharp hljs">public static bool operator true (in Optional&lt;T&gt; optional)</code></pre>
+  </div>
+  <h5 class="parameters">Parameters</h5>
+  <table class="table table-bordered table-striped table-condensed">
+    <thead>
+      <tr>
+        <th>Type</th>
+        <th>Name</th>
+        <th>Description</th>
+      </tr>
+    </thead>
+    <tbody>
+      <tr>
+        <td><a class="xref" href="DotNext.Optional-1.html">Optional</a>&lt;T&gt;</td>
+        <td><span class="parametername">optional</span></td>
         <td><p>The container to check.</p>
-</td>
-      </tr>
-    </tbody>
-  </table>
-  <h5 class="returns">Returns</h5>
-  <table class="table table-bordered table-striped table-condensed">
-    <thead>
-      <tr>
-        <th>Type</th>
-        <th>Description</th>
-      </tr>
-    </thead>
-    <tbody>
-      <tr>
-        <td><a class="xref" href="https://docs.microsoft.com/dotnet/api/system.boolean">Boolean</a></td>
+</td>
+      </tr>
+    </tbody>
+  </table>
+  <h5 class="returns">Returns</h5>
+  <table class="table table-bordered table-striped table-condensed">
+    <thead>
+      <tr>
+        <th>Type</th>
+        <th>Description</th>
+      </tr>
+    </thead>
+    <tbody>
+      <tr>
+        <td><a class="xref" href="https://docs.microsoft.com/dotnet/api/system.boolean">Boolean</a></td>
         <td><p><span class="xref">true</span> if this container has value; otherwise, <span class="xref">false</span>.</p>
-</td>
-      </tr>
-    </tbody>
-  </table>
-  <h3 id="eii">Explicit Interface Implementations
-  </h3>
-  <span class="small pull-right mobile-hide">
-    <span class="divider">|</span>
-    <a href="https://github.com/sakno/dotNext/new/gh-pages/apiSpec/new?filename=DotNext_Optional_1_System_Runtime_Serialization_ISerializable_GetObjectData_System_Runtime_Serialization_SerializationInfo_System_Runtime_Serialization_StreamingContext_.md&amp;value=---%0Auid%3A%20DotNext.Optional%601.System%23Runtime%23Serialization%23ISerializable%23GetObjectData(System.Runtime.Serialization.SerializationInfo%2CSystem.Runtime.Serialization.StreamingContext)%0Asummary%3A%20'*You%20can%20override%20summary%20for%20the%20API%20here%20using%20*MARKDOWN*%20syntax'%0A---%0A%0A*Please%20type%20below%20more%20information%20about%20this%20API%3A*%0A%0A">Improve this Doc</a>
-  </span>
-  <span class="small pull-right mobile-hide">
-    <a href="https://github.com/sakno/dotNext/blob/gh-pages/src/DotNext/Optional.cs/#L493">View Source</a>
-  </span>
-  <a id="DotNext_Optional_1_System_Runtime_Serialization_ISerializable_GetObjectData_" data-uid="DotNext.Optional`1.System#Runtime#Serialization#ISerializable#GetObjectData*"></a>
-  <h4 id="DotNext_Optional_1_System_Runtime_Serialization_ISerializable_GetObjectData_System_Runtime_Serialization_SerializationInfo_System_Runtime_Serialization_StreamingContext_" data-uid="DotNext.Optional`1.System#Runtime#Serialization#ISerializable#GetObjectData(System.Runtime.Serialization.SerializationInfo,System.Runtime.Serialization.StreamingContext)">ISerializable.GetObjectData(SerializationInfo, StreamingContext)</h4>
-  <div class="markdown level1 summary"></div>
-  <div class="markdown level1 conceptual"></div>
-  <h5 class="decalaration">Declaration</h5>
-  <div class="codewrapper">
-    <pre><code class="lang-csharp hljs">void ISerializable.GetObjectData(SerializationInfo info, StreamingContext context)</code></pre>
-  </div>
-  <h5 class="parameters">Parameters</h5>
-  <table class="table table-bordered table-striped table-condensed">
-    <thead>
-      <tr>
-        <th>Type</th>
-        <th>Name</th>
-        <th>Description</th>
-      </tr>
-    </thead>
-    <tbody>
-      <tr>
-        <td><a class="xref" href="https://docs.microsoft.com/dotnet/api/system.runtime.serialization.serializationinfo">SerializationInfo</a></td>
-        <td><span class="parametername">info</span></td>
-        <td></td>
-      </tr>
-      <tr>
-        <td><a class="xref" href="https://docs.microsoft.com/dotnet/api/system.runtime.serialization.streamingcontext">StreamingContext</a></td>
-        <td><span class="parametername">context</span></td>
-        <td></td>
-      </tr>
-    </tbody>
-  </table>
-  <h3 id="implements">Implements</h3>
-  <div>
-      <a class="xref" href="https://docs.microsoft.com/dotnet/api/system.iequatable-1">System.IEquatable&lt;T&gt;</a>
-  </div>
-  <div>
-      <a class="xref" href="https://docs.microsoft.com/dotnet/api/system.iequatable-1">System.IEquatable&lt;T&gt;</a>
-  </div>
-  <div>
-      <a class="xref" href="https://docs.microsoft.com/dotnet/api/system.collections.istructuralequatable">System.Collections.IStructuralEquatable</a>
-  </div>
-  <div>
-      <a class="xref" href="https://docs.microsoft.com/dotnet/api/system.runtime.serialization.iserializable">System.Runtime.Serialization.ISerializable</a>
-  </div>
-  <h3 id="extensionmethods">Extension Methods</h3>
-  <div>
-      <a class="xref" href="DotNext.Optional.html#DotNext_Optional_Coalesce__1_DotNext_Optional___0___DotNext_Optional___0___">Optional.Coalesce&lt;T&gt;(Optional&lt;T&gt;, Optional&lt;T&gt;)</a>
-  </div>
-  <div>
-      <a class="xref" href="DotNext.ValueTypeExtensions.html#DotNext_ValueTypeExtensions_IsOneOf__1___0_System_Collections_Generic_IEnumerable___0__">ValueTypeExtensions.IsOneOf&lt;T&gt;(T, IEnumerable&lt;T&gt;)</a>
-  </div>
-  <div>
-      <a class="xref" href="DotNext.ValueTypeExtensions.html#DotNext_ValueTypeExtensions_IsOneOf__1___0___0___">ValueTypeExtensions.IsOneOf&lt;T&gt;(T, T[])</a>
-  </div>
-  <div>
-      <a class="xref" href="DotNext.Linq.Expressions.ExpressionBuilder.html#DotNext_Linq_Expressions_ExpressionBuilder_Const__1___0_">ExpressionBuilder.Const&lt;T&gt;(T)</a>
-  </div>
-</article>
-          </div>
-          
-          <div class="hidden-sm col-md-2" role="complementary">
-            <div class="sideaffix">
-              <div class="contribution">
-                <ul class="nav">
-                  <li>
-                    <a href="https://github.com/sakno/dotNext/new/gh-pages/apiSpec/new?filename=DotNext_Optional_1.md&amp;value=---%0Auid%3A%20DotNext.Optional%601%0Asummary%3A%20'*You%20can%20override%20summary%20for%20the%20API%20here%20using%20*MARKDOWN*%20syntax'%0A---%0A%0A*Please%20type%20below%20more%20information%20about%20this%20API%3A*%0A%0A" class="contribution-link">Improve this Doc</a>
-                  </li>
-                  <li>
-                    <a href="https://github.com/sakno/dotNext/blob/gh-pages/src/DotNext/Optional.cs/#L149" class="contribution-link">View Source</a>
-                  </li>
-                </ul>
-              </div>
-              <nav class="bs-docs-sidebar hidden-print hidden-xs hidden-sm affix" id="affix">
-              <!-- <p><a class="back-to-top" href="#top">Back to top</a><p> -->
-              </nav>
-            </div>
-          </div>
-        </div>
-      </div>
-      
-      <footer>
-        <div class="grad-bottom"></div>
-        <div class="footer">
-          <div class="container">
-            <span class="pull-right">
-              <a href="#top">Back to top</a>
-            </span>
-            
-            <span>Generated by <strong>DocFX</strong></span>
-          </div>
-        </div>
-      </footer>
-    </div>
-    
-    <script type="text/javascript" src="../styles/docfx.vendor.js"></script>
-    <script type="text/javascript" src="../styles/docfx.js"></script>
-    <script type="text/javascript" src="../styles/main.js"></script>
-  </body>
-</html>
+</td>
+      </tr>
+    </tbody>
+  </table>
+  <h3 id="eii">Explicit Interface Implementations
+  </h3>
+  <span class="small pull-right mobile-hide">
+    <span class="divider">|</span>
+    <a href="https://github.com/sakno/DotNext/new/gh-pages/apiSpec/new?filename=DotNext_Optional_1_System_Runtime_Serialization_ISerializable_GetObjectData_System_Runtime_Serialization_SerializationInfo_System_Runtime_Serialization_StreamingContext_.md&amp;value=---%0Auid%3A%20DotNext.Optional%601.System%23Runtime%23Serialization%23ISerializable%23GetObjectData(System.Runtime.Serialization.SerializationInfo%2CSystem.Runtime.Serialization.StreamingContext)%0Asummary%3A%20'*You%20can%20override%20summary%20for%20the%20API%20here%20using%20*MARKDOWN*%20syntax'%0A---%0A%0A*Please%20type%20below%20more%20information%20about%20this%20API%3A*%0A%0A">Improve this Doc</a>
+  </span>
+  <span class="small pull-right mobile-hide">
+    <a href="https://github.com/sakno/DotNext/blob/gh-pages/src/DotNext/Optional.cs/#L493">View Source</a>
+  </span>
+  <a id="DotNext_Optional_1_System_Runtime_Serialization_ISerializable_GetObjectData_" data-uid="DotNext.Optional`1.System#Runtime#Serialization#ISerializable#GetObjectData*"></a>
+  <h4 id="DotNext_Optional_1_System_Runtime_Serialization_ISerializable_GetObjectData_System_Runtime_Serialization_SerializationInfo_System_Runtime_Serialization_StreamingContext_" data-uid="DotNext.Optional`1.System#Runtime#Serialization#ISerializable#GetObjectData(System.Runtime.Serialization.SerializationInfo,System.Runtime.Serialization.StreamingContext)">ISerializable.GetObjectData(SerializationInfo, StreamingContext)</h4>
+  <div class="markdown level1 summary"></div>
+  <div class="markdown level1 conceptual"></div>
+  <h5 class="decalaration">Declaration</h5>
+  <div class="codewrapper">
+    <pre><code class="lang-csharp hljs">void ISerializable.GetObjectData(SerializationInfo info, StreamingContext context)</code></pre>
+  </div>
+  <h5 class="parameters">Parameters</h5>
+  <table class="table table-bordered table-striped table-condensed">
+    <thead>
+      <tr>
+        <th>Type</th>
+        <th>Name</th>
+        <th>Description</th>
+      </tr>
+    </thead>
+    <tbody>
+      <tr>
+        <td><a class="xref" href="https://docs.microsoft.com/dotnet/api/system.runtime.serialization.serializationinfo">SerializationInfo</a></td>
+        <td><span class="parametername">info</span></td>
+        <td></td>
+      </tr>
+      <tr>
+        <td><a class="xref" href="https://docs.microsoft.com/dotnet/api/system.runtime.serialization.streamingcontext">StreamingContext</a></td>
+        <td><span class="parametername">context</span></td>
+        <td></td>
+      </tr>
+    </tbody>
+  </table>
+  <h3 id="implements">Implements</h3>
+  <div>
+      <a class="xref" href="https://docs.microsoft.com/dotnet/api/system.iequatable-1">System.IEquatable&lt;T&gt;</a>
+  </div>
+  <div>
+      <a class="xref" href="https://docs.microsoft.com/dotnet/api/system.iequatable-1">System.IEquatable&lt;T&gt;</a>
+  </div>
+  <div>
+      <a class="xref" href="https://docs.microsoft.com/dotnet/api/system.collections.istructuralequatable">System.Collections.IStructuralEquatable</a>
+  </div>
+  <div>
+      <a class="xref" href="https://docs.microsoft.com/dotnet/api/system.runtime.serialization.iserializable">System.Runtime.Serialization.ISerializable</a>
+  </div>
+  <h3 id="extensionmethods">Extension Methods</h3>
+  <div>
+      <a class="xref" href="DotNext.Linq.Expressions.ExpressionBuilder.html#DotNext_Linq_Expressions_ExpressionBuilder_Const__1___0_">ExpressionBuilder.Const&lt;T&gt;(T)</a>
+  </div>
+  <div>
+      <a class="xref" href="DotNext.Optional.html#DotNext_Optional_Coalesce__1_DotNext_Optional___0___DotNext_Optional___0___">Optional.Coalesce&lt;T&gt;(Optional&lt;T&gt;, Optional&lt;T&gt;)</a>
+  </div>
+  <div>
+      <a class="xref" href="DotNext.Sequence.html#DotNext_Sequence_Skip__2___0__System_Int32_">Sequence.Skip&lt;TEnumerator, T&gt;(ref TEnumerator, Int32)</a>
+  </div>
+  <div>
+      <a class="xref" href="DotNext.ValueTypeExtensions.html#DotNext_ValueTypeExtensions_IsOneOf__1___0_System_Collections_Generic_IEnumerable___0__">ValueTypeExtensions.IsOneOf&lt;T&gt;(T, IEnumerable&lt;T&gt;)</a>
+  </div>
+  <div>
+      <a class="xref" href="DotNext.ValueTypeExtensions.html#DotNext_ValueTypeExtensions_IsOneOf__1___0___0___">ValueTypeExtensions.IsOneOf&lt;T&gt;(T, T[])</a>
+  </div>
+</article>
+          </div>
+          
+          <div class="hidden-sm col-md-2" role="complementary">
+            <div class="sideaffix">
+              <div class="contribution">
+                <ul class="nav">
+                  <li>
+                    <a href="https://github.com/sakno/DotNext/new/gh-pages/apiSpec/new?filename=DotNext_Optional_1.md&amp;value=---%0Auid%3A%20DotNext.Optional%601%0Asummary%3A%20'*You%20can%20override%20summary%20for%20the%20API%20here%20using%20*MARKDOWN*%20syntax'%0A---%0A%0A*Please%20type%20below%20more%20information%20about%20this%20API%3A*%0A%0A" class="contribution-link">Improve this Doc</a>
+                  </li>
+                  <li>
+                    <a href="https://github.com/sakno/DotNext/blob/gh-pages/src/DotNext/Optional.cs/#L149" class="contribution-link">View Source</a>
+                  </li>
+                </ul>
+              </div>
+              <nav class="bs-docs-sidebar hidden-print hidden-xs hidden-sm affix" id="affix">
+              <!-- <p><a class="back-to-top" href="#top">Back to top</a><p> -->
+              </nav>
+            </div>
+          </div>
+        </div>
+      </div>
+      
+      <footer>
+        <div class="grad-bottom"></div>
+        <div class="footer">
+          <div class="container">
+            <span class="pull-right">
+              <a href="#top">Back to top</a>
+            </span>
+            
+            <span>Generated by <strong>DocFX</strong></span>
+          </div>
+        </div>
+      </footer>
+    </div>
+    
+    <script type="text/javascript" src="../styles/docfx.vendor.js"></script>
+    <script type="text/javascript" src="../styles/docfx.js"></script>
+    <script type="text/javascript" src="../styles/main.js"></script>
+  </body>
+</html>
﻿<!DOCTYPE html>
<!--[if IE]><![endif]-->
<html>
  
  <head>
    <meta charset="utf-8">
    <meta http-equiv="X-UA-Compatible" content="IE=edge,chrome=1">
    <title>Struct ValueFunc&lt;T, R&gt;
   | .NEXT </title>
    <meta name="viewport" content="width=device-width">
    <meta name="title" content="Struct ValueFunc&lt;T, R&gt;
<<<<<<< HEAD
   | .NEXT ">
    <meta name="generator" content="docfx 2.50.0.0">
    
    <link rel="shortcut icon" href="../fav.ico">
    <link rel="stylesheet" href="../styles/docfx.vendor.css">
    <link rel="stylesheet" href="../styles/docfx.css">
    <link rel="stylesheet" href="../styles/main.css">
    <link href="https://fonts.googleapis.com/css?family=Open+Sans" rel="stylesheet">
    <meta property="docfx:navrel" content="../toc.html">
    <meta property="docfx:tocrel" content="toc.html">
    
    
    
=======
   | .NEXT ">
    <meta name="generator" content="docfx 2.49.0.0">
    
    <link rel="shortcut icon" href="../fav.ico">
    <link rel="stylesheet" href="../styles/docfx.vendor.css">
    <link rel="stylesheet" href="../styles/docfx.css">
    <link rel="stylesheet" href="../styles/main.css">
    <link href="https://fonts.googleapis.com/css?family=Open+Sans" rel="stylesheet">
    <meta property="docfx:navrel" content="../toc.html">
    <meta property="docfx:tocrel" content="toc.html">
    
    
    
>>>>>>> ceac8404
  </head>  <body data-spy="scroll" data-target="#affix" data-offset="120">
    <div id="wrapper">
      <header>
        
        <nav id="autocollapse" class="navbar navbar-inverse ng-scope" role="navigation">
          <div class="container">
            <div class="navbar-header">
              <button type="button" class="navbar-toggle" data-toggle="collapse" data-target="#navbar">
                <span class="sr-only">Toggle navigation</span>
                <span class="icon-bar"></span>
                <span class="icon-bar"></span>
                <span class="icon-bar"></span>
              </button>
              
              <a class="navbar-brand" href="../index.html">
                <img id="logo" class="svg" src="../doc_logo.png" alt="">
              </a>
            </div>
            <div class="collapse navbar-collapse" id="navbar">
              <form class="navbar-form navbar-right" role="search" id="search">
                <div class="form-group">
                  <input type="text" class="form-control" id="search-query" placeholder="Search" autocomplete="off">
                </div>
              </form>
            </div>
          </div>
        </nav>
        
        <div class="subnav navbar navbar-default">
          <div class="container hide-when-search" id="breadcrumb">
            <ul class="breadcrumb">
              <li></li>
            </ul>
          </div>
        </div>
      </header>
      <div role="main" class="container body-content hide-when-search">
        
        <div class="sidenav hide-when-search">
          <a class="btn toc-toggle collapse" data-toggle="collapse" href="#sidetoggle" aria-expanded="false" aria-controls="sidetoggle">Show / Hide Table of Contents</a>
          <div class="sidetoggle collapse" id="sidetoggle">
            <div id="sidetoc"></div>
          </div>
        </div>
        <div class="article row grid-right">
          <div class="col-md-10">
            <article class="content wrap" id="_content" data-uid="DotNext.ValueFunc`2">
  
  
  <h1 id="DotNext_ValueFunc_2" data-uid="DotNext.ValueFunc`2" class="text-break">Struct ValueFunc&lt;T, R&gt;
  </h1>
  <div class="markdown level0 summary"><p>Represents a pointer to the method with single parameter and return type.</p>
</div>
  <div class="markdown level0 conceptual"></div>
  <div classs="implements">
    <h5>Implements</h5>
    <div><a class="xref" href="DotNext.ICallable-1.html">ICallable</a>&lt;<a class="xref" href="https://docs.microsoft.com/dotnet/api/system.func-2">Func</a>&lt;T, R&gt;&gt;</div>
    <div><a class="xref" href="DotNext.IConvertible-1.html">IConvertible</a>&lt;<a class="xref" href="https://docs.microsoft.com/dotnet/api/system.func-2">Func</a>&lt;T, R&gt;&gt;</div>
    <div><a class="xref" href="DotNext.ICallable-1.html">ICallable</a>&lt;<a class="xref" href="https://docs.microsoft.com/dotnet/api/system.converter-2">Converter</a>&lt;T, R&gt;&gt;</div>
    <div><a class="xref" href="DotNext.ICallable.html">ICallable</a></div>
    <div><a class="xref" href="DotNext.IConvertible-1.html">IConvertible</a>&lt;<a class="xref" href="https://docs.microsoft.com/dotnet/api/system.converter-2">Converter</a>&lt;T, R&gt;&gt;</div>
    <div><a class="xref" href="https://docs.microsoft.com/dotnet/api/system.iequatable-1">IEquatable</a>&lt;<a class="xref" href="DotNext.ValueFunc-2.html">ValueFunc</a>&lt;T, R&gt;&gt;</div>
  </div>
  <div class="inheritedMembers">
    <h5>Inherited Members</h5>
    <div>
      <a class="xref" href="https://docs.microsoft.com/dotnet/api/system.object.equals#System_Object_Equals_System_Object_System_Object_">Object.Equals(Object, Object)</a>
    </div>
    <div>
      <a class="xref" href="https://docs.microsoft.com/dotnet/api/system.object.gettype#System_Object_GetType">Object.GetType()</a>
    </div>
    <div>
      <a class="xref" href="https://docs.microsoft.com/dotnet/api/system.object.referenceequals#System_Object_ReferenceEquals_System_Object_System_Object_">Object.ReferenceEquals(Object, Object)</a>
    </div>
  </div>
  <h6><strong>Namespace</strong>: <a class="xref" href="DotNext.html">DotNext</a></h6>
  <h6><strong>Assembly</strong>: DotNext.dll</h6>
  <h5 id="DotNext_ValueFunc_2_syntax">Syntax</h5>
  <div class="codewrapper">
    <pre><code class="lang-csharp hljs">public struct ValueFunc&lt;T, R&gt; : IValueDelegate&lt;Func&lt;T, R&gt;&gt;, ICallable&lt;Func&lt;T, R&gt;&gt;, IConvertible&lt;Func&lt;T, R&gt;&gt;, ISupplier&lt;Func&lt;T, R&gt;&gt;, IValueDelegate&lt;Converter&lt;T, R&gt;&gt;, ICallable&lt;Converter&lt;T, R&gt;&gt;, ICallable, IConvertible&lt;Converter&lt;T, R&gt;&gt;, ISupplier&lt;Converter&lt;T, R&gt;&gt;, IEquatable&lt;ValueFunc&lt;T, R&gt;&gt;</code></pre>
  </div>
  <h5 class="typeParameters">Type Parameters</h5>
  <table class="table table-bordered table-striped table-condensed">
    <thead>
      <tr>
        <th>Name</th>
        <th>Description</th>
      </tr>
    </thead>
    <tbody>
      <tr>
        <td><span class="parametername">T</span></td>
        <td><p>The type of the first method parameter.</p>
</td>
      </tr>
      <tr>
        <td><span class="parametername">R</span></td>
        <td><p>The type of the return value of the method that this pointer encapsulates.</p>
</td>
      </tr>
    </tbody>
  </table>
  <h5 id="DotNext_ValueFunc_2_remarks"><strong>Remarks</strong></h5>
  <div class="markdown level0 remarks"><p>This method pointer is intended to call managed methods only.</p>
</div>
  <h3 id="constructors">Constructors
  </h3>
  <span class="small pull-right mobile-hide">
    <span class="divider">|</span>
    <a href="https://github.com/sakno/dotNext/new/gh-pages/apiSpec/new?filename=DotNext_ValueFunc_2__ctor_System_Func__0__1__System_Boolean_.md&amp;value=---%0Auid%3A%20DotNext.ValueFunc%602.%23ctor(System.Func%7B%600%2C%601%7D%2CSystem.Boolean)%0Asummary%3A%20'*You%20can%20override%20summary%20for%20the%20API%20here%20using%20*MARKDOWN*%20syntax'%0A---%0A%0A*Please%20type%20below%20more%20information%20about%20this%20API%3A*%0A%0A">Improve this Doc</a>
  </span>
  <span class="small pull-right mobile-hide">
    <a href="https://github.com/sakno/dotNext/blob/gh-pages/src/DotNext/ValueDelegate.cs/#L444">View Source</a>
  </span>
  <a id="DotNext_ValueFunc_2__ctor_" data-uid="DotNext.ValueFunc`2.#ctor*"></a>
  <h4 id="DotNext_ValueFunc_2__ctor_System_Func__0__1__System_Boolean_" data-uid="DotNext.ValueFunc`2.#ctor(System.Func{`0,`1},System.Boolean)">ValueFunc(Func&lt;T, R&gt;, Boolean)</h4>
  <div class="markdown level1 summary"><p>Initializes a new pointer based on extracted pointer from the delegate.</p>
</div>
  <div class="markdown level1 conceptual"></div>
  <h5 class="decalaration">Declaration</h5>
  <div class="codewrapper">
    <pre><code class="lang-csharp hljs">public ValueFunc(Func&lt;T, R&gt; func, bool wrap = false)</code></pre>
  </div>
  <h5 class="parameters">Parameters</h5>
  <table class="table table-bordered table-striped table-condensed">
    <thead>
      <tr>
        <th>Type</th>
        <th>Name</th>
        <th>Description</th>
      </tr>
    </thead>
    <tbody>
      <tr>
        <td><a class="xref" href="https://docs.microsoft.com/dotnet/api/system.func-2">Func</a>&lt;T, R&gt;</td>
        <td><span class="parametername">func</span></td>
        <td><p>The delegate representing method.</p>
</td>
      </tr>
      <tr>
        <td><a class="xref" href="https://docs.microsoft.com/dotnet/api/system.boolean">Boolean</a></td>
        <td><span class="parametername">wrap</span></td>
        <td><p><span class="xref">true</span> to wrap <code data-dev-comment-type="paramref" class="paramref">func</code> into this delegate; <span class="xref">false</span> to extract method pointer without holding reference to the passed delegate.</p>
</td>
      </tr>
    </tbody>
  </table>
  <h5 id="DotNext_ValueFunc_2__ctor_System_Func__0__1__System_Boolean__remarks">Remarks</h5>
  <div class="markdown level1 remarks"><p>You can use this constructor to create value delegate once and cache it using <code>static readonly</code> field
for subsequent calls.</p>
</div>
  <h5 class="exceptions">Exceptions</h5>
  <table class="table table-bordered table-striped table-condensed">
    <thead>
      <tr>
        <th>Type</th>
        <th>Condition</th>
      </tr>
    </thead>
    <tbody>
      <tr>
        <td><a class="xref" href="https://docs.microsoft.com/dotnet/api/system.argumentnullexception">ArgumentNullException</a></td>
        <td><p><code data-dev-comment-type="paramref" class="paramref">func</code> is <span class="xref">null</span>.</p>
</td>
      </tr>
    </tbody>
  </table>
  <span class="small pull-right mobile-hide">
    <span class="divider">|</span>
    <a href="https://github.com/sakno/dotNext/new/gh-pages/apiSpec/new?filename=DotNext_ValueFunc_2__ctor_System_Reflection_MethodInfo_.md&amp;value=---%0Auid%3A%20DotNext.ValueFunc%602.%23ctor(System.Reflection.MethodInfo)%0Asummary%3A%20'*You%20can%20override%20summary%20for%20the%20API%20here%20using%20*MARKDOWN*%20syntax'%0A---%0A%0A*Please%20type%20below%20more%20information%20about%20this%20API%3A*%0A%0A">Improve this Doc</a>
  </span>
  <span class="small pull-right mobile-hide">
    <a href="https://github.com/sakno/dotNext/blob/gh-pages/src/DotNext/ValueDelegate.cs/#L429">View Source</a>
  </span>
  <a id="DotNext_ValueFunc_2__ctor_" data-uid="DotNext.ValueFunc`2.#ctor*"></a>
  <h4 id="DotNext_ValueFunc_2__ctor_System_Reflection_MethodInfo_" data-uid="DotNext.ValueFunc`2.#ctor(System.Reflection.MethodInfo)">ValueFunc(MethodInfo)</h4>
  <div class="markdown level1 summary"><p>Initializes a new pointer to the method.</p>
</div>
  <div class="markdown level1 conceptual"></div>
  <h5 class="decalaration">Declaration</h5>
  <div class="codewrapper">
    <pre><code class="lang-csharp hljs">public ValueFunc(MethodInfo method)</code></pre>
  </div>
  <h5 class="parameters">Parameters</h5>
  <table class="table table-bordered table-striped table-condensed">
    <thead>
      <tr>
        <th>Type</th>
        <th>Name</th>
        <th>Description</th>
      </tr>
    </thead>
    <tbody>
      <tr>
        <td><a class="xref" href="https://docs.microsoft.com/dotnet/api/system.reflection.methodinfo">MethodInfo</a></td>
        <td><span class="parametername">method</span></td>
        <td><p>The method to convert into pointer.</p>
</td>
      </tr>
    </tbody>
  </table>
  <h5 id="DotNext_ValueFunc_2__ctor_System_Reflection_MethodInfo__remarks">Remarks</h5>
  <div class="markdown level1 remarks"><p>This constructor causes heap allocations because Reflection is needed to check compatibility of method's signature
with the delegate type.</p>
</div>
  <h5 class="exceptions">Exceptions</h5>
  <table class="table table-bordered table-striped table-condensed">
    <thead>
      <tr>
        <th>Type</th>
        <th>Condition</th>
      </tr>
    </thead>
    <tbody>
      <tr>
        <td><a class="xref" href="https://docs.microsoft.com/dotnet/api/system.argumentnullexception">ArgumentNullException</a></td>
        <td><p><code data-dev-comment-type="paramref" class="paramref">method</code> is <span class="xref">null</span>.</p>
</td>
      </tr>
      <tr>
        <td><a class="xref" href="https://docs.microsoft.com/dotnet/api/system.argumentexception">ArgumentException</a></td>
        <td><p>Signature of <code data-dev-comment-type="paramref" class="paramref">method</code> doesn't match to this pointer type.</p>
</td>
      </tr>
    </tbody>
  </table>
  <h3 id="properties">Properties
  </h3>
  <span class="small pull-right mobile-hide">
    <span class="divider">|</span>
    <a href="https://github.com/sakno/dotNext/new/gh-pages/apiSpec/new?filename=DotNext_ValueFunc_2_IsEmpty.md&amp;value=---%0Auid%3A%20DotNext.ValueFunc%602.IsEmpty%0Asummary%3A%20'*You%20can%20override%20summary%20for%20the%20API%20here%20using%20*MARKDOWN*%20syntax'%0A---%0A%0A*Please%20type%20below%20more%20information%20about%20this%20API%3A*%0A%0A">Improve this Doc</a>
  </span>
  <span class="small pull-right mobile-hide">
    <a href="https://github.com/sakno/dotNext/blob/gh-pages/src/DotNext/ValueDelegate.cs/#L463">View Source</a>
  </span>
  <a id="DotNext_ValueFunc_2_IsEmpty_" data-uid="DotNext.ValueFunc`2.IsEmpty*"></a>
  <h4 id="DotNext_ValueFunc_2_IsEmpty" data-uid="DotNext.ValueFunc`2.IsEmpty">IsEmpty</h4>
  <div class="markdown level1 summary"><p>Indicates that this delegate doesn't refer to any method.</p>
</div>
  <div class="markdown level1 conceptual"></div>
  <h5 class="decalaration">Declaration</h5>
  <div class="codewrapper">
    <pre><code class="lang-csharp hljs">public bool IsEmpty { get; }</code></pre>
  </div>
  <h5 class="propertyValue">Property Value</h5>
  <table class="table table-bordered table-striped table-condensed">
    <thead>
      <tr>
        <th>Type</th>
        <th>Description</th>
      </tr>
    </thead>
    <tbody>
      <tr>
        <td><a class="xref" href="https://docs.microsoft.com/dotnet/api/system.boolean">Boolean</a></td>
        <td></td>
      </tr>
    </tbody>
  </table>
  <span class="small pull-right mobile-hide">
    <span class="divider">|</span>
    <a href="https://github.com/sakno/dotNext/new/gh-pages/apiSpec/new?filename=DotNext_ValueFunc_2_Target.md&amp;value=---%0Auid%3A%20DotNext.ValueFunc%602.Target%0Asummary%3A%20'*You%20can%20override%20summary%20for%20the%20API%20here%20using%20*MARKDOWN*%20syntax'%0A---%0A%0A*Please%20type%20below%20more%20information%20about%20this%20API%3A*%0A%0A">Improve this Doc</a>
  </span>
  <span class="small pull-right mobile-hide">
    <a href="https://github.com/sakno/dotNext/blob/gh-pages/src/DotNext/ValueDelegate.cs/#L500">View Source</a>
  </span>
  <a id="DotNext_ValueFunc_2_Target_" data-uid="DotNext.ValueFunc`2.Target*"></a>
  <h4 id="DotNext_ValueFunc_2_Target" data-uid="DotNext.ValueFunc`2.Target">Target</h4>
  <div class="markdown level1 summary"><p>Gets the object on which the current pointer invokes the method.</p>
</div>
  <div class="markdown level1 conceptual"></div>
  <h5 class="decalaration">Declaration</h5>
  <div class="codewrapper">
    <pre><code class="lang-csharp hljs">public object Target { get; }</code></pre>
  </div>
  <h5 class="propertyValue">Property Value</h5>
  <table class="table table-bordered table-striped table-condensed">
    <thead>
      <tr>
        <th>Type</th>
        <th>Description</th>
      </tr>
    </thead>
    <tbody>
      <tr>
        <td><a class="xref" href="https://docs.microsoft.com/dotnet/api/system.object">Object</a></td>
        <td></td>
      </tr>
    </tbody>
  </table>
  <h3 id="methods">Methods
  </h3>
  <span class="small pull-right mobile-hide">
    <span class="divider">|</span>
    <a href="https://github.com/sakno/dotNext/new/gh-pages/apiSpec/new?filename=DotNext_ValueFunc_2_Equals_DotNext_ValueFunc__0__1__.md&amp;value=---%0Auid%3A%20DotNext.ValueFunc%602.Equals(DotNext.ValueFunc%7B%600%2C%601%7D)%0Asummary%3A%20'*You%20can%20override%20summary%20for%20the%20API%20here%20using%20*MARKDOWN*%20syntax'%0A---%0A%0A*Please%20type%20below%20more%20information%20about%20this%20API%3A*%0A%0A">Improve this Doc</a>
  </span>
  <span class="small pull-right mobile-hide">
    <a href="https://github.com/sakno/dotNext/blob/gh-pages/src/DotNext/ValueDelegate.cs/#L573">View Source</a>
  </span>
  <a id="DotNext_ValueFunc_2_Equals_" data-uid="DotNext.ValueFunc`2.Equals*"></a>
  <h4 id="DotNext_ValueFunc_2_Equals_DotNext_ValueFunc__0__1__" data-uid="DotNext.ValueFunc`2.Equals(DotNext.ValueFunc{`0,`1})">Equals(ValueFunc&lt;T, R&gt;)</h4>
  <div class="markdown level1 summary"><p>Determines whether this object points to the same method as other object.</p>
</div>
  <div class="markdown level1 conceptual"></div>
  <h5 class="decalaration">Declaration</h5>
  <div class="codewrapper">
    <pre><code class="lang-csharp hljs">public bool Equals(ValueFunc&lt;T, R&gt; other)</code></pre>
  </div>
  <h5 class="parameters">Parameters</h5>
  <table class="table table-bordered table-striped table-condensed">
    <thead>
      <tr>
        <th>Type</th>
        <th>Name</th>
        <th>Description</th>
      </tr>
    </thead>
    <tbody>
      <tr>
        <td><a class="xref" href="DotNext.ValueFunc-2.html">ValueFunc</a>&lt;T, R&gt;</td>
        <td><span class="parametername">other</span></td>
        <td><p>The pointer to compare.</p>
</td>
      </tr>
    </tbody>
  </table>
  <h5 class="returns">Returns</h5>
  <table class="table table-bordered table-striped table-condensed">
    <thead>
      <tr>
        <th>Type</th>
        <th>Description</th>
      </tr>
    </thead>
    <tbody>
      <tr>
        <td><a class="xref" href="https://docs.microsoft.com/dotnet/api/system.boolean">Boolean</a></td>
        <td><p><span class="xref">true</span> if both pointers represent the same method; otherwise, <span class="xref">false</span>.</p>
</td>
      </tr>
    </tbody>
  </table>
  <span class="small pull-right mobile-hide">
    <span class="divider">|</span>
    <a href="https://github.com/sakno/dotNext/new/gh-pages/apiSpec/new?filename=DotNext_ValueFunc_2_Equals_System_Object_.md&amp;value=---%0Auid%3A%20DotNext.ValueFunc%602.Equals(System.Object)%0Asummary%3A%20'*You%20can%20override%20summary%20for%20the%20API%20here%20using%20*MARKDOWN*%20syntax'%0A---%0A%0A*Please%20type%20below%20more%20information%20about%20this%20API%3A*%0A%0A">Improve this Doc</a>
  </span>
  <span class="small pull-right mobile-hide">
    <a href="https://github.com/sakno/dotNext/blob/gh-pages/src/DotNext/ValueDelegate.cs/#L580">View Source</a>
  </span>
  <a id="DotNext_ValueFunc_2_Equals_" data-uid="DotNext.ValueFunc`2.Equals*"></a>
  <h4 id="DotNext_ValueFunc_2_Equals_System_Object_" data-uid="DotNext.ValueFunc`2.Equals(System.Object)">Equals(Object)</h4>
  <div class="markdown level1 summary"><p>Determines whether this object points to the same method as other object.</p>
</div>
  <div class="markdown level1 conceptual"></div>
  <h5 class="decalaration">Declaration</h5>
  <div class="codewrapper">
    <pre><code class="lang-csharp hljs">public override bool Equals(object other)</code></pre>
  </div>
  <h5 class="parameters">Parameters</h5>
  <table class="table table-bordered table-striped table-condensed">
    <thead>
      <tr>
        <th>Type</th>
        <th>Name</th>
        <th>Description</th>
      </tr>
    </thead>
    <tbody>
      <tr>
        <td><a class="xref" href="https://docs.microsoft.com/dotnet/api/system.object">Object</a></td>
        <td><span class="parametername">other</span></td>
        <td><p>The object implementing <a class="xref" href="DotNext.ICallable-1.html">ICallable&lt;D&gt;</a> to compare.</p>
</td>
      </tr>
    </tbody>
  </table>
  <h5 class="returns">Returns</h5>
  <table class="table table-bordered table-striped table-condensed">
    <thead>
      <tr>
        <th>Type</th>
        <th>Description</th>
      </tr>
    </thead>
    <tbody>
      <tr>
        <td><a class="xref" href="https://docs.microsoft.com/dotnet/api/system.boolean">Boolean</a></td>
        <td><p><span class="xref">true</span> if both pointers represent the same method; otherwise, <span class="xref">false</span>.</p>
</td>
      </tr>
    </tbody>
  </table>
  <h5 class="overrides">Overrides</h5>
  <div><a class="xref" href="https://docs.microsoft.com/dotnet/api/system.valuetype.equals#System_ValueType_Equals_System_Object_">ValueType.Equals(Object)</a></div>
  <span class="small pull-right mobile-hide">
    <span class="divider">|</span>
    <a href="https://github.com/sakno/dotNext/new/gh-pages/apiSpec/new?filename=DotNext_ValueFunc_2_GetHashCode.md&amp;value=---%0Auid%3A%20DotNext.ValueFunc%602.GetHashCode%0Asummary%3A%20'*You%20can%20override%20summary%20for%20the%20API%20here%20using%20*MARKDOWN*%20syntax'%0A---%0A%0A*Please%20type%20below%20more%20information%20about%20this%20API%3A*%0A%0A">Improve this Doc</a>
  </span>
  <span class="small pull-right mobile-hide">
    <a href="https://github.com/sakno/dotNext/blob/gh-pages/src/DotNext/ValueDelegate.cs/#L566">View Source</a>
  </span>
  <a id="DotNext_ValueFunc_2_GetHashCode_" data-uid="DotNext.ValueFunc`2.GetHashCode*"></a>
  <h4 id="DotNext_ValueFunc_2_GetHashCode" data-uid="DotNext.ValueFunc`2.GetHashCode">GetHashCode()</h4>
  <div class="markdown level1 summary"><p>Computes hash code of this pointer.</p>
</div>
  <div class="markdown level1 conceptual"></div>
  <h5 class="decalaration">Declaration</h5>
  <div class="codewrapper">
    <pre><code class="lang-csharp hljs">public override int GetHashCode()</code></pre>
  </div>
  <h5 class="returns">Returns</h5>
  <table class="table table-bordered table-striped table-condensed">
    <thead>
      <tr>
        <th>Type</th>
        <th>Description</th>
      </tr>
    </thead>
    <tbody>
      <tr>
        <td><a class="xref" href="https://docs.microsoft.com/dotnet/api/system.int32">Int32</a></td>
        <td><p>The hash code of this pointer.</p>
</td>
      </tr>
    </tbody>
  </table>
  <h5 class="overrides">Overrides</h5>
  <div><a class="xref" href="https://docs.microsoft.com/dotnet/api/system.valuetype.gethashcode#System_ValueType_GetHashCode">ValueType.GetHashCode()</a></div>
  <span class="small pull-right mobile-hide">
    <span class="divider">|</span>
    <a href="https://github.com/sakno/dotNext/new/gh-pages/apiSpec/new?filename=DotNext_ValueFunc_2_Invoke__0_.md&amp;value=---%0Auid%3A%20DotNext.ValueFunc%602.Invoke(%600)%0Asummary%3A%20'*You%20can%20override%20summary%20for%20the%20API%20here%20using%20*MARKDOWN*%20syntax'%0A---%0A%0A*Please%20type%20below%20more%20information%20about%20this%20API%3A*%0A%0A">Improve this Doc</a>
  </span>
  <span class="small pull-right mobile-hide">
    <a href="https://github.com/sakno/dotNext/blob/gh-pages/src/DotNext/ValueDelegate.cs/#L527">View Source</a>
  </span>
  <a id="DotNext_ValueFunc_2_Invoke_" data-uid="DotNext.ValueFunc`2.Invoke*"></a>
  <h4 id="DotNext_ValueFunc_2_Invoke__0_" data-uid="DotNext.ValueFunc`2.Invoke(`0)">Invoke(T)</h4>
  <div class="markdown level1 summary"><p>Invokes method by pointer.</p>
</div>
  <div class="markdown level1 conceptual"></div>
  <h5 class="decalaration">Declaration</h5>
  <div class="codewrapper">
    <pre><code class="lang-csharp hljs">public R Invoke(T arg)</code></pre>
  </div>
  <h5 class="parameters">Parameters</h5>
  <table class="table table-bordered table-striped table-condensed">
    <thead>
      <tr>
        <th>Type</th>
        <th>Name</th>
        <th>Description</th>
      </tr>
    </thead>
    <tbody>
      <tr>
        <td><span class="xref">T</span></td>
        <td><span class="parametername">arg</span></td>
        <td><p>The first argument to be passed into the target method.</p>
</td>
      </tr>
    </tbody>
  </table>
  <h5 class="returns">Returns</h5>
  <table class="table table-bordered table-striped table-condensed">
    <thead>
      <tr>
        <th>Type</th>
        <th>Description</th>
      </tr>
    </thead>
    <tbody>
      <tr>
        <td><span class="xref">R</span></td>
        <td><p>The result of method invocation.</p>
</td>
      </tr>
    </tbody>
  </table>
  <span class="small pull-right mobile-hide">
    <span class="divider">|</span>
    <a href="https://github.com/sakno/dotNext/new/gh-pages/apiSpec/new?filename=DotNext_ValueFunc_2_ToDelegate.md&amp;value=---%0Auid%3A%20DotNext.ValueFunc%602.ToDelegate%0Asummary%3A%20'*You%20can%20override%20summary%20for%20the%20API%20here%20using%20*MARKDOWN*%20syntax'%0A---%0A%0A*Please%20type%20below%20more%20information%20about%20this%20API%3A*%0A%0A">Improve this Doc</a>
  </span>
  <span class="small pull-right mobile-hide">
    <a href="https://github.com/sakno/dotNext/blob/gh-pages/src/DotNext/ValueDelegate.cs/#L506">View Source</a>
  </span>
  <a id="DotNext_ValueFunc_2_ToDelegate_" data-uid="DotNext.ValueFunc`2.ToDelegate*"></a>
  <h4 id="DotNext_ValueFunc_2_ToDelegate" data-uid="DotNext.ValueFunc`2.ToDelegate">ToDelegate()</h4>
  <div class="markdown level1 summary"><p>Converts this pointer into <a class="xref" href="https://docs.microsoft.com/dotnet/api/system.func-2">Func&lt;T,TResult&gt;</a>.</p>
</div>
  <div class="markdown level1 conceptual"></div>
  <h5 class="decalaration">Declaration</h5>
  <div class="codewrapper">
    <pre><code class="lang-csharp hljs">public Func&lt;T, R&gt; ToDelegate()</code></pre>
  </div>
  <h5 class="returns">Returns</h5>
  <table class="table table-bordered table-striped table-condensed">
    <thead>
      <tr>
        <th>Type</th>
        <th>Description</th>
      </tr>
    </thead>
    <tbody>
      <tr>
        <td><a class="xref" href="https://docs.microsoft.com/dotnet/api/system.func-2">Func</a>&lt;T, R&gt;</td>
        <td><p>The delegate created from this method pointer; or <span class="xref">null</span> if this pointer is zero.</p>
</td>
      </tr>
    </tbody>
  </table>
  <span class="small pull-right mobile-hide">
    <span class="divider">|</span>
    <a href="https://github.com/sakno/dotNext/new/gh-pages/apiSpec/new?filename=DotNext_ValueFunc_2_ToString.md&amp;value=---%0Auid%3A%20DotNext.ValueFunc%602.ToString%0Asummary%3A%20'*You%20can%20override%20summary%20for%20the%20API%20here%20using%20*MARKDOWN*%20syntax'%0A---%0A%0A*Please%20type%20below%20more%20information%20about%20this%20API%3A*%0A%0A">Improve this Doc</a>
  </span>
  <span class="small pull-right mobile-hide">
    <a href="https://github.com/sakno/dotNext/blob/gh-pages/src/DotNext/ValueDelegate.cs/#L586">View Source</a>
  </span>
  <a id="DotNext_ValueFunc_2_ToString_" data-uid="DotNext.ValueFunc`2.ToString*"></a>
  <h4 id="DotNext_ValueFunc_2_ToString" data-uid="DotNext.ValueFunc`2.ToString">ToString()</h4>
  <div class="markdown level1 summary"><p>Obtains pointer value in HEX format.</p>
</div>
  <div class="markdown level1 conceptual"></div>
  <h5 class="decalaration">Declaration</h5>
  <div class="codewrapper">
    <pre><code class="lang-csharp hljs">public override string ToString()</code></pre>
  </div>
  <h5 class="returns">Returns</h5>
  <table class="table table-bordered table-striped table-condensed">
    <thead>
      <tr>
        <th>Type</th>
        <th>Description</th>
      </tr>
    </thead>
    <tbody>
      <tr>
        <td><a class="xref" href="https://docs.microsoft.com/dotnet/api/system.string">String</a></td>
        <td><p>The address represented by pointer.</p>
</td>
      </tr>
    </tbody>
  </table>
  <h5 class="overrides">Overrides</h5>
  <div><a class="xref" href="https://docs.microsoft.com/dotnet/api/system.valuetype.tostring#System_ValueType_ToString">ValueType.ToString()</a></div>
  <h3 id="operators">Operators
  </h3>
  <span class="small pull-right mobile-hide">
    <span class="divider">|</span>
    <a href="https://github.com/sakno/dotNext/new/gh-pages/apiSpec/new?filename=DotNext_ValueFunc_2_op_Equality_DotNext_ValueFunc__0__1___DotNext_ValueFunc__0__1___.md&amp;value=---%0Auid%3A%20DotNext.ValueFunc%602.op_Equality(DotNext.ValueFunc%7B%600%2C%601%7D%40%2CDotNext.ValueFunc%7B%600%2C%601%7D%40)%0Asummary%3A%20'*You%20can%20override%20summary%20for%20the%20API%20here%20using%20*MARKDOWN*%20syntax'%0A---%0A%0A*Please%20type%20below%20more%20information%20about%20this%20API%3A*%0A%0A">Improve this Doc</a>
  </span>
  <span class="small pull-right mobile-hide">
    <a href="https://github.com/sakno/dotNext/blob/gh-pages/src/DotNext/ValueDelegate.cs/#L594">View Source</a>
  </span>
  <a id="DotNext_ValueFunc_2_op_Equality_" data-uid="DotNext.ValueFunc`2.op_Equality*"></a>
  <h4 id="DotNext_ValueFunc_2_op_Equality_DotNext_ValueFunc__0__1___DotNext_ValueFunc__0__1___" data-uid="DotNext.ValueFunc`2.op_Equality(DotNext.ValueFunc{`0,`1}@,DotNext.ValueFunc{`0,`1}@)">Equality(ValueFunc&lt;T, R&gt;, ValueFunc&lt;T, R&gt;)</h4>
  <div class="markdown level1 summary"><p>Determines whether the pointers represent the same method.</p>
</div>
  <div class="markdown level1 conceptual"></div>
  <h5 class="decalaration">Declaration</h5>
  <div class="codewrapper">
    <pre><code class="lang-csharp hljs">public static bool operator ==(in ValueFunc&lt;T, R&gt; first, in ValueFunc&lt;T, R&gt; second)</code></pre>
  </div>
  <h5 class="parameters">Parameters</h5>
  <table class="table table-bordered table-striped table-condensed">
    <thead>
      <tr>
        <th>Type</th>
        <th>Name</th>
        <th>Description</th>
      </tr>
    </thead>
    <tbody>
      <tr>
        <td><a class="xref" href="DotNext.ValueFunc-2.html">ValueFunc</a>&lt;T, R&gt;</td>
        <td><span class="parametername">first</span></td>
        <td><p>The first pointer to compare.</p>
</td>
      </tr>
      <tr>
        <td><a class="xref" href="DotNext.ValueFunc-2.html">ValueFunc</a>&lt;T, R&gt;</td>
        <td><span class="parametername">second</span></td>
        <td><p>The second pointer to compare.</p>
</td>
      </tr>
    </tbody>
  </table>
  <h5 class="returns">Returns</h5>
  <table class="table table-bordered table-striped table-condensed">
    <thead>
      <tr>
        <th>Type</th>
        <th>Description</th>
      </tr>
    </thead>
    <tbody>
      <tr>
        <td><a class="xref" href="https://docs.microsoft.com/dotnet/api/system.boolean">Boolean</a></td>
        <td><p><span class="xref">true</span> if both pointers represent the same method; otherwise, <span class="xref">false</span>.</p>
</td>
      </tr>
    </tbody>
  </table>
  <span class="small pull-right mobile-hide">
    <span class="divider">|</span>
    <a href="https://github.com/sakno/dotNext/new/gh-pages/apiSpec/new?filename=DotNext_ValueFunc_2_op_Explicit_DotNext_ValueFunc__0__1____System_Converter__0__1_.md&amp;value=---%0Auid%3A%20DotNext.ValueFunc%602.op_Explicit(DotNext.ValueFunc%7B%600%2C%601%7D%40)~System.Converter%7B%600%2C%601%7D%0Asummary%3A%20'*You%20can%20override%20summary%20for%20the%20API%20here%20using%20*MARKDOWN*%20syntax'%0A---%0A%0A*Please%20type%20below%20more%20information%20about%20this%20API%3A*%0A%0A">Improve this Doc</a>
  </span>
  <span class="small pull-right mobile-hide">
    <a href="https://github.com/sakno/dotNext/blob/gh-pages/src/DotNext/ValueDelegate.cs/#L559">View Source</a>
  </span>
  <a id="DotNext_ValueFunc_2_op_Explicit_" data-uid="DotNext.ValueFunc`2.op_Explicit*"></a>
  <h4 id="DotNext_ValueFunc_2_op_Explicit_DotNext_ValueFunc__0__1____System_Converter__0__1_" data-uid="DotNext.ValueFunc`2.op_Explicit(DotNext.ValueFunc{`0,`1}@)~System.Converter{`0,`1}">Explicit(ValueFunc&lt;T, R&gt; to Converter&lt;T, R&gt;)</h4>
  <div class="markdown level1 summary"><p>Converts this pointer into <a class="xref" href="https://docs.microsoft.com/dotnet/api/system.converter-2">Converter&lt;TInput,TOutput&gt;</a>.</p>
</div>
  <div class="markdown level1 conceptual"></div>
  <h5 class="decalaration">Declaration</h5>
  <div class="codewrapper">
    <pre><code class="lang-csharp hljs">public static explicit operator Converter&lt;T, R&gt;(in ValueFunc&lt;T, R&gt; func)</code></pre>
  </div>
  <h5 class="parameters">Parameters</h5>
  <table class="table table-bordered table-striped table-condensed">
    <thead>
      <tr>
        <th>Type</th>
        <th>Name</th>
        <th>Description</th>
      </tr>
    </thead>
    <tbody>
      <tr>
        <td><a class="xref" href="DotNext.ValueFunc-2.html">ValueFunc</a>&lt;T, R&gt;</td>
        <td><span class="parametername">func</span></td>
        <td><p>The pointer to convert.</p>
</td>
      </tr>
    </tbody>
  </table>
  <h5 class="returns">Returns</h5>
  <table class="table table-bordered table-striped table-condensed">
    <thead>
      <tr>
        <th>Type</th>
        <th>Description</th>
      </tr>
    </thead>
    <tbody>
      <tr>
        <td><a class="xref" href="https://docs.microsoft.com/dotnet/api/system.converter-2">Converter</a>&lt;T, R&gt;</td>
        <td><p>The delegate created from this method pointer.</p>
</td>
      </tr>
    </tbody>
  </table>
  <span class="small pull-right mobile-hide">
    <span class="divider">|</span>
    <a href="https://github.com/sakno/dotNext/new/gh-pages/apiSpec/new?filename=DotNext_ValueFunc_2_op_Explicit_DotNext_ValueFunc__0__1____System_Func__0__1_.md&amp;value=---%0Auid%3A%20DotNext.ValueFunc%602.op_Explicit(DotNext.ValueFunc%7B%600%2C%601%7D%40)~System.Func%7B%600%2C%601%7D%0Asummary%3A%20'*You%20can%20override%20summary%20for%20the%20API%20here%20using%20*MARKDOWN*%20syntax'%0A---%0A%0A*Please%20type%20below%20more%20information%20about%20this%20API%3A*%0A%0A">Improve this Doc</a>
  </span>
  <span class="small pull-right mobile-hide">
    <a href="https://github.com/sakno/dotNext/blob/gh-pages/src/DotNext/ValueDelegate.cs/#L552">View Source</a>
  </span>
  <a id="DotNext_ValueFunc_2_op_Explicit_" data-uid="DotNext.ValueFunc`2.op_Explicit*"></a>
  <h4 id="DotNext_ValueFunc_2_op_Explicit_DotNext_ValueFunc__0__1____System_Func__0__1_" data-uid="DotNext.ValueFunc`2.op_Explicit(DotNext.ValueFunc{`0,`1}@)~System.Func{`0,`1}">Explicit(ValueFunc&lt;T, R&gt; to Func&lt;T, R&gt;)</h4>
  <div class="markdown level1 summary"><p>Converts this pointer into <a class="xref" href="https://docs.microsoft.com/dotnet/api/system.func-2">Func&lt;T,TResult&gt;</a>.</p>
</div>
  <div class="markdown level1 conceptual"></div>
  <h5 class="decalaration">Declaration</h5>
  <div class="codewrapper">
    <pre><code class="lang-csharp hljs">public static explicit operator Func&lt;T, R&gt;(in ValueFunc&lt;T, R&gt; func)</code></pre>
  </div>
  <h5 class="parameters">Parameters</h5>
  <table class="table table-bordered table-striped table-condensed">
    <thead>
      <tr>
        <th>Type</th>
        <th>Name</th>
        <th>Description</th>
      </tr>
    </thead>
    <tbody>
      <tr>
        <td><a class="xref" href="DotNext.ValueFunc-2.html">ValueFunc</a>&lt;T, R&gt;</td>
        <td><span class="parametername">func</span></td>
        <td><p>The pointer to convert.</p>
</td>
      </tr>
    </tbody>
  </table>
  <h5 class="returns">Returns</h5>
  <table class="table table-bordered table-striped table-condensed">
    <thead>
      <tr>
        <th>Type</th>
        <th>Description</th>
      </tr>
    </thead>
    <tbody>
      <tr>
        <td><a class="xref" href="https://docs.microsoft.com/dotnet/api/system.func-2">Func</a>&lt;T, R&gt;</td>
        <td><p>The delegate created from this method pointer.</p>
</td>
      </tr>
    </tbody>
  </table>
  <span class="small pull-right mobile-hide">
    <span class="divider">|</span>
    <a href="https://github.com/sakno/dotNext/new/gh-pages/apiSpec/new?filename=DotNext_ValueFunc_2_op_Inequality_DotNext_ValueFunc__0__1___DotNext_ValueFunc__0__1___.md&amp;value=---%0Auid%3A%20DotNext.ValueFunc%602.op_Inequality(DotNext.ValueFunc%7B%600%2C%601%7D%40%2CDotNext.ValueFunc%7B%600%2C%601%7D%40)%0Asummary%3A%20'*You%20can%20override%20summary%20for%20the%20API%20here%20using%20*MARKDOWN*%20syntax'%0A---%0A%0A*Please%20type%20below%20more%20information%20about%20this%20API%3A*%0A%0A">Improve this Doc</a>
  </span>
  <span class="small pull-right mobile-hide">
    <a href="https://github.com/sakno/dotNext/blob/gh-pages/src/DotNext/ValueDelegate.cs/#L602">View Source</a>
  </span>
  <a id="DotNext_ValueFunc_2_op_Inequality_" data-uid="DotNext.ValueFunc`2.op_Inequality*"></a>
  <h4 id="DotNext_ValueFunc_2_op_Inequality_DotNext_ValueFunc__0__1___DotNext_ValueFunc__0__1___" data-uid="DotNext.ValueFunc`2.op_Inequality(DotNext.ValueFunc{`0,`1}@,DotNext.ValueFunc{`0,`1}@)">Inequality(ValueFunc&lt;T, R&gt;, ValueFunc&lt;T, R&gt;)</h4>
  <div class="markdown level1 summary"><p>Determines whether the pointers represent different methods.</p>
</div>
  <div class="markdown level1 conceptual"></div>
  <h5 class="decalaration">Declaration</h5>
  <div class="codewrapper">
    <pre><code class="lang-csharp hljs">public static bool operator !=(in ValueFunc&lt;T, R&gt; first, in ValueFunc&lt;T, R&gt; second)</code></pre>
  </div>
  <h5 class="parameters">Parameters</h5>
  <table class="table table-bordered table-striped table-condensed">
    <thead>
      <tr>
        <th>Type</th>
        <th>Name</th>
        <th>Description</th>
      </tr>
    </thead>
    <tbody>
      <tr>
        <td><a class="xref" href="DotNext.ValueFunc-2.html">ValueFunc</a>&lt;T, R&gt;</td>
        <td><span class="parametername">first</span></td>
        <td><p>The first pointer to compare.</p>
</td>
      </tr>
      <tr>
        <td><a class="xref" href="DotNext.ValueFunc-2.html">ValueFunc</a>&lt;T, R&gt;</td>
        <td><span class="parametername">second</span></td>
        <td><p>The second pointer to compare.</p>
</td>
      </tr>
    </tbody>
  </table>
  <h5 class="returns">Returns</h5>
  <table class="table table-bordered table-striped table-condensed">
    <thead>
      <tr>
        <th>Type</th>
        <th>Description</th>
      </tr>
    </thead>
    <tbody>
      <tr>
        <td><a class="xref" href="https://docs.microsoft.com/dotnet/api/system.boolean">Boolean</a></td>
        <td><p><span class="xref">true</span> if both pointers represent different methods; otherwise, <span class="xref">false</span>.</p>
</td>
      </tr>
    </tbody>
  </table>
  <h3 id="eii">Explicit Interface Implementations
  </h3>
  <span class="small pull-right mobile-hide">
    <span class="divider">|</span>
    <a href="https://github.com/sakno/dotNext/new/gh-pages/apiSpec/new?filename=DotNext_ValueFunc_2_DotNext_ICallable_DynamicInvoke_System_Object___.md&amp;value=---%0Auid%3A%20DotNext.ValueFunc%602.DotNext%23ICallable%23DynamicInvoke(System.Object%5B%5D)%0Asummary%3A%20'*You%20can%20override%20summary%20for%20the%20API%20here%20using%20*MARKDOWN*%20syntax'%0A---%0A%0A*Please%20type%20below%20more%20information%20about%20this%20API%3A*%0A%0A">Improve this Doc</a>
  </span>
  <span class="small pull-right mobile-hide">
    <a href="https://github.com/sakno/dotNext/blob/gh-pages/src/DotNext/ValueDelegate.cs/#L545">View Source</a>
  </span>
  <a id="DotNext_ValueFunc_2_DotNext_ICallable_DynamicInvoke_" data-uid="DotNext.ValueFunc`2.DotNext#ICallable#DynamicInvoke*"></a>
  <h4 id="DotNext_ValueFunc_2_DotNext_ICallable_DynamicInvoke_System_Object___" data-uid="DotNext.ValueFunc`2.DotNext#ICallable#DynamicInvoke(System.Object[])">ICallable.DynamicInvoke(Object[])</h4>
  <div class="markdown level1 summary"></div>
  <div class="markdown level1 conceptual"></div>
  <h5 class="decalaration">Declaration</h5>
  <div class="codewrapper">
    <pre><code class="lang-csharp hljs">object ICallable.DynamicInvoke(params object[] args)</code></pre>
  </div>
  <h5 class="parameters">Parameters</h5>
  <table class="table table-bordered table-striped table-condensed">
    <thead>
      <tr>
        <th>Type</th>
        <th>Name</th>
        <th>Description</th>
      </tr>
    </thead>
    <tbody>
      <tr>
        <td><a class="xref" href="https://docs.microsoft.com/dotnet/api/system.object">Object</a>[]</td>
        <td><span class="parametername">args</span></td>
        <td></td>
      </tr>
    </tbody>
  </table>
  <h5 class="returns">Returns</h5>
  <table class="table table-bordered table-striped table-condensed">
    <thead>
      <tr>
        <th>Type</th>
        <th>Description</th>
      </tr>
    </thead>
    <tbody>
      <tr>
        <td><a class="xref" href="https://docs.microsoft.com/dotnet/api/system.object">Object</a></td>
        <td></td>
      </tr>
    </tbody>
  </table>
  <span class="small pull-right mobile-hide">
    <span class="divider">|</span>
    <a href="https://github.com/sakno/dotNext/new/gh-pages/apiSpec/new?filename=DotNext_ValueFunc_2_DotNext_ICallable_System_Converter_T_R___ToDelegate.md&amp;value=---%0Auid%3A%20DotNext.ValueFunc%602.DotNext%23ICallable%7BSystem%23Converter%7BT%2CR%7D%7D%23ToDelegate%0Asummary%3A%20'*You%20can%20override%20summary%20for%20the%20API%20here%20using%20*MARKDOWN*%20syntax'%0A---%0A%0A*Please%20type%20below%20more%20information%20about%20this%20API%3A*%0A%0A">Improve this Doc</a>
  </span>
  <span class="small pull-right mobile-hide">
    <a href="https://github.com/sakno/dotNext/blob/gh-pages/src/DotNext/ValueDelegate.cs/#L495">View Source</a>
  </span>
  <a id="DotNext_ValueFunc_2_DotNext_ICallable_System_Converter_T_R___ToDelegate_" data-uid="DotNext.ValueFunc`2.DotNext#ICallable{System#Converter{T,R}}#ToDelegate*"></a>
  <h4 id="DotNext_ValueFunc_2_DotNext_ICallable_System_Converter_T_R___ToDelegate" data-uid="DotNext.ValueFunc`2.DotNext#ICallable{System#Converter{T,R}}#ToDelegate">ICallable&lt;Converter&lt;T, R&gt;&gt;.ToDelegate()</h4>
  <div class="markdown level1 summary"></div>
  <div class="markdown level1 conceptual"></div>
  <h5 class="decalaration">Declaration</h5>
  <div class="codewrapper">
    <pre><code class="lang-csharp hljs">Converter&lt;T, R&gt; ICallable&lt;Converter&lt;T, R&gt;&gt;.ToDelegate()</code></pre>
  </div>
  <h5 class="returns">Returns</h5>
  <table class="table table-bordered table-striped table-condensed">
    <thead>
      <tr>
        <th>Type</th>
        <th>Description</th>
      </tr>
    </thead>
    <tbody>
      <tr>
        <td><a class="xref" href="https://docs.microsoft.com/dotnet/api/system.converter-2">Converter</a>&lt;T, R&gt;</td>
        <td></td>
      </tr>
    </tbody>
  </table>
  <h3 id="implements">Implements</h3>
  <div>
      <a class="xref" href="DotNext.ICallable-1.html">ICallable&lt;D&gt;</a>
  </div>
  <div>
      <a class="xref" href="DotNext.IConvertible-1.html">IConvertible&lt;T&gt;</a>
  </div>
  <div>
      <a class="xref" href="DotNext.ICallable-1.html">ICallable&lt;D&gt;</a>
  </div>
  <div>
      <a class="xref" href="DotNext.ICallable.html">ICallable</a>
  </div>
  <div>
      <a class="xref" href="DotNext.IConvertible-1.html">IConvertible&lt;T&gt;</a>
  </div>
  <div>
      <a class="xref" href="https://docs.microsoft.com/dotnet/api/system.iequatable-1">System.IEquatable&lt;T&gt;</a>
  </div>
  <h3 id="extensionmethods">Extension Methods</h3>
  <div>
      <a class="xref" href="DotNext.ValueTypeExtensions.html#DotNext_ValueTypeExtensions_IsOneOf__1___0_System_Collections_Generic_IEnumerable___0__">ValueTypeExtensions.IsOneOf&lt;T&gt;(T, IEnumerable&lt;T&gt;)</a>
  </div>
  <div>
      <a class="xref" href="DotNext.ValueTypeExtensions.html#DotNext_ValueTypeExtensions_IsOneOf__1___0___0___">ValueTypeExtensions.IsOneOf&lt;T&gt;(T, T[])</a>
  </div>
  <div>
      <a class="xref" href="DotNext.Linq.Expressions.ExpressionBuilder.html#DotNext_Linq_Expressions_ExpressionBuilder_Const__1___0_">ExpressionBuilder.Const&lt;T&gt;(T)</a>
  </div>
</article>
          </div>
          
          <div class="hidden-sm col-md-2" role="complementary">
            <div class="sideaffix">
              <div class="contribution">
                <ul class="nav">
                  <li>
                    <a href="https://github.com/sakno/dotNext/new/gh-pages/apiSpec/new?filename=DotNext_ValueFunc_2.md&amp;value=---%0Auid%3A%20DotNext.ValueFunc%602%0Asummary%3A%20'*You%20can%20override%20summary%20for%20the%20API%20here%20using%20*MARKDOWN*%20syntax'%0A---%0A%0A*Please%20type%20below%20more%20information%20about%20this%20API%3A*%0A%0A" class="contribution-link">Improve this Doc</a>
                  </li>
                  <li>
                    <a href="https://github.com/sakno/dotNext/blob/gh-pages/src/DotNext/ValueDelegate.cs/#L413" class="contribution-link">View Source</a>
                  </li>
                </ul>
              </div>
              <nav class="bs-docs-sidebar hidden-print hidden-xs hidden-sm affix" id="affix">
              <!-- <p><a class="back-to-top" href="#top">Back to top</a><p> -->
              </nav>
            </div>
          </div>
        </div>
      </div>
      
      <footer>
        <div class="grad-bottom"></div>
        <div class="footer">
          <div class="container">
            <span class="pull-right">
              <a href="#top">Back to top</a>
            </span>
            
            <span>Generated by <strong>DocFX</strong></span>
          </div>
        </div>
      </footer>
    </div>
    
    <script type="text/javascript" src="../styles/docfx.vendor.js"></script>
    <script type="text/javascript" src="../styles/docfx.js"></script>
    <script type="text/javascript" src="../styles/main.js"></script>
  </body>
</html>
<|MERGE_RESOLUTION|>--- conflicted
+++ resolved
@@ -1,15 +1,14 @@
-﻿<!DOCTYPE html>
-<!--[if IE]><![endif]-->
-<html>
+﻿<!DOCTYPE html>
+<!--[if IE]><![endif]-->
+<html>
   
   <head>
     <meta charset="utf-8">
     <meta http-equiv="X-UA-Compatible" content="IE=edge,chrome=1">
-    <title>Struct ValueFunc&lt;T, R&gt;
+    <title>Struct ValueFunc&lt;T, R&gt;
    | .NEXT </title>
     <meta name="viewport" content="width=device-width">
-    <meta name="title" content="Struct ValueFunc&lt;T, R&gt;
-<<<<<<< HEAD
+    <meta name="title" content="Struct ValueFunc&lt;T, R&gt;
    | .NEXT ">
     <meta name="generator" content="docfx 2.50.0.0">
     
@@ -23,926 +22,914 @@
     
     
     
-=======
-   | .NEXT ">
-    <meta name="generator" content="docfx 2.49.0.0">
-    
-    <link rel="shortcut icon" href="../fav.ico">
-    <link rel="stylesheet" href="../styles/docfx.vendor.css">
-    <link rel="stylesheet" href="../styles/docfx.css">
-    <link rel="stylesheet" href="../styles/main.css">
-    <link href="https://fonts.googleapis.com/css?family=Open+Sans" rel="stylesheet">
-    <meta property="docfx:navrel" content="../toc.html">
-    <meta property="docfx:tocrel" content="toc.html">
-    
-    
-    
->>>>>>> ceac8404
-  </head>  <body data-spy="scroll" data-target="#affix" data-offset="120">
-    <div id="wrapper">
-      <header>
-        
-        <nav id="autocollapse" class="navbar navbar-inverse ng-scope" role="navigation">
-          <div class="container">
-            <div class="navbar-header">
-              <button type="button" class="navbar-toggle" data-toggle="collapse" data-target="#navbar">
-                <span class="sr-only">Toggle navigation</span>
-                <span class="icon-bar"></span>
-                <span class="icon-bar"></span>
-                <span class="icon-bar"></span>
-              </button>
-              
-              <a class="navbar-brand" href="../index.html">
-                <img id="logo" class="svg" src="../doc_logo.png" alt="">
-              </a>
-            </div>
-            <div class="collapse navbar-collapse" id="navbar">
-              <form class="navbar-form navbar-right" role="search" id="search">
-                <div class="form-group">
-                  <input type="text" class="form-control" id="search-query" placeholder="Search" autocomplete="off">
-                </div>
-              </form>
-            </div>
-          </div>
-        </nav>
-        
-        <div class="subnav navbar navbar-default">
-          <div class="container hide-when-search" id="breadcrumb">
-            <ul class="breadcrumb">
-              <li></li>
-            </ul>
-          </div>
-        </div>
-      </header>
-      <div role="main" class="container body-content hide-when-search">
-        
-        <div class="sidenav hide-when-search">
-          <a class="btn toc-toggle collapse" data-toggle="collapse" href="#sidetoggle" aria-expanded="false" aria-controls="sidetoggle">Show / Hide Table of Contents</a>
-          <div class="sidetoggle collapse" id="sidetoggle">
-            <div id="sidetoc"></div>
-          </div>
-        </div>
-        <div class="article row grid-right">
-          <div class="col-md-10">
-            <article class="content wrap" id="_content" data-uid="DotNext.ValueFunc`2">
-  
-  
-  <h1 id="DotNext_ValueFunc_2" data-uid="DotNext.ValueFunc`2" class="text-break">Struct ValueFunc&lt;T, R&gt;
-  </h1>
+  </head>  <body data-spy="scroll" data-target="#affix" data-offset="120">
+    <div id="wrapper">
+      <header>
+        
+        <nav id="autocollapse" class="navbar navbar-inverse ng-scope" role="navigation">
+          <div class="container">
+            <div class="navbar-header">
+              <button type="button" class="navbar-toggle" data-toggle="collapse" data-target="#navbar">
+                <span class="sr-only">Toggle navigation</span>
+                <span class="icon-bar"></span>
+                <span class="icon-bar"></span>
+                <span class="icon-bar"></span>
+              </button>
+              
+              <a class="navbar-brand" href="../index.html">
+                <img id="logo" class="svg" src="../doc_logo.png" alt="">
+              </a>
+            </div>
+            <div class="collapse navbar-collapse" id="navbar">
+              <form class="navbar-form navbar-right" role="search" id="search">
+                <div class="form-group">
+                  <input type="text" class="form-control" id="search-query" placeholder="Search" autocomplete="off">
+                </div>
+              </form>
+            </div>
+          </div>
+        </nav>
+        
+        <div class="subnav navbar navbar-default">
+          <div class="container hide-when-search" id="breadcrumb">
+            <ul class="breadcrumb">
+              <li></li>
+            </ul>
+          </div>
+        </div>
+      </header>
+      <div role="main" class="container body-content hide-when-search">
+        
+        <div class="sidenav hide-when-search">
+          <a class="btn toc-toggle collapse" data-toggle="collapse" href="#sidetoggle" aria-expanded="false" aria-controls="sidetoggle">Show / Hide Table of Contents</a>
+          <div class="sidetoggle collapse" id="sidetoggle">
+            <div id="sidetoc"></div>
+          </div>
+        </div>
+        <div class="article row grid-right">
+          <div class="col-md-10">
+            <article class="content wrap" id="_content" data-uid="DotNext.ValueFunc`2">
+  
+  
+  <h1 id="DotNext_ValueFunc_2" data-uid="DotNext.ValueFunc`2" class="text-break">Struct ValueFunc&lt;T, R&gt;
+  </h1>
   <div class="markdown level0 summary"><p>Represents a pointer to the method with single parameter and return type.</p>
-</div>
-  <div class="markdown level0 conceptual"></div>
-  <div classs="implements">
-    <h5>Implements</h5>
-    <div><a class="xref" href="DotNext.ICallable-1.html">ICallable</a>&lt;<a class="xref" href="https://docs.microsoft.com/dotnet/api/system.func-2">Func</a>&lt;T, R&gt;&gt;</div>
-    <div><a class="xref" href="DotNext.IConvertible-1.html">IConvertible</a>&lt;<a class="xref" href="https://docs.microsoft.com/dotnet/api/system.func-2">Func</a>&lt;T, R&gt;&gt;</div>
-    <div><a class="xref" href="DotNext.ICallable-1.html">ICallable</a>&lt;<a class="xref" href="https://docs.microsoft.com/dotnet/api/system.converter-2">Converter</a>&lt;T, R&gt;&gt;</div>
-    <div><a class="xref" href="DotNext.ICallable.html">ICallable</a></div>
-    <div><a class="xref" href="DotNext.IConvertible-1.html">IConvertible</a>&lt;<a class="xref" href="https://docs.microsoft.com/dotnet/api/system.converter-2">Converter</a>&lt;T, R&gt;&gt;</div>
-    <div><a class="xref" href="https://docs.microsoft.com/dotnet/api/system.iequatable-1">IEquatable</a>&lt;<a class="xref" href="DotNext.ValueFunc-2.html">ValueFunc</a>&lt;T, R&gt;&gt;</div>
-  </div>
-  <div class="inheritedMembers">
-    <h5>Inherited Members</h5>
-    <div>
-      <a class="xref" href="https://docs.microsoft.com/dotnet/api/system.object.equals#System_Object_Equals_System_Object_System_Object_">Object.Equals(Object, Object)</a>
-    </div>
-    <div>
-      <a class="xref" href="https://docs.microsoft.com/dotnet/api/system.object.gettype#System_Object_GetType">Object.GetType()</a>
-    </div>
-    <div>
-      <a class="xref" href="https://docs.microsoft.com/dotnet/api/system.object.referenceequals#System_Object_ReferenceEquals_System_Object_System_Object_">Object.ReferenceEquals(Object, Object)</a>
-    </div>
-  </div>
-  <h6><strong>Namespace</strong>: <a class="xref" href="DotNext.html">DotNext</a></h6>
-  <h6><strong>Assembly</strong>: DotNext.dll</h6>
-  <h5 id="DotNext_ValueFunc_2_syntax">Syntax</h5>
-  <div class="codewrapper">
-    <pre><code class="lang-csharp hljs">public struct ValueFunc&lt;T, R&gt; : IValueDelegate&lt;Func&lt;T, R&gt;&gt;, ICallable&lt;Func&lt;T, R&gt;&gt;, IConvertible&lt;Func&lt;T, R&gt;&gt;, ISupplier&lt;Func&lt;T, R&gt;&gt;, IValueDelegate&lt;Converter&lt;T, R&gt;&gt;, ICallable&lt;Converter&lt;T, R&gt;&gt;, ICallable, IConvertible&lt;Converter&lt;T, R&gt;&gt;, ISupplier&lt;Converter&lt;T, R&gt;&gt;, IEquatable&lt;ValueFunc&lt;T, R&gt;&gt;</code></pre>
-  </div>
-  <h5 class="typeParameters">Type Parameters</h5>
-  <table class="table table-bordered table-striped table-condensed">
-    <thead>
-      <tr>
-        <th>Name</th>
-        <th>Description</th>
-      </tr>
-    </thead>
-    <tbody>
-      <tr>
-        <td><span class="parametername">T</span></td>
+</div>
+  <div class="markdown level0 conceptual"></div>
+  <div classs="implements">
+    <h5>Implements</h5>
+    <div><a class="xref" href="DotNext.ICallable-1.html">ICallable</a>&lt;<a class="xref" href="https://docs.microsoft.com/dotnet/api/system.func-2">Func</a>&lt;T, R&gt;&gt;</div>
+    <div><a class="xref" href="DotNext.IConvertible-1.html">IConvertible</a>&lt;<a class="xref" href="https://docs.microsoft.com/dotnet/api/system.func-2">Func</a>&lt;T, R&gt;&gt;</div>
+    <div><a class="xref" href="DotNext.ICallable-1.html">ICallable</a>&lt;<a class="xref" href="https://docs.microsoft.com/dotnet/api/system.converter-2">Converter</a>&lt;T, R&gt;&gt;</div>
+    <div><a class="xref" href="DotNext.ICallable.html">ICallable</a></div>
+    <div><a class="xref" href="DotNext.IConvertible-1.html">IConvertible</a>&lt;<a class="xref" href="https://docs.microsoft.com/dotnet/api/system.converter-2">Converter</a>&lt;T, R&gt;&gt;</div>
+    <div><a class="xref" href="https://docs.microsoft.com/dotnet/api/system.iequatable-1">IEquatable</a>&lt;<a class="xref" href="DotNext.ValueFunc-2.html">ValueFunc</a>&lt;T, R&gt;&gt;</div>
+  </div>
+  <div class="inheritedMembers">
+    <h5>Inherited Members</h5>
+    <div>
+      <a class="xref" href="https://docs.microsoft.com/dotnet/api/system.object.equals#System_Object_Equals_System_Object_System_Object_">Object.Equals(Object, Object)</a>
+    </div>
+    <div>
+      <a class="xref" href="https://docs.microsoft.com/dotnet/api/system.object.gettype#System_Object_GetType">Object.GetType()</a>
+    </div>
+    <div>
+      <a class="xref" href="https://docs.microsoft.com/dotnet/api/system.object.referenceequals#System_Object_ReferenceEquals_System_Object_System_Object_">Object.ReferenceEquals(Object, Object)</a>
+    </div>
+  </div>
+  <h6><strong>Namespace</strong>: <a class="xref" href="DotNext.html">DotNext</a></h6>
+  <h6><strong>Assembly</strong>: DotNext.dll</h6>
+  <h5 id="DotNext_ValueFunc_2_syntax">Syntax</h5>
+  <div class="codewrapper">
+    <pre><code class="lang-csharp hljs">public struct ValueFunc&lt;T, R&gt; : IValueDelegate&lt;Func&lt;T, R&gt;&gt;, ICallable&lt;Func&lt;T, R&gt;&gt;, IConvertible&lt;Func&lt;T, R&gt;&gt;, ISupplier&lt;Func&lt;T, R&gt;&gt;, IValueDelegate&lt;Converter&lt;T, R&gt;&gt;, ICallable&lt;Converter&lt;T, R&gt;&gt;, ICallable, IConvertible&lt;Converter&lt;T, R&gt;&gt;, ISupplier&lt;Converter&lt;T, R&gt;&gt;, IEquatable&lt;ValueFunc&lt;T, R&gt;&gt;</code></pre>
+  </div>
+  <h5 class="typeParameters">Type Parameters</h5>
+  <table class="table table-bordered table-striped table-condensed">
+    <thead>
+      <tr>
+        <th>Name</th>
+        <th>Description</th>
+      </tr>
+    </thead>
+    <tbody>
+      <tr>
+        <td><span class="parametername">T</span></td>
         <td><p>The type of the first method parameter.</p>
-</td>
-      </tr>
-      <tr>
-        <td><span class="parametername">R</span></td>
+</td>
+      </tr>
+      <tr>
+        <td><span class="parametername">R</span></td>
         <td><p>The type of the return value of the method that this pointer encapsulates.</p>
-</td>
-      </tr>
-    </tbody>
-  </table>
-  <h5 id="DotNext_ValueFunc_2_remarks"><strong>Remarks</strong></h5>
+</td>
+      </tr>
+    </tbody>
+  </table>
+  <h5 id="DotNext_ValueFunc_2_remarks"><strong>Remarks</strong></h5>
   <div class="markdown level0 remarks"><p>This method pointer is intended to call managed methods only.</p>
-</div>
-  <h3 id="constructors">Constructors
-  </h3>
-  <span class="small pull-right mobile-hide">
-    <span class="divider">|</span>
-    <a href="https://github.com/sakno/dotNext/new/gh-pages/apiSpec/new?filename=DotNext_ValueFunc_2__ctor_System_Func__0__1__System_Boolean_.md&amp;value=---%0Auid%3A%20DotNext.ValueFunc%602.%23ctor(System.Func%7B%600%2C%601%7D%2CSystem.Boolean)%0Asummary%3A%20'*You%20can%20override%20summary%20for%20the%20API%20here%20using%20*MARKDOWN*%20syntax'%0A---%0A%0A*Please%20type%20below%20more%20information%20about%20this%20API%3A*%0A%0A">Improve this Doc</a>
-  </span>
-  <span class="small pull-right mobile-hide">
-    <a href="https://github.com/sakno/dotNext/blob/gh-pages/src/DotNext/ValueDelegate.cs/#L444">View Source</a>
-  </span>
-  <a id="DotNext_ValueFunc_2__ctor_" data-uid="DotNext.ValueFunc`2.#ctor*"></a>
-  <h4 id="DotNext_ValueFunc_2__ctor_System_Func__0__1__System_Boolean_" data-uid="DotNext.ValueFunc`2.#ctor(System.Func{`0,`1},System.Boolean)">ValueFunc(Func&lt;T, R&gt;, Boolean)</h4>
+</div>
+  <h3 id="constructors">Constructors
+  </h3>
+  <span class="small pull-right mobile-hide">
+    <span class="divider">|</span>
+    <a href="https://github.com/sakno/DotNext/new/gh-pages/apiSpec/new?filename=DotNext_ValueFunc_2__ctor_System_Func__0__1__System_Boolean_.md&amp;value=---%0Auid%3A%20DotNext.ValueFunc%602.%23ctor(System.Func%7B%600%2C%601%7D%2CSystem.Boolean)%0Asummary%3A%20'*You%20can%20override%20summary%20for%20the%20API%20here%20using%20*MARKDOWN*%20syntax'%0A---%0A%0A*Please%20type%20below%20more%20information%20about%20this%20API%3A*%0A%0A">Improve this Doc</a>
+  </span>
+  <span class="small pull-right mobile-hide">
+    <a href="https://github.com/sakno/DotNext/blob/gh-pages/src/DotNext/ValueDelegate.cs/#L444">View Source</a>
+  </span>
+  <a id="DotNext_ValueFunc_2__ctor_" data-uid="DotNext.ValueFunc`2.#ctor*"></a>
+  <h4 id="DotNext_ValueFunc_2__ctor_System_Func__0__1__System_Boolean_" data-uid="DotNext.ValueFunc`2.#ctor(System.Func{`0,`1},System.Boolean)">ValueFunc(Func&lt;T, R&gt;, Boolean)</h4>
   <div class="markdown level1 summary"><p>Initializes a new pointer based on extracted pointer from the delegate.</p>
-</div>
-  <div class="markdown level1 conceptual"></div>
-  <h5 class="decalaration">Declaration</h5>
-  <div class="codewrapper">
-    <pre><code class="lang-csharp hljs">public ValueFunc(Func&lt;T, R&gt; func, bool wrap = false)</code></pre>
-  </div>
-  <h5 class="parameters">Parameters</h5>
-  <table class="table table-bordered table-striped table-condensed">
-    <thead>
-      <tr>
-        <th>Type</th>
-        <th>Name</th>
-        <th>Description</th>
-      </tr>
-    </thead>
-    <tbody>
-      <tr>
-        <td><a class="xref" href="https://docs.microsoft.com/dotnet/api/system.func-2">Func</a>&lt;T, R&gt;</td>
-        <td><span class="parametername">func</span></td>
+</div>
+  <div class="markdown level1 conceptual"></div>
+  <h5 class="decalaration">Declaration</h5>
+  <div class="codewrapper">
+    <pre><code class="lang-csharp hljs">public ValueFunc(Func&lt;T, R&gt; func, bool wrap = false)</code></pre>
+  </div>
+  <h5 class="parameters">Parameters</h5>
+  <table class="table table-bordered table-striped table-condensed">
+    <thead>
+      <tr>
+        <th>Type</th>
+        <th>Name</th>
+        <th>Description</th>
+      </tr>
+    </thead>
+    <tbody>
+      <tr>
+        <td><a class="xref" href="https://docs.microsoft.com/dotnet/api/system.func-2">Func</a>&lt;T, R&gt;</td>
+        <td><span class="parametername">func</span></td>
         <td><p>The delegate representing method.</p>
-</td>
-      </tr>
-      <tr>
-        <td><a class="xref" href="https://docs.microsoft.com/dotnet/api/system.boolean">Boolean</a></td>
-        <td><span class="parametername">wrap</span></td>
+</td>
+      </tr>
+      <tr>
+        <td><a class="xref" href="https://docs.microsoft.com/dotnet/api/system.boolean">Boolean</a></td>
+        <td><span class="parametername">wrap</span></td>
         <td><p><span class="xref">true</span> to wrap <code data-dev-comment-type="paramref" class="paramref">func</code> into this delegate; <span class="xref">false</span> to extract method pointer without holding reference to the passed delegate.</p>
-</td>
-      </tr>
-    </tbody>
-  </table>
-  <h5 id="DotNext_ValueFunc_2__ctor_System_Func__0__1__System_Boolean__remarks">Remarks</h5>
+</td>
+      </tr>
+    </tbody>
+  </table>
+  <h5 id="DotNext_ValueFunc_2__ctor_System_Func__0__1__System_Boolean__remarks">Remarks</h5>
   <div class="markdown level1 remarks"><p>You can use this constructor to create value delegate once and cache it using <code>static readonly</code> field
 for subsequent calls.</p>
-</div>
-  <h5 class="exceptions">Exceptions</h5>
-  <table class="table table-bordered table-striped table-condensed">
-    <thead>
-      <tr>
-        <th>Type</th>
-        <th>Condition</th>
-      </tr>
-    </thead>
-    <tbody>
-      <tr>
-        <td><a class="xref" href="https://docs.microsoft.com/dotnet/api/system.argumentnullexception">ArgumentNullException</a></td>
+</div>
+  <h5 class="exceptions">Exceptions</h5>
+  <table class="table table-bordered table-striped table-condensed">
+    <thead>
+      <tr>
+        <th>Type</th>
+        <th>Condition</th>
+      </tr>
+    </thead>
+    <tbody>
+      <tr>
+        <td><a class="xref" href="https://docs.microsoft.com/dotnet/api/system.argumentnullexception">ArgumentNullException</a></td>
         <td><p><code data-dev-comment-type="paramref" class="paramref">func</code> is <span class="xref">null</span>.</p>
-</td>
-      </tr>
-    </tbody>
-  </table>
-  <span class="small pull-right mobile-hide">
-    <span class="divider">|</span>
-    <a href="https://github.com/sakno/dotNext/new/gh-pages/apiSpec/new?filename=DotNext_ValueFunc_2__ctor_System_Reflection_MethodInfo_.md&amp;value=---%0Auid%3A%20DotNext.ValueFunc%602.%23ctor(System.Reflection.MethodInfo)%0Asummary%3A%20'*You%20can%20override%20summary%20for%20the%20API%20here%20using%20*MARKDOWN*%20syntax'%0A---%0A%0A*Please%20type%20below%20more%20information%20about%20this%20API%3A*%0A%0A">Improve this Doc</a>
-  </span>
-  <span class="small pull-right mobile-hide">
-    <a href="https://github.com/sakno/dotNext/blob/gh-pages/src/DotNext/ValueDelegate.cs/#L429">View Source</a>
-  </span>
-  <a id="DotNext_ValueFunc_2__ctor_" data-uid="DotNext.ValueFunc`2.#ctor*"></a>
-  <h4 id="DotNext_ValueFunc_2__ctor_System_Reflection_MethodInfo_" data-uid="DotNext.ValueFunc`2.#ctor(System.Reflection.MethodInfo)">ValueFunc(MethodInfo)</h4>
+</td>
+      </tr>
+    </tbody>
+  </table>
+  <span class="small pull-right mobile-hide">
+    <span class="divider">|</span>
+    <a href="https://github.com/sakno/DotNext/new/gh-pages/apiSpec/new?filename=DotNext_ValueFunc_2__ctor_System_Reflection_MethodInfo_.md&amp;value=---%0Auid%3A%20DotNext.ValueFunc%602.%23ctor(System.Reflection.MethodInfo)%0Asummary%3A%20'*You%20can%20override%20summary%20for%20the%20API%20here%20using%20*MARKDOWN*%20syntax'%0A---%0A%0A*Please%20type%20below%20more%20information%20about%20this%20API%3A*%0A%0A">Improve this Doc</a>
+  </span>
+  <span class="small pull-right mobile-hide">
+    <a href="https://github.com/sakno/DotNext/blob/gh-pages/src/DotNext/ValueDelegate.cs/#L429">View Source</a>
+  </span>
+  <a id="DotNext_ValueFunc_2__ctor_" data-uid="DotNext.ValueFunc`2.#ctor*"></a>
+  <h4 id="DotNext_ValueFunc_2__ctor_System_Reflection_MethodInfo_" data-uid="DotNext.ValueFunc`2.#ctor(System.Reflection.MethodInfo)">ValueFunc(MethodInfo)</h4>
   <div class="markdown level1 summary"><p>Initializes a new pointer to the method.</p>
-</div>
-  <div class="markdown level1 conceptual"></div>
-  <h5 class="decalaration">Declaration</h5>
-  <div class="codewrapper">
-    <pre><code class="lang-csharp hljs">public ValueFunc(MethodInfo method)</code></pre>
-  </div>
-  <h5 class="parameters">Parameters</h5>
-  <table class="table table-bordered table-striped table-condensed">
-    <thead>
-      <tr>
-        <th>Type</th>
-        <th>Name</th>
-        <th>Description</th>
-      </tr>
-    </thead>
-    <tbody>
-      <tr>
-        <td><a class="xref" href="https://docs.microsoft.com/dotnet/api/system.reflection.methodinfo">MethodInfo</a></td>
-        <td><span class="parametername">method</span></td>
+</div>
+  <div class="markdown level1 conceptual"></div>
+  <h5 class="decalaration">Declaration</h5>
+  <div class="codewrapper">
+    <pre><code class="lang-csharp hljs">public ValueFunc(MethodInfo method)</code></pre>
+  </div>
+  <h5 class="parameters">Parameters</h5>
+  <table class="table table-bordered table-striped table-condensed">
+    <thead>
+      <tr>
+        <th>Type</th>
+        <th>Name</th>
+        <th>Description</th>
+      </tr>
+    </thead>
+    <tbody>
+      <tr>
+        <td><a class="xref" href="https://docs.microsoft.com/dotnet/api/system.reflection.methodinfo">MethodInfo</a></td>
+        <td><span class="parametername">method</span></td>
         <td><p>The method to convert into pointer.</p>
-</td>
-      </tr>
-    </tbody>
-  </table>
-  <h5 id="DotNext_ValueFunc_2__ctor_System_Reflection_MethodInfo__remarks">Remarks</h5>
+</td>
+      </tr>
+    </tbody>
+  </table>
+  <h5 id="DotNext_ValueFunc_2__ctor_System_Reflection_MethodInfo__remarks">Remarks</h5>
   <div class="markdown level1 remarks"><p>This constructor causes heap allocations because Reflection is needed to check compatibility of method's signature
 with the delegate type.</p>
-</div>
-  <h5 class="exceptions">Exceptions</h5>
-  <table class="table table-bordered table-striped table-condensed">
-    <thead>
-      <tr>
-        <th>Type</th>
-        <th>Condition</th>
-      </tr>
-    </thead>
-    <tbody>
-      <tr>
-        <td><a class="xref" href="https://docs.microsoft.com/dotnet/api/system.argumentnullexception">ArgumentNullException</a></td>
+</div>
+  <h5 class="exceptions">Exceptions</h5>
+  <table class="table table-bordered table-striped table-condensed">
+    <thead>
+      <tr>
+        <th>Type</th>
+        <th>Condition</th>
+      </tr>
+    </thead>
+    <tbody>
+      <tr>
+        <td><a class="xref" href="https://docs.microsoft.com/dotnet/api/system.argumentnullexception">ArgumentNullException</a></td>
         <td><p><code data-dev-comment-type="paramref" class="paramref">method</code> is <span class="xref">null</span>.</p>
-</td>
-      </tr>
-      <tr>
-        <td><a class="xref" href="https://docs.microsoft.com/dotnet/api/system.argumentexception">ArgumentException</a></td>
+</td>
+      </tr>
+      <tr>
+        <td><a class="xref" href="https://docs.microsoft.com/dotnet/api/system.argumentexception">ArgumentException</a></td>
         <td><p>Signature of <code data-dev-comment-type="paramref" class="paramref">method</code> doesn't match to this pointer type.</p>
-</td>
-      </tr>
-    </tbody>
-  </table>
-  <h3 id="properties">Properties
-  </h3>
-  <span class="small pull-right mobile-hide">
-    <span class="divider">|</span>
-    <a href="https://github.com/sakno/dotNext/new/gh-pages/apiSpec/new?filename=DotNext_ValueFunc_2_IsEmpty.md&amp;value=---%0Auid%3A%20DotNext.ValueFunc%602.IsEmpty%0Asummary%3A%20'*You%20can%20override%20summary%20for%20the%20API%20here%20using%20*MARKDOWN*%20syntax'%0A---%0A%0A*Please%20type%20below%20more%20information%20about%20this%20API%3A*%0A%0A">Improve this Doc</a>
-  </span>
-  <span class="small pull-right mobile-hide">
-    <a href="https://github.com/sakno/dotNext/blob/gh-pages/src/DotNext/ValueDelegate.cs/#L463">View Source</a>
-  </span>
-  <a id="DotNext_ValueFunc_2_IsEmpty_" data-uid="DotNext.ValueFunc`2.IsEmpty*"></a>
-  <h4 id="DotNext_ValueFunc_2_IsEmpty" data-uid="DotNext.ValueFunc`2.IsEmpty">IsEmpty</h4>
+</td>
+      </tr>
+    </tbody>
+  </table>
+  <h3 id="properties">Properties
+  </h3>
+  <span class="small pull-right mobile-hide">
+    <span class="divider">|</span>
+    <a href="https://github.com/sakno/DotNext/new/gh-pages/apiSpec/new?filename=DotNext_ValueFunc_2_IsEmpty.md&amp;value=---%0Auid%3A%20DotNext.ValueFunc%602.IsEmpty%0Asummary%3A%20'*You%20can%20override%20summary%20for%20the%20API%20here%20using%20*MARKDOWN*%20syntax'%0A---%0A%0A*Please%20type%20below%20more%20information%20about%20this%20API%3A*%0A%0A">Improve this Doc</a>
+  </span>
+  <span class="small pull-right mobile-hide">
+    <a href="https://github.com/sakno/DotNext/blob/gh-pages/src/DotNext/ValueDelegate.cs/#L463">View Source</a>
+  </span>
+  <a id="DotNext_ValueFunc_2_IsEmpty_" data-uid="DotNext.ValueFunc`2.IsEmpty*"></a>
+  <h4 id="DotNext_ValueFunc_2_IsEmpty" data-uid="DotNext.ValueFunc`2.IsEmpty">IsEmpty</h4>
   <div class="markdown level1 summary"><p>Indicates that this delegate doesn't refer to any method.</p>
-</div>
-  <div class="markdown level1 conceptual"></div>
-  <h5 class="decalaration">Declaration</h5>
-  <div class="codewrapper">
-    <pre><code class="lang-csharp hljs">public bool IsEmpty { get; }</code></pre>
-  </div>
-  <h5 class="propertyValue">Property Value</h5>
-  <table class="table table-bordered table-striped table-condensed">
-    <thead>
-      <tr>
-        <th>Type</th>
-        <th>Description</th>
-      </tr>
-    </thead>
-    <tbody>
-      <tr>
-        <td><a class="xref" href="https://docs.microsoft.com/dotnet/api/system.boolean">Boolean</a></td>
-        <td></td>
-      </tr>
-    </tbody>
-  </table>
-  <span class="small pull-right mobile-hide">
-    <span class="divider">|</span>
-    <a href="https://github.com/sakno/dotNext/new/gh-pages/apiSpec/new?filename=DotNext_ValueFunc_2_Target.md&amp;value=---%0Auid%3A%20DotNext.ValueFunc%602.Target%0Asummary%3A%20'*You%20can%20override%20summary%20for%20the%20API%20here%20using%20*MARKDOWN*%20syntax'%0A---%0A%0A*Please%20type%20below%20more%20information%20about%20this%20API%3A*%0A%0A">Improve this Doc</a>
-  </span>
-  <span class="small pull-right mobile-hide">
-    <a href="https://github.com/sakno/dotNext/blob/gh-pages/src/DotNext/ValueDelegate.cs/#L500">View Source</a>
-  </span>
-  <a id="DotNext_ValueFunc_2_Target_" data-uid="DotNext.ValueFunc`2.Target*"></a>
-  <h4 id="DotNext_ValueFunc_2_Target" data-uid="DotNext.ValueFunc`2.Target">Target</h4>
+</div>
+  <div class="markdown level1 conceptual"></div>
+  <h5 class="decalaration">Declaration</h5>
+  <div class="codewrapper">
+    <pre><code class="lang-csharp hljs">public bool IsEmpty { get; }</code></pre>
+  </div>
+  <h5 class="propertyValue">Property Value</h5>
+  <table class="table table-bordered table-striped table-condensed">
+    <thead>
+      <tr>
+        <th>Type</th>
+        <th>Description</th>
+      </tr>
+    </thead>
+    <tbody>
+      <tr>
+        <td><a class="xref" href="https://docs.microsoft.com/dotnet/api/system.boolean">Boolean</a></td>
+        <td></td>
+      </tr>
+    </tbody>
+  </table>
+  <span class="small pull-right mobile-hide">
+    <span class="divider">|</span>
+    <a href="https://github.com/sakno/DotNext/new/gh-pages/apiSpec/new?filename=DotNext_ValueFunc_2_Target.md&amp;value=---%0Auid%3A%20DotNext.ValueFunc%602.Target%0Asummary%3A%20'*You%20can%20override%20summary%20for%20the%20API%20here%20using%20*MARKDOWN*%20syntax'%0A---%0A%0A*Please%20type%20below%20more%20information%20about%20this%20API%3A*%0A%0A">Improve this Doc</a>
+  </span>
+  <span class="small pull-right mobile-hide">
+    <a href="https://github.com/sakno/DotNext/blob/gh-pages/src/DotNext/ValueDelegate.cs/#L500">View Source</a>
+  </span>
+  <a id="DotNext_ValueFunc_2_Target_" data-uid="DotNext.ValueFunc`2.Target*"></a>
+  <h4 id="DotNext_ValueFunc_2_Target" data-uid="DotNext.ValueFunc`2.Target">Target</h4>
   <div class="markdown level1 summary"><p>Gets the object on which the current pointer invokes the method.</p>
-</div>
-  <div class="markdown level1 conceptual"></div>
-  <h5 class="decalaration">Declaration</h5>
-  <div class="codewrapper">
-    <pre><code class="lang-csharp hljs">public object Target { get; }</code></pre>
-  </div>
-  <h5 class="propertyValue">Property Value</h5>
-  <table class="table table-bordered table-striped table-condensed">
-    <thead>
-      <tr>
-        <th>Type</th>
-        <th>Description</th>
-      </tr>
-    </thead>
-    <tbody>
-      <tr>
-        <td><a class="xref" href="https://docs.microsoft.com/dotnet/api/system.object">Object</a></td>
-        <td></td>
-      </tr>
-    </tbody>
-  </table>
-  <h3 id="methods">Methods
-  </h3>
-  <span class="small pull-right mobile-hide">
-    <span class="divider">|</span>
-    <a href="https://github.com/sakno/dotNext/new/gh-pages/apiSpec/new?filename=DotNext_ValueFunc_2_Equals_DotNext_ValueFunc__0__1__.md&amp;value=---%0Auid%3A%20DotNext.ValueFunc%602.Equals(DotNext.ValueFunc%7B%600%2C%601%7D)%0Asummary%3A%20'*You%20can%20override%20summary%20for%20the%20API%20here%20using%20*MARKDOWN*%20syntax'%0A---%0A%0A*Please%20type%20below%20more%20information%20about%20this%20API%3A*%0A%0A">Improve this Doc</a>
-  </span>
-  <span class="small pull-right mobile-hide">
-    <a href="https://github.com/sakno/dotNext/blob/gh-pages/src/DotNext/ValueDelegate.cs/#L573">View Source</a>
-  </span>
-  <a id="DotNext_ValueFunc_2_Equals_" data-uid="DotNext.ValueFunc`2.Equals*"></a>
-  <h4 id="DotNext_ValueFunc_2_Equals_DotNext_ValueFunc__0__1__" data-uid="DotNext.ValueFunc`2.Equals(DotNext.ValueFunc{`0,`1})">Equals(ValueFunc&lt;T, R&gt;)</h4>
+</div>
+  <div class="markdown level1 conceptual"></div>
+  <h5 class="decalaration">Declaration</h5>
+  <div class="codewrapper">
+    <pre><code class="lang-csharp hljs">public object Target { get; }</code></pre>
+  </div>
+  <h5 class="propertyValue">Property Value</h5>
+  <table class="table table-bordered table-striped table-condensed">
+    <thead>
+      <tr>
+        <th>Type</th>
+        <th>Description</th>
+      </tr>
+    </thead>
+    <tbody>
+      <tr>
+        <td><a class="xref" href="https://docs.microsoft.com/dotnet/api/system.object">Object</a></td>
+        <td></td>
+      </tr>
+    </tbody>
+  </table>
+  <h3 id="methods">Methods
+  </h3>
+  <span class="small pull-right mobile-hide">
+    <span class="divider">|</span>
+    <a href="https://github.com/sakno/DotNext/new/gh-pages/apiSpec/new?filename=DotNext_ValueFunc_2_Equals_DotNext_ValueFunc__0__1__.md&amp;value=---%0Auid%3A%20DotNext.ValueFunc%602.Equals(DotNext.ValueFunc%7B%600%2C%601%7D)%0Asummary%3A%20'*You%20can%20override%20summary%20for%20the%20API%20here%20using%20*MARKDOWN*%20syntax'%0A---%0A%0A*Please%20type%20below%20more%20information%20about%20this%20API%3A*%0A%0A">Improve this Doc</a>
+  </span>
+  <span class="small pull-right mobile-hide">
+    <a href="https://github.com/sakno/DotNext/blob/gh-pages/src/DotNext/ValueDelegate.cs/#L573">View Source</a>
+  </span>
+  <a id="DotNext_ValueFunc_2_Equals_" data-uid="DotNext.ValueFunc`2.Equals*"></a>
+  <h4 id="DotNext_ValueFunc_2_Equals_DotNext_ValueFunc__0__1__" data-uid="DotNext.ValueFunc`2.Equals(DotNext.ValueFunc{`0,`1})">Equals(ValueFunc&lt;T, R&gt;)</h4>
   <div class="markdown level1 summary"><p>Determines whether this object points to the same method as other object.</p>
-</div>
-  <div class="markdown level1 conceptual"></div>
-  <h5 class="decalaration">Declaration</h5>
-  <div class="codewrapper">
-    <pre><code class="lang-csharp hljs">public bool Equals(ValueFunc&lt;T, R&gt; other)</code></pre>
-  </div>
-  <h5 class="parameters">Parameters</h5>
-  <table class="table table-bordered table-striped table-condensed">
-    <thead>
-      <tr>
-        <th>Type</th>
-        <th>Name</th>
-        <th>Description</th>
-      </tr>
-    </thead>
-    <tbody>
-      <tr>
-        <td><a class="xref" href="DotNext.ValueFunc-2.html">ValueFunc</a>&lt;T, R&gt;</td>
-        <td><span class="parametername">other</span></td>
+</div>
+  <div class="markdown level1 conceptual"></div>
+  <h5 class="decalaration">Declaration</h5>
+  <div class="codewrapper">
+    <pre><code class="lang-csharp hljs">public bool Equals(ValueFunc&lt;T, R&gt; other)</code></pre>
+  </div>
+  <h5 class="parameters">Parameters</h5>
+  <table class="table table-bordered table-striped table-condensed">
+    <thead>
+      <tr>
+        <th>Type</th>
+        <th>Name</th>
+        <th>Description</th>
+      </tr>
+    </thead>
+    <tbody>
+      <tr>
+        <td><a class="xref" href="DotNext.ValueFunc-2.html">ValueFunc</a>&lt;T, R&gt;</td>
+        <td><span class="parametername">other</span></td>
         <td><p>The pointer to compare.</p>
-</td>
-      </tr>
-    </tbody>
-  </table>
-  <h5 class="returns">Returns</h5>
-  <table class="table table-bordered table-striped table-condensed">
-    <thead>
-      <tr>
-        <th>Type</th>
-        <th>Description</th>
-      </tr>
-    </thead>
-    <tbody>
-      <tr>
-        <td><a class="xref" href="https://docs.microsoft.com/dotnet/api/system.boolean">Boolean</a></td>
+</td>
+      </tr>
+    </tbody>
+  </table>
+  <h5 class="returns">Returns</h5>
+  <table class="table table-bordered table-striped table-condensed">
+    <thead>
+      <tr>
+        <th>Type</th>
+        <th>Description</th>
+      </tr>
+    </thead>
+    <tbody>
+      <tr>
+        <td><a class="xref" href="https://docs.microsoft.com/dotnet/api/system.boolean">Boolean</a></td>
         <td><p><span class="xref">true</span> if both pointers represent the same method; otherwise, <span class="xref">false</span>.</p>
-</td>
-      </tr>
-    </tbody>
-  </table>
-  <span class="small pull-right mobile-hide">
-    <span class="divider">|</span>
-    <a href="https://github.com/sakno/dotNext/new/gh-pages/apiSpec/new?filename=DotNext_ValueFunc_2_Equals_System_Object_.md&amp;value=---%0Auid%3A%20DotNext.ValueFunc%602.Equals(System.Object)%0Asummary%3A%20'*You%20can%20override%20summary%20for%20the%20API%20here%20using%20*MARKDOWN*%20syntax'%0A---%0A%0A*Please%20type%20below%20more%20information%20about%20this%20API%3A*%0A%0A">Improve this Doc</a>
-  </span>
-  <span class="small pull-right mobile-hide">
-    <a href="https://github.com/sakno/dotNext/blob/gh-pages/src/DotNext/ValueDelegate.cs/#L580">View Source</a>
-  </span>
-  <a id="DotNext_ValueFunc_2_Equals_" data-uid="DotNext.ValueFunc`2.Equals*"></a>
-  <h4 id="DotNext_ValueFunc_2_Equals_System_Object_" data-uid="DotNext.ValueFunc`2.Equals(System.Object)">Equals(Object)</h4>
+</td>
+      </tr>
+    </tbody>
+  </table>
+  <span class="small pull-right mobile-hide">
+    <span class="divider">|</span>
+    <a href="https://github.com/sakno/DotNext/new/gh-pages/apiSpec/new?filename=DotNext_ValueFunc_2_Equals_System_Object_.md&amp;value=---%0Auid%3A%20DotNext.ValueFunc%602.Equals(System.Object)%0Asummary%3A%20'*You%20can%20override%20summary%20for%20the%20API%20here%20using%20*MARKDOWN*%20syntax'%0A---%0A%0A*Please%20type%20below%20more%20information%20about%20this%20API%3A*%0A%0A">Improve this Doc</a>
+  </span>
+  <span class="small pull-right mobile-hide">
+    <a href="https://github.com/sakno/DotNext/blob/gh-pages/src/DotNext/ValueDelegate.cs/#L580">View Source</a>
+  </span>
+  <a id="DotNext_ValueFunc_2_Equals_" data-uid="DotNext.ValueFunc`2.Equals*"></a>
+  <h4 id="DotNext_ValueFunc_2_Equals_System_Object_" data-uid="DotNext.ValueFunc`2.Equals(System.Object)">Equals(Object)</h4>
   <div class="markdown level1 summary"><p>Determines whether this object points to the same method as other object.</p>
-</div>
-  <div class="markdown level1 conceptual"></div>
-  <h5 class="decalaration">Declaration</h5>
-  <div class="codewrapper">
-    <pre><code class="lang-csharp hljs">public override bool Equals(object other)</code></pre>
-  </div>
-  <h5 class="parameters">Parameters</h5>
-  <table class="table table-bordered table-striped table-condensed">
-    <thead>
-      <tr>
-        <th>Type</th>
-        <th>Name</th>
-        <th>Description</th>
-      </tr>
-    </thead>
-    <tbody>
-      <tr>
-        <td><a class="xref" href="https://docs.microsoft.com/dotnet/api/system.object">Object</a></td>
-        <td><span class="parametername">other</span></td>
+</div>
+  <div class="markdown level1 conceptual"></div>
+  <h5 class="decalaration">Declaration</h5>
+  <div class="codewrapper">
+    <pre><code class="lang-csharp hljs">public override bool Equals(object other)</code></pre>
+  </div>
+  <h5 class="parameters">Parameters</h5>
+  <table class="table table-bordered table-striped table-condensed">
+    <thead>
+      <tr>
+        <th>Type</th>
+        <th>Name</th>
+        <th>Description</th>
+      </tr>
+    </thead>
+    <tbody>
+      <tr>
+        <td><a class="xref" href="https://docs.microsoft.com/dotnet/api/system.object">Object</a></td>
+        <td><span class="parametername">other</span></td>
         <td><p>The object implementing <a class="xref" href="DotNext.ICallable-1.html">ICallable&lt;D&gt;</a> to compare.</p>
-</td>
-      </tr>
-    </tbody>
-  </table>
-  <h5 class="returns">Returns</h5>
-  <table class="table table-bordered table-striped table-condensed">
-    <thead>
-      <tr>
-        <th>Type</th>
-        <th>Description</th>
-      </tr>
-    </thead>
-    <tbody>
-      <tr>
-        <td><a class="xref" href="https://docs.microsoft.com/dotnet/api/system.boolean">Boolean</a></td>
+</td>
+      </tr>
+    </tbody>
+  </table>
+  <h5 class="returns">Returns</h5>
+  <table class="table table-bordered table-striped table-condensed">
+    <thead>
+      <tr>
+        <th>Type</th>
+        <th>Description</th>
+      </tr>
+    </thead>
+    <tbody>
+      <tr>
+        <td><a class="xref" href="https://docs.microsoft.com/dotnet/api/system.boolean">Boolean</a></td>
         <td><p><span class="xref">true</span> if both pointers represent the same method; otherwise, <span class="xref">false</span>.</p>
-</td>
-      </tr>
-    </tbody>
-  </table>
-  <h5 class="overrides">Overrides</h5>
-  <div><a class="xref" href="https://docs.microsoft.com/dotnet/api/system.valuetype.equals#System_ValueType_Equals_System_Object_">ValueType.Equals(Object)</a></div>
-  <span class="small pull-right mobile-hide">
-    <span class="divider">|</span>
-    <a href="https://github.com/sakno/dotNext/new/gh-pages/apiSpec/new?filename=DotNext_ValueFunc_2_GetHashCode.md&amp;value=---%0Auid%3A%20DotNext.ValueFunc%602.GetHashCode%0Asummary%3A%20'*You%20can%20override%20summary%20for%20the%20API%20here%20using%20*MARKDOWN*%20syntax'%0A---%0A%0A*Please%20type%20below%20more%20information%20about%20this%20API%3A*%0A%0A">Improve this Doc</a>
-  </span>
-  <span class="small pull-right mobile-hide">
-    <a href="https://github.com/sakno/dotNext/blob/gh-pages/src/DotNext/ValueDelegate.cs/#L566">View Source</a>
-  </span>
-  <a id="DotNext_ValueFunc_2_GetHashCode_" data-uid="DotNext.ValueFunc`2.GetHashCode*"></a>
-  <h4 id="DotNext_ValueFunc_2_GetHashCode" data-uid="DotNext.ValueFunc`2.GetHashCode">GetHashCode()</h4>
+</td>
+      </tr>
+    </tbody>
+  </table>
+  <h5 class="overrides">Overrides</h5>
+  <div><a class="xref" href="https://docs.microsoft.com/dotnet/api/system.valuetype.equals#System_ValueType_Equals_System_Object_">ValueType.Equals(Object)</a></div>
+  <span class="small pull-right mobile-hide">
+    <span class="divider">|</span>
+    <a href="https://github.com/sakno/DotNext/new/gh-pages/apiSpec/new?filename=DotNext_ValueFunc_2_GetHashCode.md&amp;value=---%0Auid%3A%20DotNext.ValueFunc%602.GetHashCode%0Asummary%3A%20'*You%20can%20override%20summary%20for%20the%20API%20here%20using%20*MARKDOWN*%20syntax'%0A---%0A%0A*Please%20type%20below%20more%20information%20about%20this%20API%3A*%0A%0A">Improve this Doc</a>
+  </span>
+  <span class="small pull-right mobile-hide">
+    <a href="https://github.com/sakno/DotNext/blob/gh-pages/src/DotNext/ValueDelegate.cs/#L566">View Source</a>
+  </span>
+  <a id="DotNext_ValueFunc_2_GetHashCode_" data-uid="DotNext.ValueFunc`2.GetHashCode*"></a>
+  <h4 id="DotNext_ValueFunc_2_GetHashCode" data-uid="DotNext.ValueFunc`2.GetHashCode">GetHashCode()</h4>
   <div class="markdown level1 summary"><p>Computes hash code of this pointer.</p>
-</div>
-  <div class="markdown level1 conceptual"></div>
-  <h5 class="decalaration">Declaration</h5>
-  <div class="codewrapper">
-    <pre><code class="lang-csharp hljs">public override int GetHashCode()</code></pre>
-  </div>
-  <h5 class="returns">Returns</h5>
-  <table class="table table-bordered table-striped table-condensed">
-    <thead>
-      <tr>
-        <th>Type</th>
-        <th>Description</th>
-      </tr>
-    </thead>
-    <tbody>
-      <tr>
-        <td><a class="xref" href="https://docs.microsoft.com/dotnet/api/system.int32">Int32</a></td>
+</div>
+  <div class="markdown level1 conceptual"></div>
+  <h5 class="decalaration">Declaration</h5>
+  <div class="codewrapper">
+    <pre><code class="lang-csharp hljs">public override int GetHashCode()</code></pre>
+  </div>
+  <h5 class="returns">Returns</h5>
+  <table class="table table-bordered table-striped table-condensed">
+    <thead>
+      <tr>
+        <th>Type</th>
+        <th>Description</th>
+      </tr>
+    </thead>
+    <tbody>
+      <tr>
+        <td><a class="xref" href="https://docs.microsoft.com/dotnet/api/system.int32">Int32</a></td>
         <td><p>The hash code of this pointer.</p>
-</td>
-      </tr>
-    </tbody>
-  </table>
-  <h5 class="overrides">Overrides</h5>
-  <div><a class="xref" href="https://docs.microsoft.com/dotnet/api/system.valuetype.gethashcode#System_ValueType_GetHashCode">ValueType.GetHashCode()</a></div>
-  <span class="small pull-right mobile-hide">
-    <span class="divider">|</span>
-    <a href="https://github.com/sakno/dotNext/new/gh-pages/apiSpec/new?filename=DotNext_ValueFunc_2_Invoke__0_.md&amp;value=---%0Auid%3A%20DotNext.ValueFunc%602.Invoke(%600)%0Asummary%3A%20'*You%20can%20override%20summary%20for%20the%20API%20here%20using%20*MARKDOWN*%20syntax'%0A---%0A%0A*Please%20type%20below%20more%20information%20about%20this%20API%3A*%0A%0A">Improve this Doc</a>
-  </span>
-  <span class="small pull-right mobile-hide">
-    <a href="https://github.com/sakno/dotNext/blob/gh-pages/src/DotNext/ValueDelegate.cs/#L527">View Source</a>
-  </span>
-  <a id="DotNext_ValueFunc_2_Invoke_" data-uid="DotNext.ValueFunc`2.Invoke*"></a>
-  <h4 id="DotNext_ValueFunc_2_Invoke__0_" data-uid="DotNext.ValueFunc`2.Invoke(`0)">Invoke(T)</h4>
+</td>
+      </tr>
+    </tbody>
+  </table>
+  <h5 class="overrides">Overrides</h5>
+  <div><a class="xref" href="https://docs.microsoft.com/dotnet/api/system.valuetype.gethashcode#System_ValueType_GetHashCode">ValueType.GetHashCode()</a></div>
+  <span class="small pull-right mobile-hide">
+    <span class="divider">|</span>
+    <a href="https://github.com/sakno/DotNext/new/gh-pages/apiSpec/new?filename=DotNext_ValueFunc_2_Invoke__0_.md&amp;value=---%0Auid%3A%20DotNext.ValueFunc%602.Invoke(%600)%0Asummary%3A%20'*You%20can%20override%20summary%20for%20the%20API%20here%20using%20*MARKDOWN*%20syntax'%0A---%0A%0A*Please%20type%20below%20more%20information%20about%20this%20API%3A*%0A%0A">Improve this Doc</a>
+  </span>
+  <span class="small pull-right mobile-hide">
+    <a href="https://github.com/sakno/DotNext/blob/gh-pages/src/DotNext/ValueDelegate.cs/#L527">View Source</a>
+  </span>
+  <a id="DotNext_ValueFunc_2_Invoke_" data-uid="DotNext.ValueFunc`2.Invoke*"></a>
+  <h4 id="DotNext_ValueFunc_2_Invoke__0_" data-uid="DotNext.ValueFunc`2.Invoke(`0)">Invoke(T)</h4>
   <div class="markdown level1 summary"><p>Invokes method by pointer.</p>
-</div>
-  <div class="markdown level1 conceptual"></div>
-  <h5 class="decalaration">Declaration</h5>
-  <div class="codewrapper">
-    <pre><code class="lang-csharp hljs">public R Invoke(T arg)</code></pre>
-  </div>
-  <h5 class="parameters">Parameters</h5>
-  <table class="table table-bordered table-striped table-condensed">
-    <thead>
-      <tr>
-        <th>Type</th>
-        <th>Name</th>
-        <th>Description</th>
-      </tr>
-    </thead>
-    <tbody>
-      <tr>
-        <td><span class="xref">T</span></td>
-        <td><span class="parametername">arg</span></td>
+</div>
+  <div class="markdown level1 conceptual"></div>
+  <h5 class="decalaration">Declaration</h5>
+  <div class="codewrapper">
+    <pre><code class="lang-csharp hljs">public R Invoke(T arg)</code></pre>
+  </div>
+  <h5 class="parameters">Parameters</h5>
+  <table class="table table-bordered table-striped table-condensed">
+    <thead>
+      <tr>
+        <th>Type</th>
+        <th>Name</th>
+        <th>Description</th>
+      </tr>
+    </thead>
+    <tbody>
+      <tr>
+        <td><span class="xref">T</span></td>
+        <td><span class="parametername">arg</span></td>
         <td><p>The first argument to be passed into the target method.</p>
-</td>
-      </tr>
-    </tbody>
-  </table>
-  <h5 class="returns">Returns</h5>
-  <table class="table table-bordered table-striped table-condensed">
-    <thead>
-      <tr>
-        <th>Type</th>
-        <th>Description</th>
-      </tr>
-    </thead>
-    <tbody>
-      <tr>
-        <td><span class="xref">R</span></td>
+</td>
+      </tr>
+    </tbody>
+  </table>
+  <h5 class="returns">Returns</h5>
+  <table class="table table-bordered table-striped table-condensed">
+    <thead>
+      <tr>
+        <th>Type</th>
+        <th>Description</th>
+      </tr>
+    </thead>
+    <tbody>
+      <tr>
+        <td><span class="xref">R</span></td>
         <td><p>The result of method invocation.</p>
-</td>
-      </tr>
-    </tbody>
-  </table>
-  <span class="small pull-right mobile-hide">
-    <span class="divider">|</span>
-    <a href="https://github.com/sakno/dotNext/new/gh-pages/apiSpec/new?filename=DotNext_ValueFunc_2_ToDelegate.md&amp;value=---%0Auid%3A%20DotNext.ValueFunc%602.ToDelegate%0Asummary%3A%20'*You%20can%20override%20summary%20for%20the%20API%20here%20using%20*MARKDOWN*%20syntax'%0A---%0A%0A*Please%20type%20below%20more%20information%20about%20this%20API%3A*%0A%0A">Improve this Doc</a>
-  </span>
-  <span class="small pull-right mobile-hide">
-    <a href="https://github.com/sakno/dotNext/blob/gh-pages/src/DotNext/ValueDelegate.cs/#L506">View Source</a>
-  </span>
-  <a id="DotNext_ValueFunc_2_ToDelegate_" data-uid="DotNext.ValueFunc`2.ToDelegate*"></a>
-  <h4 id="DotNext_ValueFunc_2_ToDelegate" data-uid="DotNext.ValueFunc`2.ToDelegate">ToDelegate()</h4>
+</td>
+      </tr>
+    </tbody>
+  </table>
+  <span class="small pull-right mobile-hide">
+    <span class="divider">|</span>
+    <a href="https://github.com/sakno/DotNext/new/gh-pages/apiSpec/new?filename=DotNext_ValueFunc_2_ToDelegate.md&amp;value=---%0Auid%3A%20DotNext.ValueFunc%602.ToDelegate%0Asummary%3A%20'*You%20can%20override%20summary%20for%20the%20API%20here%20using%20*MARKDOWN*%20syntax'%0A---%0A%0A*Please%20type%20below%20more%20information%20about%20this%20API%3A*%0A%0A">Improve this Doc</a>
+  </span>
+  <span class="small pull-right mobile-hide">
+    <a href="https://github.com/sakno/DotNext/blob/gh-pages/src/DotNext/ValueDelegate.cs/#L506">View Source</a>
+  </span>
+  <a id="DotNext_ValueFunc_2_ToDelegate_" data-uid="DotNext.ValueFunc`2.ToDelegate*"></a>
+  <h4 id="DotNext_ValueFunc_2_ToDelegate" data-uid="DotNext.ValueFunc`2.ToDelegate">ToDelegate()</h4>
   <div class="markdown level1 summary"><p>Converts this pointer into <a class="xref" href="https://docs.microsoft.com/dotnet/api/system.func-2">Func&lt;T,TResult&gt;</a>.</p>
-</div>
-  <div class="markdown level1 conceptual"></div>
-  <h5 class="decalaration">Declaration</h5>
-  <div class="codewrapper">
-    <pre><code class="lang-csharp hljs">public Func&lt;T, R&gt; ToDelegate()</code></pre>
-  </div>
-  <h5 class="returns">Returns</h5>
-  <table class="table table-bordered table-striped table-condensed">
-    <thead>
-      <tr>
-        <th>Type</th>
-        <th>Description</th>
-      </tr>
-    </thead>
-    <tbody>
-      <tr>
-        <td><a class="xref" href="https://docs.microsoft.com/dotnet/api/system.func-2">Func</a>&lt;T, R&gt;</td>
+</div>
+  <div class="markdown level1 conceptual"></div>
+  <h5 class="decalaration">Declaration</h5>
+  <div class="codewrapper">
+    <pre><code class="lang-csharp hljs">public Func&lt;T, R&gt; ToDelegate()</code></pre>
+  </div>
+  <h5 class="returns">Returns</h5>
+  <table class="table table-bordered table-striped table-condensed">
+    <thead>
+      <tr>
+        <th>Type</th>
+        <th>Description</th>
+      </tr>
+    </thead>
+    <tbody>
+      <tr>
+        <td><a class="xref" href="https://docs.microsoft.com/dotnet/api/system.func-2">Func</a>&lt;T, R&gt;</td>
         <td><p>The delegate created from this method pointer; or <span class="xref">null</span> if this pointer is zero.</p>
-</td>
-      </tr>
-    </tbody>
-  </table>
-  <span class="small pull-right mobile-hide">
-    <span class="divider">|</span>
-    <a href="https://github.com/sakno/dotNext/new/gh-pages/apiSpec/new?filename=DotNext_ValueFunc_2_ToString.md&amp;value=---%0Auid%3A%20DotNext.ValueFunc%602.ToString%0Asummary%3A%20'*You%20can%20override%20summary%20for%20the%20API%20here%20using%20*MARKDOWN*%20syntax'%0A---%0A%0A*Please%20type%20below%20more%20information%20about%20this%20API%3A*%0A%0A">Improve this Doc</a>
-  </span>
-  <span class="small pull-right mobile-hide">
-    <a href="https://github.com/sakno/dotNext/blob/gh-pages/src/DotNext/ValueDelegate.cs/#L586">View Source</a>
-  </span>
-  <a id="DotNext_ValueFunc_2_ToString_" data-uid="DotNext.ValueFunc`2.ToString*"></a>
-  <h4 id="DotNext_ValueFunc_2_ToString" data-uid="DotNext.ValueFunc`2.ToString">ToString()</h4>
+</td>
+      </tr>
+    </tbody>
+  </table>
+  <span class="small pull-right mobile-hide">
+    <span class="divider">|</span>
+    <a href="https://github.com/sakno/DotNext/new/gh-pages/apiSpec/new?filename=DotNext_ValueFunc_2_ToString.md&amp;value=---%0Auid%3A%20DotNext.ValueFunc%602.ToString%0Asummary%3A%20'*You%20can%20override%20summary%20for%20the%20API%20here%20using%20*MARKDOWN*%20syntax'%0A---%0A%0A*Please%20type%20below%20more%20information%20about%20this%20API%3A*%0A%0A">Improve this Doc</a>
+  </span>
+  <span class="small pull-right mobile-hide">
+    <a href="https://github.com/sakno/DotNext/blob/gh-pages/src/DotNext/ValueDelegate.cs/#L586">View Source</a>
+  </span>
+  <a id="DotNext_ValueFunc_2_ToString_" data-uid="DotNext.ValueFunc`2.ToString*"></a>
+  <h4 id="DotNext_ValueFunc_2_ToString" data-uid="DotNext.ValueFunc`2.ToString">ToString()</h4>
   <div class="markdown level1 summary"><p>Obtains pointer value in HEX format.</p>
-</div>
-  <div class="markdown level1 conceptual"></div>
-  <h5 class="decalaration">Declaration</h5>
-  <div class="codewrapper">
-    <pre><code class="lang-csharp hljs">public override string ToString()</code></pre>
-  </div>
-  <h5 class="returns">Returns</h5>
-  <table class="table table-bordered table-striped table-condensed">
-    <thead>
-      <tr>
-        <th>Type</th>
-        <th>Description</th>
-      </tr>
-    </thead>
-    <tbody>
-      <tr>
-        <td><a class="xref" href="https://docs.microsoft.com/dotnet/api/system.string">String</a></td>
+</div>
+  <div class="markdown level1 conceptual"></div>
+  <h5 class="decalaration">Declaration</h5>
+  <div class="codewrapper">
+    <pre><code class="lang-csharp hljs">public override string ToString()</code></pre>
+  </div>
+  <h5 class="returns">Returns</h5>
+  <table class="table table-bordered table-striped table-condensed">
+    <thead>
+      <tr>
+        <th>Type</th>
+        <th>Description</th>
+      </tr>
+    </thead>
+    <tbody>
+      <tr>
+        <td><a class="xref" href="https://docs.microsoft.com/dotnet/api/system.string">String</a></td>
         <td><p>The address represented by pointer.</p>
-</td>
-      </tr>
-    </tbody>
-  </table>
-  <h5 class="overrides">Overrides</h5>
-  <div><a class="xref" href="https://docs.microsoft.com/dotnet/api/system.valuetype.tostring#System_ValueType_ToString">ValueType.ToString()</a></div>
-  <h3 id="operators">Operators
-  </h3>
-  <span class="small pull-right mobile-hide">
-    <span class="divider">|</span>
-    <a href="https://github.com/sakno/dotNext/new/gh-pages/apiSpec/new?filename=DotNext_ValueFunc_2_op_Equality_DotNext_ValueFunc__0__1___DotNext_ValueFunc__0__1___.md&amp;value=---%0Auid%3A%20DotNext.ValueFunc%602.op_Equality(DotNext.ValueFunc%7B%600%2C%601%7D%40%2CDotNext.ValueFunc%7B%600%2C%601%7D%40)%0Asummary%3A%20'*You%20can%20override%20summary%20for%20the%20API%20here%20using%20*MARKDOWN*%20syntax'%0A---%0A%0A*Please%20type%20below%20more%20information%20about%20this%20API%3A*%0A%0A">Improve this Doc</a>
-  </span>
-  <span class="small pull-right mobile-hide">
-    <a href="https://github.com/sakno/dotNext/blob/gh-pages/src/DotNext/ValueDelegate.cs/#L594">View Source</a>
-  </span>
-  <a id="DotNext_ValueFunc_2_op_Equality_" data-uid="DotNext.ValueFunc`2.op_Equality*"></a>
-  <h4 id="DotNext_ValueFunc_2_op_Equality_DotNext_ValueFunc__0__1___DotNext_ValueFunc__0__1___" data-uid="DotNext.ValueFunc`2.op_Equality(DotNext.ValueFunc{`0,`1}@,DotNext.ValueFunc{`0,`1}@)">Equality(ValueFunc&lt;T, R&gt;, ValueFunc&lt;T, R&gt;)</h4>
+</td>
+      </tr>
+    </tbody>
+  </table>
+  <h5 class="overrides">Overrides</h5>
+  <div><a class="xref" href="https://docs.microsoft.com/dotnet/api/system.valuetype.tostring#System_ValueType_ToString">ValueType.ToString()</a></div>
+  <h3 id="operators">Operators
+  </h3>
+  <span class="small pull-right mobile-hide">
+    <span class="divider">|</span>
+    <a href="https://github.com/sakno/DotNext/new/gh-pages/apiSpec/new?filename=DotNext_ValueFunc_2_op_Equality_DotNext_ValueFunc__0__1___DotNext_ValueFunc__0__1___.md&amp;value=---%0Auid%3A%20DotNext.ValueFunc%602.op_Equality(DotNext.ValueFunc%7B%600%2C%601%7D%40%2CDotNext.ValueFunc%7B%600%2C%601%7D%40)%0Asummary%3A%20'*You%20can%20override%20summary%20for%20the%20API%20here%20using%20*MARKDOWN*%20syntax'%0A---%0A%0A*Please%20type%20below%20more%20information%20about%20this%20API%3A*%0A%0A">Improve this Doc</a>
+  </span>
+  <span class="small pull-right mobile-hide">
+    <a href="https://github.com/sakno/DotNext/blob/gh-pages/src/DotNext/ValueDelegate.cs/#L594">View Source</a>
+  </span>
+  <a id="DotNext_ValueFunc_2_op_Equality_" data-uid="DotNext.ValueFunc`2.op_Equality*"></a>
+  <h4 id="DotNext_ValueFunc_2_op_Equality_DotNext_ValueFunc__0__1___DotNext_ValueFunc__0__1___" data-uid="DotNext.ValueFunc`2.op_Equality(DotNext.ValueFunc{`0,`1}@,DotNext.ValueFunc{`0,`1}@)">Equality(ValueFunc&lt;T, R&gt;, ValueFunc&lt;T, R&gt;)</h4>
   <div class="markdown level1 summary"><p>Determines whether the pointers represent the same method.</p>
-</div>
-  <div class="markdown level1 conceptual"></div>
-  <h5 class="decalaration">Declaration</h5>
-  <div class="codewrapper">
-    <pre><code class="lang-csharp hljs">public static bool operator ==(in ValueFunc&lt;T, R&gt; first, in ValueFunc&lt;T, R&gt; second)</code></pre>
-  </div>
-  <h5 class="parameters">Parameters</h5>
-  <table class="table table-bordered table-striped table-condensed">
-    <thead>
-      <tr>
-        <th>Type</th>
-        <th>Name</th>
-        <th>Description</th>
-      </tr>
-    </thead>
-    <tbody>
-      <tr>
-        <td><a class="xref" href="DotNext.ValueFunc-2.html">ValueFunc</a>&lt;T, R&gt;</td>
-        <td><span class="parametername">first</span></td>
+</div>
+  <div class="markdown level1 conceptual"></div>
+  <h5 class="decalaration">Declaration</h5>
+  <div class="codewrapper">
+    <pre><code class="lang-csharp hljs">public static bool operator ==(in ValueFunc&lt;T, R&gt; first, in ValueFunc&lt;T, R&gt; second)</code></pre>
+  </div>
+  <h5 class="parameters">Parameters</h5>
+  <table class="table table-bordered table-striped table-condensed">
+    <thead>
+      <tr>
+        <th>Type</th>
+        <th>Name</th>
+        <th>Description</th>
+      </tr>
+    </thead>
+    <tbody>
+      <tr>
+        <td><a class="xref" href="DotNext.ValueFunc-2.html">ValueFunc</a>&lt;T, R&gt;</td>
+        <td><span class="parametername">first</span></td>
         <td><p>The first pointer to compare.</p>
-</td>
-      </tr>
-      <tr>
-        <td><a class="xref" href="DotNext.ValueFunc-2.html">ValueFunc</a>&lt;T, R&gt;</td>
-        <td><span class="parametername">second</span></td>
+</td>
+      </tr>
+      <tr>
+        <td><a class="xref" href="DotNext.ValueFunc-2.html">ValueFunc</a>&lt;T, R&gt;</td>
+        <td><span class="parametername">second</span></td>
         <td><p>The second pointer to compare.</p>
-</td>
-      </tr>
-    </tbody>
-  </table>
-  <h5 class="returns">Returns</h5>
-  <table class="table table-bordered table-striped table-condensed">
-    <thead>
-      <tr>
-        <th>Type</th>
-        <th>Description</th>
-      </tr>
-    </thead>
-    <tbody>
-      <tr>
-        <td><a class="xref" href="https://docs.microsoft.com/dotnet/api/system.boolean">Boolean</a></td>
+</td>
+      </tr>
+    </tbody>
+  </table>
+  <h5 class="returns">Returns</h5>
+  <table class="table table-bordered table-striped table-condensed">
+    <thead>
+      <tr>
+        <th>Type</th>
+        <th>Description</th>
+      </tr>
+    </thead>
+    <tbody>
+      <tr>
+        <td><a class="xref" href="https://docs.microsoft.com/dotnet/api/system.boolean">Boolean</a></td>
         <td><p><span class="xref">true</span> if both pointers represent the same method; otherwise, <span class="xref">false</span>.</p>
-</td>
-      </tr>
-    </tbody>
-  </table>
-  <span class="small pull-right mobile-hide">
-    <span class="divider">|</span>
-    <a href="https://github.com/sakno/dotNext/new/gh-pages/apiSpec/new?filename=DotNext_ValueFunc_2_op_Explicit_DotNext_ValueFunc__0__1____System_Converter__0__1_.md&amp;value=---%0Auid%3A%20DotNext.ValueFunc%602.op_Explicit(DotNext.ValueFunc%7B%600%2C%601%7D%40)~System.Converter%7B%600%2C%601%7D%0Asummary%3A%20'*You%20can%20override%20summary%20for%20the%20API%20here%20using%20*MARKDOWN*%20syntax'%0A---%0A%0A*Please%20type%20below%20more%20information%20about%20this%20API%3A*%0A%0A">Improve this Doc</a>
-  </span>
-  <span class="small pull-right mobile-hide">
-    <a href="https://github.com/sakno/dotNext/blob/gh-pages/src/DotNext/ValueDelegate.cs/#L559">View Source</a>
-  </span>
-  <a id="DotNext_ValueFunc_2_op_Explicit_" data-uid="DotNext.ValueFunc`2.op_Explicit*"></a>
-  <h4 id="DotNext_ValueFunc_2_op_Explicit_DotNext_ValueFunc__0__1____System_Converter__0__1_" data-uid="DotNext.ValueFunc`2.op_Explicit(DotNext.ValueFunc{`0,`1}@)~System.Converter{`0,`1}">Explicit(ValueFunc&lt;T, R&gt; to Converter&lt;T, R&gt;)</h4>
+</td>
+      </tr>
+    </tbody>
+  </table>
+  <span class="small pull-right mobile-hide">
+    <span class="divider">|</span>
+    <a href="https://github.com/sakno/DotNext/new/gh-pages/apiSpec/new?filename=DotNext_ValueFunc_2_op_Explicit_DotNext_ValueFunc__0__1____System_Converter__0__1_.md&amp;value=---%0Auid%3A%20DotNext.ValueFunc%602.op_Explicit(DotNext.ValueFunc%7B%600%2C%601%7D%40)~System.Converter%7B%600%2C%601%7D%0Asummary%3A%20'*You%20can%20override%20summary%20for%20the%20API%20here%20using%20*MARKDOWN*%20syntax'%0A---%0A%0A*Please%20type%20below%20more%20information%20about%20this%20API%3A*%0A%0A">Improve this Doc</a>
+  </span>
+  <span class="small pull-right mobile-hide">
+    <a href="https://github.com/sakno/DotNext/blob/gh-pages/src/DotNext/ValueDelegate.cs/#L559">View Source</a>
+  </span>
+  <a id="DotNext_ValueFunc_2_op_Explicit_" data-uid="DotNext.ValueFunc`2.op_Explicit*"></a>
+  <h4 id="DotNext_ValueFunc_2_op_Explicit_DotNext_ValueFunc__0__1____System_Converter__0__1_" data-uid="DotNext.ValueFunc`2.op_Explicit(DotNext.ValueFunc{`0,`1}@)~System.Converter{`0,`1}">Explicit(ValueFunc&lt;T, R&gt; to Converter&lt;T, R&gt;)</h4>
   <div class="markdown level1 summary"><p>Converts this pointer into <a class="xref" href="https://docs.microsoft.com/dotnet/api/system.converter-2">Converter&lt;TInput,TOutput&gt;</a>.</p>
-</div>
-  <div class="markdown level1 conceptual"></div>
-  <h5 class="decalaration">Declaration</h5>
-  <div class="codewrapper">
-    <pre><code class="lang-csharp hljs">public static explicit operator Converter&lt;T, R&gt;(in ValueFunc&lt;T, R&gt; func)</code></pre>
-  </div>
-  <h5 class="parameters">Parameters</h5>
-  <table class="table table-bordered table-striped table-condensed">
-    <thead>
-      <tr>
-        <th>Type</th>
-        <th>Name</th>
-        <th>Description</th>
-      </tr>
-    </thead>
-    <tbody>
-      <tr>
-        <td><a class="xref" href="DotNext.ValueFunc-2.html">ValueFunc</a>&lt;T, R&gt;</td>
-        <td><span class="parametername">func</span></td>
+</div>
+  <div class="markdown level1 conceptual"></div>
+  <h5 class="decalaration">Declaration</h5>
+  <div class="codewrapper">
+    <pre><code class="lang-csharp hljs">public static explicit operator Converter&lt;T, R&gt;(in ValueFunc&lt;T, R&gt; func)</code></pre>
+  </div>
+  <h5 class="parameters">Parameters</h5>
+  <table class="table table-bordered table-striped table-condensed">
+    <thead>
+      <tr>
+        <th>Type</th>
+        <th>Name</th>
+        <th>Description</th>
+      </tr>
+    </thead>
+    <tbody>
+      <tr>
+        <td><a class="xref" href="DotNext.ValueFunc-2.html">ValueFunc</a>&lt;T, R&gt;</td>
+        <td><span class="parametername">func</span></td>
         <td><p>The pointer to convert.</p>
-</td>
-      </tr>
-    </tbody>
-  </table>
-  <h5 class="returns">Returns</h5>
-  <table class="table table-bordered table-striped table-condensed">
-    <thead>
-      <tr>
-        <th>Type</th>
-        <th>Description</th>
-      </tr>
-    </thead>
-    <tbody>
-      <tr>
-        <td><a class="xref" href="https://docs.microsoft.com/dotnet/api/system.converter-2">Converter</a>&lt;T, R&gt;</td>
+</td>
+      </tr>
+    </tbody>
+  </table>
+  <h5 class="returns">Returns</h5>
+  <table class="table table-bordered table-striped table-condensed">
+    <thead>
+      <tr>
+        <th>Type</th>
+        <th>Description</th>
+      </tr>
+    </thead>
+    <tbody>
+      <tr>
+        <td><a class="xref" href="https://docs.microsoft.com/dotnet/api/system.converter-2">Converter</a>&lt;T, R&gt;</td>
         <td><p>The delegate created from this method pointer.</p>
-</td>
-      </tr>
-    </tbody>
-  </table>
-  <span class="small pull-right mobile-hide">
-    <span class="divider">|</span>
-    <a href="https://github.com/sakno/dotNext/new/gh-pages/apiSpec/new?filename=DotNext_ValueFunc_2_op_Explicit_DotNext_ValueFunc__0__1____System_Func__0__1_.md&amp;value=---%0Auid%3A%20DotNext.ValueFunc%602.op_Explicit(DotNext.ValueFunc%7B%600%2C%601%7D%40)~System.Func%7B%600%2C%601%7D%0Asummary%3A%20'*You%20can%20override%20summary%20for%20the%20API%20here%20using%20*MARKDOWN*%20syntax'%0A---%0A%0A*Please%20type%20below%20more%20information%20about%20this%20API%3A*%0A%0A">Improve this Doc</a>
-  </span>
-  <span class="small pull-right mobile-hide">
-    <a href="https://github.com/sakno/dotNext/blob/gh-pages/src/DotNext/ValueDelegate.cs/#L552">View Source</a>
-  </span>
-  <a id="DotNext_ValueFunc_2_op_Explicit_" data-uid="DotNext.ValueFunc`2.op_Explicit*"></a>
-  <h4 id="DotNext_ValueFunc_2_op_Explicit_DotNext_ValueFunc__0__1____System_Func__0__1_" data-uid="DotNext.ValueFunc`2.op_Explicit(DotNext.ValueFunc{`0,`1}@)~System.Func{`0,`1}">Explicit(ValueFunc&lt;T, R&gt; to Func&lt;T, R&gt;)</h4>
+</td>
+      </tr>
+    </tbody>
+  </table>
+  <span class="small pull-right mobile-hide">
+    <span class="divider">|</span>
+    <a href="https://github.com/sakno/DotNext/new/gh-pages/apiSpec/new?filename=DotNext_ValueFunc_2_op_Explicit_DotNext_ValueFunc__0__1____System_Func__0__1_.md&amp;value=---%0Auid%3A%20DotNext.ValueFunc%602.op_Explicit(DotNext.ValueFunc%7B%600%2C%601%7D%40)~System.Func%7B%600%2C%601%7D%0Asummary%3A%20'*You%20can%20override%20summary%20for%20the%20API%20here%20using%20*MARKDOWN*%20syntax'%0A---%0A%0A*Please%20type%20below%20more%20information%20about%20this%20API%3A*%0A%0A">Improve this Doc</a>
+  </span>
+  <span class="small pull-right mobile-hide">
+    <a href="https://github.com/sakno/DotNext/blob/gh-pages/src/DotNext/ValueDelegate.cs/#L552">View Source</a>
+  </span>
+  <a id="DotNext_ValueFunc_2_op_Explicit_" data-uid="DotNext.ValueFunc`2.op_Explicit*"></a>
+  <h4 id="DotNext_ValueFunc_2_op_Explicit_DotNext_ValueFunc__0__1____System_Func__0__1_" data-uid="DotNext.ValueFunc`2.op_Explicit(DotNext.ValueFunc{`0,`1}@)~System.Func{`0,`1}">Explicit(ValueFunc&lt;T, R&gt; to Func&lt;T, R&gt;)</h4>
   <div class="markdown level1 summary"><p>Converts this pointer into <a class="xref" href="https://docs.microsoft.com/dotnet/api/system.func-2">Func&lt;T,TResult&gt;</a>.</p>
-</div>
-  <div class="markdown level1 conceptual"></div>
-  <h5 class="decalaration">Declaration</h5>
-  <div class="codewrapper">
-    <pre><code class="lang-csharp hljs">public static explicit operator Func&lt;T, R&gt;(in ValueFunc&lt;T, R&gt; func)</code></pre>
-  </div>
-  <h5 class="parameters">Parameters</h5>
-  <table class="table table-bordered table-striped table-condensed">
-    <thead>
-      <tr>
-        <th>Type</th>
-        <th>Name</th>
-        <th>Description</th>
-      </tr>
-    </thead>
-    <tbody>
-      <tr>
-        <td><a class="xref" href="DotNext.ValueFunc-2.html">ValueFunc</a>&lt;T, R&gt;</td>
-        <td><span class="parametername">func</span></td>
+</div>
+  <div class="markdown level1 conceptual"></div>
+  <h5 class="decalaration">Declaration</h5>
+  <div class="codewrapper">
+    <pre><code class="lang-csharp hljs">public static explicit operator Func&lt;T, R&gt;(in ValueFunc&lt;T, R&gt; func)</code></pre>
+  </div>
+  <h5 class="parameters">Parameters</h5>
+  <table class="table table-bordered table-striped table-condensed">
+    <thead>
+      <tr>
+        <th>Type</th>
+        <th>Name</th>
+        <th>Description</th>
+      </tr>
+    </thead>
+    <tbody>
+      <tr>
+        <td><a class="xref" href="DotNext.ValueFunc-2.html">ValueFunc</a>&lt;T, R&gt;</td>
+        <td><span class="parametername">func</span></td>
         <td><p>The pointer to convert.</p>
-</td>
-      </tr>
-    </tbody>
-  </table>
-  <h5 class="returns">Returns</h5>
-  <table class="table table-bordered table-striped table-condensed">
-    <thead>
-      <tr>
-        <th>Type</th>
-        <th>Description</th>
-      </tr>
-    </thead>
-    <tbody>
-      <tr>
-        <td><a class="xref" href="https://docs.microsoft.com/dotnet/api/system.func-2">Func</a>&lt;T, R&gt;</td>
+</td>
+      </tr>
+    </tbody>
+  </table>
+  <h5 class="returns">Returns</h5>
+  <table class="table table-bordered table-striped table-condensed">
+    <thead>
+      <tr>
+        <th>Type</th>
+        <th>Description</th>
+      </tr>
+    </thead>
+    <tbody>
+      <tr>
+        <td><a class="xref" href="https://docs.microsoft.com/dotnet/api/system.func-2">Func</a>&lt;T, R&gt;</td>
         <td><p>The delegate created from this method pointer.</p>
-</td>
-      </tr>
-    </tbody>
-  </table>
-  <span class="small pull-right mobile-hide">
-    <span class="divider">|</span>
-    <a href="https://github.com/sakno/dotNext/new/gh-pages/apiSpec/new?filename=DotNext_ValueFunc_2_op_Inequality_DotNext_ValueFunc__0__1___DotNext_ValueFunc__0__1___.md&amp;value=---%0Auid%3A%20DotNext.ValueFunc%602.op_Inequality(DotNext.ValueFunc%7B%600%2C%601%7D%40%2CDotNext.ValueFunc%7B%600%2C%601%7D%40)%0Asummary%3A%20'*You%20can%20override%20summary%20for%20the%20API%20here%20using%20*MARKDOWN*%20syntax'%0A---%0A%0A*Please%20type%20below%20more%20information%20about%20this%20API%3A*%0A%0A">Improve this Doc</a>
-  </span>
-  <span class="small pull-right mobile-hide">
-    <a href="https://github.com/sakno/dotNext/blob/gh-pages/src/DotNext/ValueDelegate.cs/#L602">View Source</a>
-  </span>
-  <a id="DotNext_ValueFunc_2_op_Inequality_" data-uid="DotNext.ValueFunc`2.op_Inequality*"></a>
-  <h4 id="DotNext_ValueFunc_2_op_Inequality_DotNext_ValueFunc__0__1___DotNext_ValueFunc__0__1___" data-uid="DotNext.ValueFunc`2.op_Inequality(DotNext.ValueFunc{`0,`1}@,DotNext.ValueFunc{`0,`1}@)">Inequality(ValueFunc&lt;T, R&gt;, ValueFunc&lt;T, R&gt;)</h4>
+</td>
+      </tr>
+    </tbody>
+  </table>
+  <span class="small pull-right mobile-hide">
+    <span class="divider">|</span>
+    <a href="https://github.com/sakno/DotNext/new/gh-pages/apiSpec/new?filename=DotNext_ValueFunc_2_op_Inequality_DotNext_ValueFunc__0__1___DotNext_ValueFunc__0__1___.md&amp;value=---%0Auid%3A%20DotNext.ValueFunc%602.op_Inequality(DotNext.ValueFunc%7B%600%2C%601%7D%40%2CDotNext.ValueFunc%7B%600%2C%601%7D%40)%0Asummary%3A%20'*You%20can%20override%20summary%20for%20the%20API%20here%20using%20*MARKDOWN*%20syntax'%0A---%0A%0A*Please%20type%20below%20more%20information%20about%20this%20API%3A*%0A%0A">Improve this Doc</a>
+  </span>
+  <span class="small pull-right mobile-hide">
+    <a href="https://github.com/sakno/DotNext/blob/gh-pages/src/DotNext/ValueDelegate.cs/#L602">View Source</a>
+  </span>
+  <a id="DotNext_ValueFunc_2_op_Inequality_" data-uid="DotNext.ValueFunc`2.op_Inequality*"></a>
+  <h4 id="DotNext_ValueFunc_2_op_Inequality_DotNext_ValueFunc__0__1___DotNext_ValueFunc__0__1___" data-uid="DotNext.ValueFunc`2.op_Inequality(DotNext.ValueFunc{`0,`1}@,DotNext.ValueFunc{`0,`1}@)">Inequality(ValueFunc&lt;T, R&gt;, ValueFunc&lt;T, R&gt;)</h4>
   <div class="markdown level1 summary"><p>Determines whether the pointers represent different methods.</p>
-</div>
-  <div class="markdown level1 conceptual"></div>
-  <h5 class="decalaration">Declaration</h5>
-  <div class="codewrapper">
-    <pre><code class="lang-csharp hljs">public static bool operator !=(in ValueFunc&lt;T, R&gt; first, in ValueFunc&lt;T, R&gt; second)</code></pre>
-  </div>
-  <h5 class="parameters">Parameters</h5>
-  <table class="table table-bordered table-striped table-condensed">
-    <thead>
-      <tr>
-        <th>Type</th>
-        <th>Name</th>
-        <th>Description</th>
-      </tr>
-    </thead>
-    <tbody>
-      <tr>
-        <td><a class="xref" href="DotNext.ValueFunc-2.html">ValueFunc</a>&lt;T, R&gt;</td>
-        <td><span class="parametername">first</span></td>
+</div>
+  <div class="markdown level1 conceptual"></div>
+  <h5 class="decalaration">Declaration</h5>
+  <div class="codewrapper">
+    <pre><code class="lang-csharp hljs">public static bool operator !=(in ValueFunc&lt;T, R&gt; first, in ValueFunc&lt;T, R&gt; second)</code></pre>
+  </div>
+  <h5 class="parameters">Parameters</h5>
+  <table class="table table-bordered table-striped table-condensed">
+    <thead>
+      <tr>
+        <th>Type</th>
+        <th>Name</th>
+        <th>Description</th>
+      </tr>
+    </thead>
+    <tbody>
+      <tr>
+        <td><a class="xref" href="DotNext.ValueFunc-2.html">ValueFunc</a>&lt;T, R&gt;</td>
+        <td><span class="parametername">first</span></td>
         <td><p>The first pointer to compare.</p>
-</td>
-      </tr>
-      <tr>
-        <td><a class="xref" href="DotNext.ValueFunc-2.html">ValueFunc</a>&lt;T, R&gt;</td>
-        <td><span class="parametername">second</span></td>
+</td>
+      </tr>
+      <tr>
+        <td><a class="xref" href="DotNext.ValueFunc-2.html">ValueFunc</a>&lt;T, R&gt;</td>
+        <td><span class="parametername">second</span></td>
         <td><p>The second pointer to compare.</p>
-</td>
-      </tr>
-    </tbody>
-  </table>
-  <h5 class="returns">Returns</h5>
-  <table class="table table-bordered table-striped table-condensed">
-    <thead>
-      <tr>
-        <th>Type</th>
-        <th>Description</th>
-      </tr>
-    </thead>
-    <tbody>
-      <tr>
-        <td><a class="xref" href="https://docs.microsoft.com/dotnet/api/system.boolean">Boolean</a></td>
+</td>
+      </tr>
+    </tbody>
+  </table>
+  <h5 class="returns">Returns</h5>
+  <table class="table table-bordered table-striped table-condensed">
+    <thead>
+      <tr>
+        <th>Type</th>
+        <th>Description</th>
+      </tr>
+    </thead>
+    <tbody>
+      <tr>
+        <td><a class="xref" href="https://docs.microsoft.com/dotnet/api/system.boolean">Boolean</a></td>
         <td><p><span class="xref">true</span> if both pointers represent different methods; otherwise, <span class="xref">false</span>.</p>
-</td>
-      </tr>
-    </tbody>
-  </table>
-  <h3 id="eii">Explicit Interface Implementations
-  </h3>
-  <span class="small pull-right mobile-hide">
-    <span class="divider">|</span>
-    <a href="https://github.com/sakno/dotNext/new/gh-pages/apiSpec/new?filename=DotNext_ValueFunc_2_DotNext_ICallable_DynamicInvoke_System_Object___.md&amp;value=---%0Auid%3A%20DotNext.ValueFunc%602.DotNext%23ICallable%23DynamicInvoke(System.Object%5B%5D)%0Asummary%3A%20'*You%20can%20override%20summary%20for%20the%20API%20here%20using%20*MARKDOWN*%20syntax'%0A---%0A%0A*Please%20type%20below%20more%20information%20about%20this%20API%3A*%0A%0A">Improve this Doc</a>
-  </span>
-  <span class="small pull-right mobile-hide">
-    <a href="https://github.com/sakno/dotNext/blob/gh-pages/src/DotNext/ValueDelegate.cs/#L545">View Source</a>
-  </span>
-  <a id="DotNext_ValueFunc_2_DotNext_ICallable_DynamicInvoke_" data-uid="DotNext.ValueFunc`2.DotNext#ICallable#DynamicInvoke*"></a>
-  <h4 id="DotNext_ValueFunc_2_DotNext_ICallable_DynamicInvoke_System_Object___" data-uid="DotNext.ValueFunc`2.DotNext#ICallable#DynamicInvoke(System.Object[])">ICallable.DynamicInvoke(Object[])</h4>
-  <div class="markdown level1 summary"></div>
-  <div class="markdown level1 conceptual"></div>
-  <h5 class="decalaration">Declaration</h5>
-  <div class="codewrapper">
-    <pre><code class="lang-csharp hljs">object ICallable.DynamicInvoke(params object[] args)</code></pre>
-  </div>
-  <h5 class="parameters">Parameters</h5>
-  <table class="table table-bordered table-striped table-condensed">
-    <thead>
-      <tr>
-        <th>Type</th>
-        <th>Name</th>
-        <th>Description</th>
-      </tr>
-    </thead>
-    <tbody>
-      <tr>
-        <td><a class="xref" href="https://docs.microsoft.com/dotnet/api/system.object">Object</a>[]</td>
-        <td><span class="parametername">args</span></td>
-        <td></td>
-      </tr>
-    </tbody>
-  </table>
-  <h5 class="returns">Returns</h5>
-  <table class="table table-bordered table-striped table-condensed">
-    <thead>
-      <tr>
-        <th>Type</th>
-        <th>Description</th>
-      </tr>
-    </thead>
-    <tbody>
-      <tr>
-        <td><a class="xref" href="https://docs.microsoft.com/dotnet/api/system.object">Object</a></td>
-        <td></td>
-      </tr>
-    </tbody>
-  </table>
-  <span class="small pull-right mobile-hide">
-    <span class="divider">|</span>
-    <a href="https://github.com/sakno/dotNext/new/gh-pages/apiSpec/new?filename=DotNext_ValueFunc_2_DotNext_ICallable_System_Converter_T_R___ToDelegate.md&amp;value=---%0Auid%3A%20DotNext.ValueFunc%602.DotNext%23ICallable%7BSystem%23Converter%7BT%2CR%7D%7D%23ToDelegate%0Asummary%3A%20'*You%20can%20override%20summary%20for%20the%20API%20here%20using%20*MARKDOWN*%20syntax'%0A---%0A%0A*Please%20type%20below%20more%20information%20about%20this%20API%3A*%0A%0A">Improve this Doc</a>
-  </span>
-  <span class="small pull-right mobile-hide">
-    <a href="https://github.com/sakno/dotNext/blob/gh-pages/src/DotNext/ValueDelegate.cs/#L495">View Source</a>
-  </span>
-  <a id="DotNext_ValueFunc_2_DotNext_ICallable_System_Converter_T_R___ToDelegate_" data-uid="DotNext.ValueFunc`2.DotNext#ICallable{System#Converter{T,R}}#ToDelegate*"></a>
-  <h4 id="DotNext_ValueFunc_2_DotNext_ICallable_System_Converter_T_R___ToDelegate" data-uid="DotNext.ValueFunc`2.DotNext#ICallable{System#Converter{T,R}}#ToDelegate">ICallable&lt;Converter&lt;T, R&gt;&gt;.ToDelegate()</h4>
-  <div class="markdown level1 summary"></div>
-  <div class="markdown level1 conceptual"></div>
-  <h5 class="decalaration">Declaration</h5>
-  <div class="codewrapper">
-    <pre><code class="lang-csharp hljs">Converter&lt;T, R&gt; ICallable&lt;Converter&lt;T, R&gt;&gt;.ToDelegate()</code></pre>
-  </div>
-  <h5 class="returns">Returns</h5>
-  <table class="table table-bordered table-striped table-condensed">
-    <thead>
-      <tr>
-        <th>Type</th>
-        <th>Description</th>
-      </tr>
-    </thead>
-    <tbody>
-      <tr>
-        <td><a class="xref" href="https://docs.microsoft.com/dotnet/api/system.converter-2">Converter</a>&lt;T, R&gt;</td>
-        <td></td>
-      </tr>
-    </tbody>
-  </table>
-  <h3 id="implements">Implements</h3>
-  <div>
-      <a class="xref" href="DotNext.ICallable-1.html">ICallable&lt;D&gt;</a>
-  </div>
-  <div>
-      <a class="xref" href="DotNext.IConvertible-1.html">IConvertible&lt;T&gt;</a>
-  </div>
-  <div>
-      <a class="xref" href="DotNext.ICallable-1.html">ICallable&lt;D&gt;</a>
-  </div>
-  <div>
-      <a class="xref" href="DotNext.ICallable.html">ICallable</a>
-  </div>
-  <div>
-      <a class="xref" href="DotNext.IConvertible-1.html">IConvertible&lt;T&gt;</a>
-  </div>
-  <div>
-      <a class="xref" href="https://docs.microsoft.com/dotnet/api/system.iequatable-1">System.IEquatable&lt;T&gt;</a>
-  </div>
-  <h3 id="extensionmethods">Extension Methods</h3>
-  <div>
-      <a class="xref" href="DotNext.ValueTypeExtensions.html#DotNext_ValueTypeExtensions_IsOneOf__1___0_System_Collections_Generic_IEnumerable___0__">ValueTypeExtensions.IsOneOf&lt;T&gt;(T, IEnumerable&lt;T&gt;)</a>
-  </div>
-  <div>
-      <a class="xref" href="DotNext.ValueTypeExtensions.html#DotNext_ValueTypeExtensions_IsOneOf__1___0___0___">ValueTypeExtensions.IsOneOf&lt;T&gt;(T, T[])</a>
-  </div>
-  <div>
-      <a class="xref" href="DotNext.Linq.Expressions.ExpressionBuilder.html#DotNext_Linq_Expressions_ExpressionBuilder_Const__1___0_">ExpressionBuilder.Const&lt;T&gt;(T)</a>
-  </div>
-</article>
-          </div>
-          
-          <div class="hidden-sm col-md-2" role="complementary">
-            <div class="sideaffix">
-              <div class="contribution">
-                <ul class="nav">
-                  <li>
-                    <a href="https://github.com/sakno/dotNext/new/gh-pages/apiSpec/new?filename=DotNext_ValueFunc_2.md&amp;value=---%0Auid%3A%20DotNext.ValueFunc%602%0Asummary%3A%20'*You%20can%20override%20summary%20for%20the%20API%20here%20using%20*MARKDOWN*%20syntax'%0A---%0A%0A*Please%20type%20below%20more%20information%20about%20this%20API%3A*%0A%0A" class="contribution-link">Improve this Doc</a>
-                  </li>
-                  <li>
-                    <a href="https://github.com/sakno/dotNext/blob/gh-pages/src/DotNext/ValueDelegate.cs/#L413" class="contribution-link">View Source</a>
-                  </li>
-                </ul>
-              </div>
-              <nav class="bs-docs-sidebar hidden-print hidden-xs hidden-sm affix" id="affix">
-              <!-- <p><a class="back-to-top" href="#top">Back to top</a><p> -->
-              </nav>
-            </div>
-          </div>
-        </div>
-      </div>
-      
-      <footer>
-        <div class="grad-bottom"></div>
-        <div class="footer">
-          <div class="container">
-            <span class="pull-right">
-              <a href="#top">Back to top</a>
-            </span>
-            
-            <span>Generated by <strong>DocFX</strong></span>
-          </div>
-        </div>
-      </footer>
-    </div>
-    
-    <script type="text/javascript" src="../styles/docfx.vendor.js"></script>
-    <script type="text/javascript" src="../styles/docfx.js"></script>
-    <script type="text/javascript" src="../styles/main.js"></script>
-  </body>
-</html>
+</td>
+      </tr>
+    </tbody>
+  </table>
+  <h3 id="eii">Explicit Interface Implementations
+  </h3>
+  <span class="small pull-right mobile-hide">
+    <span class="divider">|</span>
+    <a href="https://github.com/sakno/DotNext/new/gh-pages/apiSpec/new?filename=DotNext_ValueFunc_2_DotNext_ICallable_DynamicInvoke_System_Object___.md&amp;value=---%0Auid%3A%20DotNext.ValueFunc%602.DotNext%23ICallable%23DynamicInvoke(System.Object%5B%5D)%0Asummary%3A%20'*You%20can%20override%20summary%20for%20the%20API%20here%20using%20*MARKDOWN*%20syntax'%0A---%0A%0A*Please%20type%20below%20more%20information%20about%20this%20API%3A*%0A%0A">Improve this Doc</a>
+  </span>
+  <span class="small pull-right mobile-hide">
+    <a href="https://github.com/sakno/DotNext/blob/gh-pages/src/DotNext/ValueDelegate.cs/#L545">View Source</a>
+  </span>
+  <a id="DotNext_ValueFunc_2_DotNext_ICallable_DynamicInvoke_" data-uid="DotNext.ValueFunc`2.DotNext#ICallable#DynamicInvoke*"></a>
+  <h4 id="DotNext_ValueFunc_2_DotNext_ICallable_DynamicInvoke_System_Object___" data-uid="DotNext.ValueFunc`2.DotNext#ICallable#DynamicInvoke(System.Object[])">ICallable.DynamicInvoke(Object[])</h4>
+  <div class="markdown level1 summary"></div>
+  <div class="markdown level1 conceptual"></div>
+  <h5 class="decalaration">Declaration</h5>
+  <div class="codewrapper">
+    <pre><code class="lang-csharp hljs">object ICallable.DynamicInvoke(params object[] args)</code></pre>
+  </div>
+  <h5 class="parameters">Parameters</h5>
+  <table class="table table-bordered table-striped table-condensed">
+    <thead>
+      <tr>
+        <th>Type</th>
+        <th>Name</th>
+        <th>Description</th>
+      </tr>
+    </thead>
+    <tbody>
+      <tr>
+        <td><a class="xref" href="https://docs.microsoft.com/dotnet/api/system.object">Object</a>[]</td>
+        <td><span class="parametername">args</span></td>
+        <td></td>
+      </tr>
+    </tbody>
+  </table>
+  <h5 class="returns">Returns</h5>
+  <table class="table table-bordered table-striped table-condensed">
+    <thead>
+      <tr>
+        <th>Type</th>
+        <th>Description</th>
+      </tr>
+    </thead>
+    <tbody>
+      <tr>
+        <td><a class="xref" href="https://docs.microsoft.com/dotnet/api/system.object">Object</a></td>
+        <td></td>
+      </tr>
+    </tbody>
+  </table>
+  <span class="small pull-right mobile-hide">
+    <span class="divider">|</span>
+    <a href="https://github.com/sakno/DotNext/new/gh-pages/apiSpec/new?filename=DotNext_ValueFunc_2_DotNext_ICallable_System_Converter_T_R___ToDelegate.md&amp;value=---%0Auid%3A%20DotNext.ValueFunc%602.DotNext%23ICallable%7BSystem%23Converter%7BT%2CR%7D%7D%23ToDelegate%0Asummary%3A%20'*You%20can%20override%20summary%20for%20the%20API%20here%20using%20*MARKDOWN*%20syntax'%0A---%0A%0A*Please%20type%20below%20more%20information%20about%20this%20API%3A*%0A%0A">Improve this Doc</a>
+  </span>
+  <span class="small pull-right mobile-hide">
+    <a href="https://github.com/sakno/DotNext/blob/gh-pages/src/DotNext/ValueDelegate.cs/#L495">View Source</a>
+  </span>
+  <a id="DotNext_ValueFunc_2_DotNext_ICallable_System_Converter_T_R___ToDelegate_" data-uid="DotNext.ValueFunc`2.DotNext#ICallable{System#Converter{T,R}}#ToDelegate*"></a>
+  <h4 id="DotNext_ValueFunc_2_DotNext_ICallable_System_Converter_T_R___ToDelegate" data-uid="DotNext.ValueFunc`2.DotNext#ICallable{System#Converter{T,R}}#ToDelegate">ICallable&lt;Converter&lt;T, R&gt;&gt;.ToDelegate()</h4>
+  <div class="markdown level1 summary"></div>
+  <div class="markdown level1 conceptual"></div>
+  <h5 class="decalaration">Declaration</h5>
+  <div class="codewrapper">
+    <pre><code class="lang-csharp hljs">Converter&lt;T, R&gt; ICallable&lt;Converter&lt;T, R&gt;&gt;.ToDelegate()</code></pre>
+  </div>
+  <h5 class="returns">Returns</h5>
+  <table class="table table-bordered table-striped table-condensed">
+    <thead>
+      <tr>
+        <th>Type</th>
+        <th>Description</th>
+      </tr>
+    </thead>
+    <tbody>
+      <tr>
+        <td><a class="xref" href="https://docs.microsoft.com/dotnet/api/system.converter-2">Converter</a>&lt;T, R&gt;</td>
+        <td></td>
+      </tr>
+    </tbody>
+  </table>
+  <h3 id="implements">Implements</h3>
+  <div>
+      <a class="xref" href="DotNext.ICallable-1.html">ICallable&lt;D&gt;</a>
+  </div>
+  <div>
+      <a class="xref" href="DotNext.IConvertible-1.html">IConvertible&lt;T&gt;</a>
+  </div>
+  <div>
+      <a class="xref" href="DotNext.ICallable-1.html">ICallable&lt;D&gt;</a>
+  </div>
+  <div>
+      <a class="xref" href="DotNext.ICallable.html">ICallable</a>
+  </div>
+  <div>
+      <a class="xref" href="DotNext.IConvertible-1.html">IConvertible&lt;T&gt;</a>
+  </div>
+  <div>
+      <a class="xref" href="https://docs.microsoft.com/dotnet/api/system.iequatable-1">System.IEquatable&lt;T&gt;</a>
+  </div>
+  <h3 id="extensionmethods">Extension Methods</h3>
+  <div>
+      <a class="xref" href="DotNext.Linq.Expressions.ExpressionBuilder.html#DotNext_Linq_Expressions_ExpressionBuilder_Const__1___0_">ExpressionBuilder.Const&lt;T&gt;(T)</a>
+  </div>
+  <div>
+      <a class="xref" href="DotNext.Sequence.html#DotNext_Sequence_Skip__2___0__System_Int32_">Sequence.Skip&lt;TEnumerator, T&gt;(ref TEnumerator, Int32)</a>
+  </div>
+  <div>
+      <a class="xref" href="DotNext.ValueTypeExtensions.html#DotNext_ValueTypeExtensions_IsOneOf__1___0_System_Collections_Generic_IEnumerable___0__">ValueTypeExtensions.IsOneOf&lt;T&gt;(T, IEnumerable&lt;T&gt;)</a>
+  </div>
+  <div>
+      <a class="xref" href="DotNext.ValueTypeExtensions.html#DotNext_ValueTypeExtensions_IsOneOf__1___0___0___">ValueTypeExtensions.IsOneOf&lt;T&gt;(T, T[])</a>
+  </div>
+</article>
+          </div>
+          
+          <div class="hidden-sm col-md-2" role="complementary">
+            <div class="sideaffix">
+              <div class="contribution">
+                <ul class="nav">
+                  <li>
+                    <a href="https://github.com/sakno/DotNext/new/gh-pages/apiSpec/new?filename=DotNext_ValueFunc_2.md&amp;value=---%0Auid%3A%20DotNext.ValueFunc%602%0Asummary%3A%20'*You%20can%20override%20summary%20for%20the%20API%20here%20using%20*MARKDOWN*%20syntax'%0A---%0A%0A*Please%20type%20below%20more%20information%20about%20this%20API%3A*%0A%0A" class="contribution-link">Improve this Doc</a>
+                  </li>
+                  <li>
+                    <a href="https://github.com/sakno/DotNext/blob/gh-pages/src/DotNext/ValueDelegate.cs/#L413" class="contribution-link">View Source</a>
+                  </li>
+                </ul>
+              </div>
+              <nav class="bs-docs-sidebar hidden-print hidden-xs hidden-sm affix" id="affix">
+              <!-- <p><a class="back-to-top" href="#top">Back to top</a><p> -->
+              </nav>
+            </div>
+          </div>
+        </div>
+      </div>
+      
+      <footer>
+        <div class="grad-bottom"></div>
+        <div class="footer">
+          <div class="container">
+            <span class="pull-right">
+              <a href="#top">Back to top</a>
+            </span>
+            
+            <span>Generated by <strong>DocFX</strong></span>
+          </div>
+        </div>
+      </footer>
+    </div>
+    
+    <script type="text/javascript" src="../styles/docfx.vendor.js"></script>
+    <script type="text/javascript" src="../styles/docfx.js"></script>
+    <script type="text/javascript" src="../styles/main.js"></script>
+  </body>
+</html>
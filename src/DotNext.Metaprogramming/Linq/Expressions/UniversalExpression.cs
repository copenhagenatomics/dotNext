--- conflicted
+++ resolved
@@ -553,12 +553,8 @@
         /// </summary>
         /// <param name="targetType">The target type.</param>
         /// <returns>The type test expression.</returns>
-<<<<<<< HEAD
-        public UniversalExpression InstanceOf(Type targetType) => new UniversalExpression(expression?.InstanceOf(targetType) ?? (Expression)false.Const());
-=======
-        public UniversalExpression InstanceOf(Type targetType)
+        public UniversalExpression InstanceOf(Type targetType)
             => new UniversalExpression(expression is null ? (Expression)ExpressionBuilder.Const(false) : expression.InstanceOf(targetType));
->>>>>>> db8f48f6
 
         /// <summary>
         /// Constructs type check expression.
@@ -597,11 +593,7 @@
         /// </summary>
         /// <param name="other">The second operand.</param>
         /// <returns>Binary expression.</returns>
-<<<<<<< HEAD
-        public UniversalExpression OrElse(UniversalExpression other) => OrElse(other.expression ?? Expression.Empty());
-=======
         public UniversalExpression OrElse(UniversalExpression other) => other.expression is null ? this : OrElse(other.expression);
->>>>>>> db8f48f6
 
         /// <summary>
         /// Constructs binary expression that represents a conditional
@@ -617,11 +609,7 @@
         /// </summary>
         /// <param name="other">The second operand.</param>
         /// <returns>Binary expression.</returns>
-<<<<<<< HEAD
-        public UniversalExpression AndAlso(UniversalExpression other) => AndAlso(other.expression ?? Expression.Empty());
-=======
         public UniversalExpression AndAlso(UniversalExpression other) => other.expression is null ? this : AndAlso(other.expression);
->>>>>>> db8f48f6
 
         /// <summary>
         /// Explicit unboxing.
@@ -760,11 +748,7 @@
         /// <param name="ifFalse">Negative branch.</param>
         /// <param name="type">The type of conditional expression. Default is <see cref="void"/>.</param>
         /// <returns>Conditional expression.</returns>
-<<<<<<< HEAD
-        public UniversalExpression Condition(Expression ifTrue = null, Expression ifFalse = null, Type type = null)
-=======
         public UniversalExpression Condition(Expression? ifTrue = null, Expression? ifFalse = null, Type? type = null)
->>>>>>> db8f48f6
             => new UniversalExpression((expression ?? Expression.Empty()).Condition(ifTrue, ifFalse, type));
 
         /// <summary>

--- conflicted
+++ resolved
@@ -45,11 +45,7 @@
                                 return guarded.FaultLabel;
                             skipNextGuardedStatement = false;
                             break;
-<<<<<<< HEAD
-                        case FinallyStatement _:
-=======
                         case FinallyStatement:
->>>>>>> 8c43a6dc
                             skipNextGuardedStatement = true;
                             break;
                     }

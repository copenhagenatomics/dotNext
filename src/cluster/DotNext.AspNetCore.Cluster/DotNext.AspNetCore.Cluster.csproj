--- conflicted
+++ resolved
@@ -4,11 +4,7 @@
     <TargetFramework>netstandard2.0</TargetFramework>
     <RootNamespace>DotNext</RootNamespace>
     <LangVersion>latest</LangVersion>
-<<<<<<< HEAD
-    <Version>1.2.4</Version>
-=======
     <Version>1.2.6</Version>
->>>>>>> 437cf366
     <Authors>Roman Sakno</Authors>
     <Product>.NEXT Family of Libraries</Product>
     <Description>Framework for fault-tolerant clustered microservices based on ASP.NET Core</Description>
@@ -56,10 +52,6 @@
     <PackageReference Include="Microsoft.SourceLink.GitHub" Version="1.0.0-beta2-19367-01" PrivateAssets="All" />
     <PackageReference Include="System.Runtime.Caching" Version="4.5.0" />
     <ProjectReference Include="..\DotNext.Net.Cluster\DotNext.Net.Cluster.csproj" Condition="'$(Configuration)'=='Debug'" />
-<<<<<<< HEAD
-    <PackageReference Include="DotNext.Net.Cluster" Version="[1.2.4, 2)" Condition="'$(Configuration)'=='Release'" />
-=======
     <PackageReference Include="DotNext.Net.Cluster" Version="[1.2.6, 2)" Condition="'$(Configuration)'=='Release'" />
->>>>>>> 437cf366
   </ItemGroup>
 </Project>
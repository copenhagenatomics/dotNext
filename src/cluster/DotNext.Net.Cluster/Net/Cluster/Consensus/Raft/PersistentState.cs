--- conflicted
+++ resolved
@@ -39,723 +39,6 @@
     /// </remarks>
     public partial class PersistentState : Disposable, IPersistentState
     {
-<<<<<<< HEAD
-        internal readonly struct LogEntryMetadata
-        {
-            internal readonly long Term, Timestamp, Length, Offset;
-
-            private LogEntryMetadata(DateTimeOffset timeStamp, long term, long offset, long length)
-            {
-                Term = term;
-                Timestamp = timeStamp.UtcTicks;
-                Length = length;
-                Offset = offset;
-            }
-
-            internal static LogEntryMetadata Create<TLogEntry>(TLogEntry entry, long offset, long length)
-                where TLogEntry : IRaftLogEntry
-                => new LogEntryMetadata(entry.Timestamp, entry.Term, offset, length);
-
-            internal static unsafe int Size
-            {
-                [MethodImpl(MethodImplOptions.AggressiveInlining)]
-                get => sizeof(LogEntryMetadata);
-            }
-        }
-
-        internal readonly struct SnapshotMetadata
-        {
-            internal readonly long Index;
-            internal readonly LogEntryMetadata RecordMetadata;
-
-            private SnapshotMetadata(LogEntryMetadata metadata, long index)
-            {
-                Index = index;
-                RecordMetadata = metadata;
-            }
-
-            internal static SnapshotMetadata Create<TLogEntry>(TLogEntry snapshot, long index, long length)
-                where TLogEntry : IRaftLogEntry
-                => new SnapshotMetadata(LogEntryMetadata.Create(snapshot, Size, length), index);
-
-            internal static unsafe int Size
-            {
-                [MethodImpl(MethodImplOptions.AggressiveInlining)]
-                get => sizeof(SnapshotMetadata);
-            }
-        }
-
-        /// <summary>
-        /// Represents persistent log entry.
-        /// </summary>
-        [StructLayout(LayoutKind.Auto)]
-        protected readonly struct LogEntry : IRaftLogEntry
-        {
-            private readonly StreamSegment content;
-            private readonly LogEntryMetadata metadata;
-            private readonly byte[] buffer;
-            internal readonly long? SnapshotIndex;
-
-            internal LogEntry(StreamSegment cachedContent, byte[] sharedBuffer, in LogEntryMetadata metadata)
-            {
-                this.metadata = metadata;
-                content = cachedContent;
-                buffer = sharedBuffer;
-                SnapshotIndex = null;
-            }
-
-            internal LogEntry(StreamSegment cachedContent, byte[] sharedBuffer, in SnapshotMetadata metadata)
-            {
-                this.metadata = metadata.RecordMetadata;
-                content = cachedContent;
-                buffer = sharedBuffer;
-                SnapshotIndex = metadata.Index;
-            }
-
-            bool ILogEntry.IsSnapshot => SnapshotIndex.HasValue;
-
-            /// <summary>
-            /// Gets length of the log entry content, in bytes.
-            /// </summary>
-            public long Length => metadata.Length;
-
-            internal Stream AdjustPosition()
-            {
-                content.Adjust(metadata.Offset, Length);
-                return content;
-            }
-
-            /// <summary>
-            /// Reads the number of bytes using the pre-allocated buffer.
-            /// </summary>
-            /// <remarks>
-            /// You can use <see cref="System.Buffers.Binary.BinaryPrimitives"/> to decode the returned bytes.
-            /// </remarks>
-            /// <param name="count">The number of bytes to read.</param>
-            /// <returns>The span of bytes representing buffer segment.</returns>
-            /// <exception cref="EndOfStreamException">End of stream is reached.</exception>
-            public ReadOnlySpan<byte> Read(int count)
-                => content.ReadBytes(count, buffer);
-
-            /// <summary>
-            /// Reads asynchronously the number of bytes using the pre-allocated buffer.
-            /// </summary>
-            /// <remarks>
-            /// You can use <see cref="System.Buffers.Binary.BinaryPrimitives"/> to decode the returned bytes.
-            /// </remarks>
-            /// <param name="count">The number of bytes to read.</param>
-            /// <param name="token">The token that can be used to cancel asynchronous operation.</param>
-            /// <returns>The span of bytes representing buffer segment.</returns>
-            /// <exception cref="EndOfStreamException">End of stream is reached.</exception>
-            public Task<ReadOnlyMemory<byte>> ReadAsync(int count, CancellationToken token = default)
-                => content.ReadBytesAsync(count, buffer, token);
-
-            /// <summary>
-            /// Reads the string using the specified encoding.
-            /// </summary>
-            /// <remarks>
-            /// The characters should be prefixed with the length in the underlying stream.
-            /// </remarks>
-            /// <param name="length">The length of the string, in bytes.</param>
-            /// <param name="context">The decoding context.</param>
-            /// <returns>The string decoded from the log entry content stream.</returns>
-            public string ReadString(int length, DecodingContext context)
-                => content.ReadString(length, context, buffer);
-
-            /// <summary>
-            /// Reads the string asynchronously using the specified encoding.
-            /// </summary>
-            /// <remarks>
-            /// The characters should be prefixed with the length in the underlying stream.
-            /// </remarks>
-            /// <param name="length">The length of the string, in bytes.</param>
-            /// <param name="context">The decoding context.</param>
-            /// <param name="token">The token that can be used to cancel asynchronous operation.</param>
-            /// <returns>The string decoded from the log entry content stream.</returns>
-            public Task<string> ReadStringAsync(int length, DecodingContext context, CancellationToken token = default)
-                => content.ReadStringAsync(length, context, buffer, token);
-
-            /// <summary>
-            /// Copies the object content into the specified stream.
-            /// </summary>
-            /// <param name="token">The token that can be used to cancel asynchronous operation.</param>
-            /// <param name="output">The output stream receiving object content.</param>
-            public Task CopyToAsync(Stream output, CancellationToken token) => AdjustPosition().CopyToAsync(output, buffer, token);
-
-            /// <summary>
-            /// Copies the object content into the specified stream synchronously.
-            /// </summary>
-            /// <param name="token">The token that can be used to cancel asynchronous operation.</param>
-            /// <param name="output">The output stream receiving object content.</param>
-            public void CopyTo(Stream output, CancellationToken token) => AdjustPosition().CopyTo(output, buffer, token);
-
-            /// <summary>
-            /// Copies the log entry content into the specified pipe writer.
-            /// </summary>
-            /// <param name="output">The writer.</param>
-            /// <param name="token">The token that can be used to cancel operation.</param>
-            /// <returns>The task representing asynchronous execution of this method.</returns>
-            public ValueTask CopyToAsync(PipeWriter output, CancellationToken token) => new ValueTask(AdjustPosition().CopyToAsync(output, token));
-
-            long? IDataTransferObject.Length => Length;
-            bool IDataTransferObject.IsReusable => false;
-
-            /// <summary>
-            /// Gets Raft term of this log entry.
-            /// </summary>
-            public long Term => metadata.Term;
-
-            /// <summary>
-            /// Gets timestamp of this log entry.
-            /// </summary>
-            public DateTimeOffset Timestamp => new DateTimeOffset(metadata.Timestamp, TimeSpan.Zero);
-        }
-
-        [StructLayout(LayoutKind.Auto)]
-        private readonly struct DataAccessSession : IDisposable
-        {
-            internal readonly int SessionId;
-            private readonly ArrayPool<byte> bufferPool;
-            internal readonly byte[] Buffer;
-
-            //read session ctor
-            internal DataAccessSession(int sessionId, ArrayPool<byte> bufferPool, int bufferSize)
-            {
-                SessionId = sessionId;
-                Buffer = bufferPool.Rent(bufferSize);
-                this.bufferPool = bufferPool;
-            }
-
-            //write session ctor
-            internal DataAccessSession(byte[] buffer)
-            {
-                SessionId = 0;
-                Buffer = buffer;
-                bufferPool = null;
-            }
-
-            internal bool IsWriteSession => bufferPool is null;
-
-            public void Dispose() => bufferPool?.Return(Buffer);
-        }
-
-        /*
-         * This class helps to organize thread-safe concurrent access to the multiple streams
-         * used for reading log entries. Such approach allows to use one-writer multiple-reader scenario
-         * which dramatically improves the performance
-         */
-        [StructLayout(LayoutKind.Auto)]
-        private readonly struct ReadSessionManager : IDisposable
-        {
-            private readonly ConcurrentBag<int> tokens;
-            internal readonly int Capacity;
-            private readonly ArrayPool<byte> bufferPool;
-            internal readonly DataAccessSession WriteSession;
-
-            internal ReadSessionManager(int readersCount, bool useSharedPool, DataAccessSession writeSession)
-            {
-                Capacity = readersCount;
-                if (readersCount == 1)
-                {
-                    tokens = null;
-                    bufferPool = null;
-                }
-                else
-                {
-                    tokens = new ConcurrentBag<int>(Enumerable.Range(0, readersCount));
-                    bufferPool = useSharedPool ? ArrayPool<byte>.Shared : ArrayPool<byte>.Create();
-                }
-                WriteSession = writeSession;
-            }
-
-            internal DataAccessSession OpenSession(int bufferSize)
-            {
-                if (tokens is null)
-                    return WriteSession;
-                if (tokens.TryTake(out var sessionId))
-                    return new DataAccessSession(sessionId, bufferPool, bufferSize);
-                //never happens
-                throw new InternalBufferOverflowException(ExceptionMessages.NoAvailableReadSessions);
-            }
-
-            internal void CloseSession(in DataAccessSession readSession)
-            {
-                if (tokens is null)
-                    return;
-                tokens.Add(readSession.SessionId);
-                readSession.Dispose();
-            }
-
-            public void Dispose() => WriteSession.Dispose();
-        }
-
-        private abstract class ConcurrentStorageAccess : FileStream
-        {
-            private readonly StreamSegment[] readers;   //a pool of read-only streams that can be shared between multiple readers in parallel
-
-            [SuppressMessage("Reliability", "CA2000", Justification = "All streams are disposed in Dispose method")]
-            private protected ConcurrentStorageAccess(string fileName, int bufferSize, int readersCount, FileOptions options)
-                : base(fileName, FileMode.OpenOrCreate, FileAccess.ReadWrite, FileShare.Read, bufferSize, options)
-            {
-                readers = new StreamSegment[readersCount];
-                if (readersCount == 1)
-                    readers[0] = new StreamSegment(this, true);
-                else
-                    foreach (ref var reader in readers.AsSpan())
-                        reader = new StreamSegment(new FileStream(fileName, FileMode.Open, FileAccess.Read, FileShare.ReadWrite, bufferSize, FileOptions.Asynchronous | FileOptions.RandomAccess), false);
-            }
-
-            [MethodImpl(MethodImplOptions.AggressiveInlining)]
-            private protected StreamSegment GetReadSessionStream(in DataAccessSession session) => readers[session.SessionId];
-
-            internal Task FlushAsync(in DataAccessSession session, CancellationToken token)
-                => GetReadSessionStream(session).FlushAsync(token);
-
-            internal abstract void PopulateCache(in DataAccessSession session);
-
-            protected override void Dispose(bool disposing)
-            {
-                if (disposing)
-                    foreach (ref var reader in readers.AsSpan())
-                    {
-                        reader.Dispose();
-                        reader = null;
-                    }
-                base.Dispose(disposing);
-            }
-        }
-
-        /*
-            Partition file format:
-            FileName - number of partition
-            Allocation table:
-            [struct LogEntryMetadata] X number of entries
-            Payload:
-            [octet string] X number of entries
-         */
-        private sealed class Partition : ConcurrentStorageAccess
-        {
-            internal readonly long FirstIndex;
-            internal readonly int Capacity;    //max number of entries
-            private readonly ArrayRental<LogEntryMetadata> lookupCache;
-
-            internal Partition(DirectoryInfo location, int bufferSize, int recordsPerPartition, long partitionNumber, ArrayPool<LogEntryMetadata> cachePool, int readersCount)
-                : base(Path.Combine(location.FullName, partitionNumber.ToString(InvariantCulture)), bufferSize, readersCount, FileOptions.RandomAccess | FileOptions.WriteThrough | FileOptions.Asynchronous)
-            {
-                Capacity = recordsPerPartition;
-                FirstIndex = partitionNumber * recordsPerPartition;
-                lookupCache = cachePool is null ? default : new ArrayRental<LogEntryMetadata>(cachePool, recordsPerPartition);
-            }
-
-            private long PayloadOffset => LogEntryMetadata.Size * (long)Capacity;
-
-            internal long LastIndex => FirstIndex + Capacity - 1;
-
-            internal void Allocate(long initialSize) => SetLength(initialSize + PayloadOffset);
-
-            private void PopulateCache(byte[] buffer, Span<LogEntryMetadata> lookupCache)
-            {
-                for (int index = 0, count; index < lookupCache.Length; index += count)
-                {
-                    count = Math.Min(buffer.Length / LogEntryMetadata.Size, lookupCache.Length - index);
-                    var maxBytes = count * LogEntryMetadata.Size;
-                    if (Read(buffer, 0, maxBytes) < maxBytes)
-                        throw new EndOfStreamException();
-                    var source = new Span<byte>(buffer, 0, maxBytes);
-                    var destination = MemoryMarshal.AsBytes(lookupCache.Slice(index));
-                    source.CopyTo(destination);
-                }
-            }
-
-            internal override void PopulateCache(in DataAccessSession session)
-            {
-                if (!lookupCache.IsEmpty)
-                    PopulateCache(session.Buffer, lookupCache.Memory.Span);
-            }
-
-            private async ValueTask<LogEntry?> ReadAsync(StreamSegment reader, byte[] buffer, long index, bool absoluteIndex, bool refreshStream, CancellationToken token)
-            {
-                //calculate relative index
-                if (absoluteIndex)
-                    index -= FirstIndex;
-                Debug.Assert(index >= 0 && index < Capacity, $"Invalid index value {index}, offset {FirstIndex}");
-                if (refreshStream)
-                    await reader.FlushAsync(token).ConfigureAwait(false);
-                //find pointer to the content
-                LogEntryMetadata metadata;
-                if (lookupCache.IsEmpty)
-                {
-                    reader.BaseStream.Position = index * LogEntryMetadata.Size;
-                    metadata = await reader.BaseStream.ReadAsync<LogEntryMetadata>(buffer, token).ConfigureAwait(false);
-                }
-                else
-                    metadata = lookupCache[index];
-                return metadata.Offset > 0 ? new LogEntry(reader, buffer, metadata) : new LogEntry?();
-            }
-
-            internal ValueTask<LogEntry?> ReadAsync(in DataAccessSession session, long index, bool absoluteIndex, bool refreshStream, CancellationToken token)
-                => ReadAsync(GetReadSessionStream(session), session.Buffer, index, absoluteIndex, refreshStream, token);
-
-            private async ValueTask WriteAsync<TEntry>(TEntry entry, long index, byte[] buffer)
-                where TEntry : IRaftLogEntry
-            {
-                //calculate relative index
-                index -= FirstIndex;
-                Debug.Assert(index >= 0 && index < Capacity, $"Invalid index value {index}, offset {FirstIndex}");
-                //calculate offset of the previous entry
-                long offset;
-                LogEntryMetadata metadata;
-                if (index == 0L || index == 1L && FirstIndex == 0L)
-                    offset = PayloadOffset;
-                else if (lookupCache.IsEmpty)
-                {
-                    //read content offset and the length of the previous entry
-                    Position = (index - 1) * LogEntryMetadata.Size;
-                    metadata = await this.ReadAsync<LogEntryMetadata>(buffer).ConfigureAwait(false);
-                    Debug.Assert(metadata.Offset > 0, "Previous entry doesn't exist for unknown reason");
-                    offset = metadata.Length + metadata.Offset;
-                }
-                else
-                {
-                    metadata = lookupCache[index - 1];
-                    Debug.Assert(metadata.Offset > 0, "Previous entry doesn't exist for unknown reason");
-                    offset = metadata.Length + metadata.Offset;
-                }
-                //write content
-                Position = offset;
-                await entry.CopyToAsync(this).ConfigureAwait(false);
-                metadata = LogEntryMetadata.Create(entry, offset, Position - offset);
-                //record new log entry to the allocation table
-                Position = index * LogEntryMetadata.Size;
-                await this.WriteAsync(ref metadata, buffer).ConfigureAwait(false);
-                //update cache
-                if (!lookupCache.IsEmpty)
-                    lookupCache[index] = metadata;
-            }
-
-            internal ValueTask WriteAsync<TEntry>(in DataAccessSession session, TEntry entry, long index)
-                where TEntry : IRaftLogEntry
-                => WriteAsync(entry, index, session.Buffer);
-
-            protected override void Dispose(bool disposing)
-            {
-                if (disposing)
-                    lookupCache.Dispose();
-                base.Dispose(disposing);
-            }
-        }
-
-        /*
-         * Binary format:
-         * [struct SnapshotMetadata] X 1
-         * [octet string] X 1
-         */
-        private sealed class Snapshot : ConcurrentStorageAccess
-        {
-            private const string FileName = "snapshot";
-            private const string TempFileName = "snapshot.new";
-
-            internal Snapshot(DirectoryInfo location, int bufferSize, int readersCount, bool tempSnapshot = false)
-                : base(Path.Combine(location.FullName, tempSnapshot ? TempFileName : FileName), bufferSize, readersCount, FileOptions.Asynchronous | FileOptions.SequentialScan | FileOptions.RandomAccess | FileOptions.WriteThrough)
-            {
-            }
-
-            internal override void PopulateCache(in DataAccessSession session)
-                => Index = Length > 0L ? this.Read<SnapshotMetadata>(session.Buffer).Index : 0L;
-
-            private async ValueTask WriteAsync<TEntry>(TEntry entry, long index, byte[] buffer, CancellationToken token)
-                where TEntry : IRaftLogEntry
-            {
-                Index = index;
-                Position = SnapshotMetadata.Size;
-                await entry.CopyToAsync(this, token).ConfigureAwait(false);
-                var metadata = SnapshotMetadata.Create(entry, index, Length - SnapshotMetadata.Size);
-                Position = 0;
-                await this.WriteAsync(ref metadata, buffer, token).ConfigureAwait(false);
-            }
-
-            internal ValueTask WriteAsync<TEntry>(in DataAccessSession session, TEntry entry, long index, CancellationToken token)
-                where TEntry : IRaftLogEntry
-                => WriteAsync(entry, index, session.Buffer, token);
-
-            private static async ValueTask<LogEntry> ReadAsync(StreamSegment reader, byte[] buffer, CancellationToken token)
-            {
-                reader.BaseStream.Position = 0;
-                //snapshot reader stream may be out of sync with writer stream
-                await reader.FlushAsync(token).ConfigureAwait(false);
-                return new LogEntry(reader, buffer, await reader.BaseStream.ReadAsync<SnapshotMetadata>(buffer, token).ConfigureAwait(false));
-            }
-
-            internal ValueTask<LogEntry> ReadAsync(in DataAccessSession session, CancellationToken token)
-                => ReadAsync(GetReadSessionStream(session), session.Buffer, token);
-
-            //cached index of the snapshotted entry
-            internal long Index
-            {
-                get;
-                private set;
-            }
-        }
-
-        /*
-            State file format:
-            8 bytes = Term
-            8 bytes = CommitIndex
-            8 bytes = LastApplied
-            8 bytes = LastIndex
-            4 bytes = Node port
-            4 bytes = Address Length
-            octet string = IP Address (16 bytes for IPv6)
-         */
-        private sealed class NodeState : Disposable
-        {
-            private const string FileName = "node.state";
-            private const long Capacity = 128;
-            private const long TermOffset = 0L;
-            private const long CommitIndexOffset = TermOffset + sizeof(long);
-            private const long LastAppliedOffset = CommitIndexOffset + sizeof(long);
-            private const long LastIndexOffset = LastAppliedOffset + sizeof(long);
-            private const long PortOffset = LastIndexOffset + sizeof(long);
-            private const long AddressLengthOffset = PortOffset + sizeof(int);
-            private const long AddressOffset = AddressLengthOffset + sizeof(int);
-            private readonly MemoryMappedFile mappedFile;
-            private readonly MemoryMappedViewAccessor stateView;
-            private AsyncLock syncRoot;
-            private volatile IPEndPoint votedFor;
-            private long term, commitIndex, lastIndex, lastApplied;  //volatile
-
-            internal NodeState(DirectoryInfo location, AsyncLock writeLock)
-            {
-                mappedFile = MemoryMappedFile.CreateFromFile(Path.Combine(location.FullName, FileName), FileMode.OpenOrCreate, null, Capacity, MemoryMappedFileAccess.ReadWrite);
-                syncRoot = writeLock;
-                stateView = mappedFile.CreateViewAccessor();
-                term = stateView.ReadInt64(TermOffset);
-                commitIndex = stateView.ReadInt64(CommitIndexOffset);
-                lastIndex = stateView.ReadInt64(LastIndexOffset);
-                lastApplied = stateView.ReadInt64(LastAppliedOffset);
-                var port = stateView.ReadInt32(PortOffset);
-                var length = stateView.ReadInt32(AddressLengthOffset);
-                if (length == 0)
-                    votedFor = null;
-                else
-                {
-                    var address = new byte[length];
-                    stateView.ReadArray(AddressOffset, address, 0, length);
-                    votedFor = new IPEndPoint(new IPAddress(address), port);
-                }
-            }
-
-            internal void Flush() => stateView.Flush();
-
-            internal long CommitIndex
-            {
-                get => commitIndex.VolatileRead();
-                set
-                {
-                    stateView.Write(CommitIndexOffset, value);
-                    commitIndex.VolatileWrite(value);
-                }
-            }
-
-            internal long LastApplied
-            {
-                get => lastApplied.VolatileRead();
-                set
-                {
-                    stateView.Write(LastAppliedOffset, value);
-                    lastApplied.VolatileWrite(value);
-                }
-            }
-
-            internal long LastIndex
-            {
-                get => lastIndex.VolatileRead();
-                set
-                {
-                    stateView.Write(LastIndexOffset, value);
-                    lastIndex.VolatileWrite(value);
-                }
-            }
-
-            internal long Term => term.VolatileRead();
-
-            internal async ValueTask UpdateTermAsync(long value)
-            {
-                using (await syncRoot.Acquire(CancellationToken.None).ConfigureAwait(false))
-                {
-                    stateView.Write(TermOffset, value);
-                    stateView.Flush();
-                    term.VolatileWrite(value);
-                }
-            }
-
-            internal async ValueTask<long> IncrementTermAsync()
-            {
-                using (await syncRoot.Acquire(CancellationToken.None).ConfigureAwait(false))
-                {
-                    var result = term.IncrementAndGet();
-                    stateView.Write(TermOffset, result);
-                    stateView.Flush();
-                    return result;
-                }
-            }
-
-            internal bool IsVotedFor(IPEndPoint member)
-            {
-                var lastVote = votedFor;
-                return lastVote is null || Equals(lastVote, member);
-            }
-
-            internal async ValueTask UpdateVotedForAsync(IPEndPoint member)
-            {
-                using (await syncRoot.Acquire(CancellationToken.None).ConfigureAwait(false))
-                {
-                    if (member is null)
-                    {
-                        stateView.Write(PortOffset, 0);
-                        stateView.Write(AddressLengthOffset, 0);
-                    }
-                    else
-                    {
-                        stateView.Write(PortOffset, member.Port);
-                        var address = member.Address.GetAddressBytes();
-                        stateView.Write(AddressLengthOffset, address.Length);
-                        stateView.WriteArray(AddressOffset, address, 0, address.Length);
-                    }
-                    stateView.Flush();
-                    votedFor = member;
-                }
-            }
-
-            protected override void Dispose(bool disposing)
-            {
-                if (disposing)
-                {
-                    stateView.Dispose();
-                    mappedFile.Dispose();
-                    syncRoot = default;
-                    votedFor = null;
-                }
-                base.Dispose(disposing);
-            }
-        }
-
-        /// <summary>
-        /// Represents snapshot builder.
-        /// </summary>
-        protected abstract class SnapshotBuilder : Disposable, IRaftLogEntry
-        {
-            private readonly DateTimeOffset timestamp;
-            private long term;
-
-            /// <summary>
-            /// Initializes a new snapshot builder.
-            /// </summary>
-            protected SnapshotBuilder() => timestamp = DateTimeOffset.UtcNow;
-
-            /// <summary>
-            /// Interprets the command specified by the log entry.
-            /// </summary>
-            /// <param name="entry">The committed log entry.</param>
-            /// <returns>The task representing asynchronous execution of this method.</returns>
-            protected abstract ValueTask ApplyAsync(LogEntry entry);
-
-            internal ValueTask ApplyCoreAsync(LogEntry entry)
-            {
-                term = Math.Max(entry.Term, term);
-                return ApplyAsync(entry);
-            }
-
-            long? IDataTransferObject.Length => null;
-
-            long IRaftLogEntry.Term => term;
-
-            DateTimeOffset ILogEntry.Timestamp => timestamp;
-
-            bool IDataTransferObject.IsReusable => false;
-
-            bool ILogEntry.IsSnapshot => true;
-
-            /// <summary>
-            /// Copies the reduced command into the specified stream.
-            /// </summary>
-            /// <param name="output">The write-only stream.</param>
-            /// <param name="token">The token that can be used to cancel the operation.</param>
-            /// <returns>The task representing asynchronous state of this operation.</returns>
-            public abstract Task CopyToAsync(Stream output, CancellationToken token);
-
-            /// <summary>
-            /// Copies the reduced command into the specified pipe.
-            /// </summary>
-            /// <param name="output">The write-only representation of the pipe.</param>
-            /// <param name="token">The token that can be used to cancel the operation.</param>
-            /// <returns>The task representing asynchronous state of this operation.</returns>
-            public abstract ValueTask CopyToAsync(PipeWriter output, CancellationToken token);
-        }
-
-        /// <summary>
-        /// Represents configuration options of the persistent audit trail.
-        /// </summary>
-        public class Options
-        {
-            private const int MinBufferSize = 128;
-            private int bufferSize = 2048;
-            private int concurrencyLevel = 3;
-
-            /// <summary>
-            /// Gets size of in-memory buffer for I/O operations.
-            /// </summary>
-            /// <exception cref="ArgumentOutOfRangeException"><paramref name="value"/> is too small.</exception>
-            public int BufferSize
-            {
-                get => bufferSize;
-                set
-                {
-                    if (value < MinBufferSize)
-                        throw new ArgumentOutOfRangeException(nameof(value));
-                    bufferSize = value;
-                }
-            }
-
-            /// <summary>
-            /// Gets or sets the initial size of the file that holds the partition with log entries.
-            /// </summary>
-            public long InitialPartitionSize { get; set; } = 0;
-
-            /// <summary>
-            /// Enables or disables in-memory cache.
-            /// </summary>
-            /// <value><see langword="true"/> to in-memory cache for faster read/write of log entries; <see langword="false"/> to reduce the memory by the cost of the performance.</value>
-            public bool UseCaching { get; set; } = true;
-
-            /// <summary>
-            /// Gets or sets value indicating usage policy of array pools.
-            /// </summary>
-            /// <value><see langword="true"/> to use <see cref="ArrayPool{T}.Shared"/> pool for internal purposes; <see langword="false"/> to use dedicated pool of arrays.</value>
-            public bool UseSharedPool { get; set; } = true;
-
-            /// <summary>
-            /// Gets or sets the number of possible parallel reads.
-            /// </summary>
-            /// <exception cref="ArgumentOutOfRangeException"><paramref name="value"/> is less than 1.</exception>
-            public int MaxConcurrentReads
-            {
-                get => concurrencyLevel;
-                set
-                {
-                    if (concurrencyLevel < 1)
-                        throw new ArgumentOutOfRangeException(nameof(value));
-                    concurrencyLevel = value;
-                }
-            }
-        }
-
-        private readonly int recordsPerPartition;
-        //key is the number of partition
-        private readonly IDictionary<long, Partition> partitionTable;
-        private readonly NodeState state;
-=======
->>>>>>> 25cb7beb
         private Snapshot snapshot;
         private readonly DirectoryInfo location;
         private readonly AsyncManualResetEvent commitEvent;
@@ -825,8 +108,8 @@
         /// </summary>
         protected AsyncLock WriteLock => AsyncLock.Exclusive(syncRoot);
 
-        /// <summary>
-        /// Gets the lock used by this object for read operations.
+        /// <summary>
+        /// Gets the lock used by this object for read operations.
         /// </summary>
         protected AsyncLock ReadLock => AsyncLock.Weak(syncRoot);
 
@@ -839,49 +122,8 @@
         /// </remarks>
         protected Memory<byte> Buffer => sessionManager.WriteSession.Buffer;
 
-<<<<<<< HEAD
-        [MethodImpl(MethodImplOptions.AggressiveInlining)]
-        private bool TryGetPartition(long recordIndex, ref Partition partition)
-            => partition != null && recordIndex >= partition.FirstIndex && recordIndex <= partition.LastIndex || partitionTable.TryGetValue(PartitionOf(recordIndex), out partition);
-
-        private bool TryGetPartition(long recordIndex, ref Partition partition, out bool switched)
-        {
-            var previous = partition;
-            var result = TryGetPartition(recordIndex, ref partition);
-            switched = partition != previous;
-            return result;
-        }
-
-        [MethodImpl(MethodImplOptions.AggressiveInlining)]
-        private static Task FlushAsync(Partition partition) => partition is null ? Task.CompletedTask : partition.FlushAsync();
-
-        private void GetOrCreatePartition(long recordIndex, out Partition partition)
-        {
-            var partitionNumber = PartitionOf(recordIndex);
-            if (!partitionTable.TryGetValue(partitionNumber, out partition))
-            {
-                partition = new Partition(location, Buffer.Length, recordsPerPartition, partitionNumber, metadataPool, sessionManager.Capacity);
-                partition.Allocate(initialSize);
-                partitionTable.Add(partitionNumber, partition);
-            }
-        }
-
-        private Task GetOrCreatePartitionAsync(long recordIndex, ref Partition partition)
-        {
-            Task flushTask;
-            if (partition is null || recordIndex < partition.FirstIndex || recordIndex > partition.LastIndex)
-            {
-                flushTask = FlushAsync(partition);
-                GetOrCreatePartition(recordIndex, out partition);
-            }
-            else
-                flushTask = Task.CompletedTask;
-            return flushTask;
-        }
-=======
-        private Partition CreatePartition(long partitionNumber)
+        private Partition CreatePartition(long partitionNumber)
             => new Partition(location, Buffer.Length, recordsPerPartition, partitionNumber, metadataPool, sessionManager.Capacity);
->>>>>>> 25cb7beb
 
         private LogEntry First
         {
@@ -908,13 +150,8 @@
                     for (Partition? partition = null; startIndex <= endIndex; list.Memory.Span[listIndex++] = entry, startIndex++)
                         if (startIndex == 0L)   //handle ephemeral entity
                             entry = First;
-<<<<<<< HEAD
-                        else if (TryGetPartition(startIndex, ref partition, out var switched)) //handle regular record
-                            entry = (await partition.ReadAsync(session, startIndex, true, switched, token).ConfigureAwait(false)).Value;
-=======
-                        else if (TryGetPartition(startIndex, ref partition, out var switched)) //handle regular record
-                            entry = (await partition.ReadAsync(session, startIndex, true, switched, token).ConfigureAwait(false)).Value;
->>>>>>> 25cb7beb
+                        else if (TryGetPartition(startIndex, ref partition, out var switched)) //handle regular record
+                            entry = (await partition.ReadAsync(session, startIndex, true, switched, token).ConfigureAwait(false)).Value;
                         else if (snapshot.Length > 0 && startIndex <= state.CommitIndex)    //probably the record is snapshotted
                         {
                             entry = await snapshot.ReadAsync(session, token).ConfigureAwait(false);
